--- conflicted
+++ resolved
@@ -54,17 +54,10 @@
 #ifdef NDEBUG
 #define AssertCc(c) ((void)0)
 #else
-<<<<<<< HEAD
-#define AssertCc(c) { if (! (c)) {casacore::AipsError::throwIf (casacore::True, "Assertion failed: " #c, __FILE__, __LINE__, __PRETTY_FUNCTION__); }}
+#define AssertCc(c) { if (AIPS_UNLIKELY(! (c))) {casacore::AipsError::throwIf (casacore::True, "Assertion failed: " #c, __FILE__, __LINE__, __PRETTY_FUNCTION__); }}
 #endif
 
-#define AssertAlways(c) { if (! (c)) {casacore::AipsError::throwIf (casacore::True, "Assertion failed: " #c, __FILE__, __LINE__, __PRETTY_FUNCTION__); }}
-=======
-#define AssertCc(c) { if (AIPS_UNLIKELY(! (c))) {casacore::AipsError::throwIf (True, "Assertion failed: " #c, __FILE__, __LINE__, __PRETTY_FUNCTION__); }}
-#endif
-
-#define AssertAlways(c) { if (AIPS_UNLIKELY(! (c))) {casacore::AipsError::throwIf (True, "Assertion failed: " #c, __FILE__, __LINE__, __PRETTY_FUNCTION__); }}
->>>>>>> 04dc469a
+#define AssertAlways(c) { if (AIPS_UNLIKELY(! (c))) {casacore::AipsError::throwIf (casacore::True, "Assertion failed: " #c, __FILE__, __LINE__, __PRETTY_FUNCTION__); }}
 
 #define WarnCc(m)\
 {\
@@ -93,19 +86,11 @@
 #endif
 
 // Throw an AipsError exception if the condition is true.
-<<<<<<< HEAD
-#define ThrowIf(c,m) {if (c) {casacore::AipsError::throwIf (casacore::True, (m), __FILE__, __LINE__, __PRETTY_FUNCTION__);}}
-
-// Throw an AipsError exception if the system error code is not 0.
-// It adds the message for that error code to the exception text.
-#define ThrowIfError(c,m) {if (c) {casacore::AipsError::throwIfError (casacore::True, (m), __FILE__, __LINE__, __PRETTY_FUNCTION__);}}
-=======
 #define ThrowIf(c,m) {if (AIPS_UNLIKELY(c)) {casacore::AipsError::throwIf (True, (m), __FILE__, __LINE__, __PRETTY_FUNCTION__);}}
 
 // Throw an AipsError exception if the system error code is not 0.
 // It adds the message for that error code to the exception text.
 #define ThrowIfError(c,m) {if (AIPS_UNLIKELY(c)) {casacore::AipsError::throwIfError (True, (m), __FILE__, __LINE__, __PRETTY_FUNCTION__);}}
->>>>>>> 04dc469a
 
 // Repackage and rethrow an AipsError exception.
 #define Rethrow(e,m) {throw casacore::AipsError::repackageAipsError ((e),(m),__FILE__,__LINE__, __PRETTY_FUNCTION__);}
