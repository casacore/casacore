//# MSMetaData.cc
//# Copyright (C) 1998,1999,2000,2001
//# Associated Universities, Inc. Washington DC, USA.
//#
//# This library is free software; you can redistribute it and/or modify it
//# under the terms of the GNU Library General Public License as published by
//# the Free Software Foundation; either version 2 of the License, or (at your
//# option) any later version.
//#
//# This library is distributed in the hope that it will be useful, but WITHOUT
//# ANY WARRANTY; without even the implied warranty of MERCHANTABILITY or
//# FITNESS FOR A PARTICULAR PURPOSE.  See the GNU Library General Public
//# License for more details.
//#
//# You should have received a copy of the GNU Library General Public License
//# along with this library; if not, write to the Free Software Foundation,
//# Inc., 675 Massachusetts Ave, Cambridge, MA 02139, USA.
//#
//# Correspondence concerning AIPS++ should be addressed as follows:
//#        Internet email: casa-feedback@nrao.edu.
//#        Postal address: AIPS++ Project Office
//#                        National Radio Astronomy Observatory
//#                        520 Edgemont Road
//#                        Charlottesville, VA 22903-2475 USA

#include <casacore/ms/MSOper/MSMetaData.h>

#include <casacore/casa/Arrays/MaskArrMath.h>
#include <casacore/casa/Arrays/VectorSTLIterator.h>
#include <casacore/casa/System/ProgressMeter.h>
#include <casacore/casa/OS/Directory.h>
#include <casacore/casa/OS/File.h>
#include <casacore/measures/Measures/MeasTable.h>
#include <casacore/measures/TableMeasures/ArrayQuantColumn.h>
#include <casacore/ms/MSOper/MSKeys.h>
#include <casacore/ms/MeasurementSets/MSFieldColumns.h>
#include <casacore/ms/MeasurementSets/MSSpWindowColumns.h>
#include <casacore/scimath/StatsFramework/ClassicalStatistics.h>
#include <casacore/tables/Tables/ArrayColumn.h>
#include <casacore/tables/Tables/ScalarColumn.h>
#include <casacore/tables/TaQL/TableParse.h>
#include <casacore/casa/Containers/ValueHolder.h>

#include <regex>
#include <utility>

#define _ORIGIN "MSMetaData::" + String(__func__) + ": "

namespace casacore {

MSMetaData::MSMetaData(const MeasurementSet *const &ms, const Float maxCacheSizeMB)
    : _ms(ms), _showProgress(False), _cacheMB(0), _maxCacheMB(maxCacheSizeMB),
      _nACRows(0), _nXCRows(0), _nStates(0), _nSpw(0), _nFields(0),
      _nAntennas(0), _nObservations(0), _nScans(0), _nArrays(0),
      _nrows(0), _nPol(0), _nDataDescIDs(0),
      _scanToSpwsMap(),
      _scanToDDIDsMap(),
      _dataDescIDToSpwMap(),
      _dataDescIDToPolIDMap(),
      _fieldToSpwMap(),
      _scanToStatesMap(), _scanToFieldsMap(),
      _fieldToStatesMap(), _stateToFieldsMap(),
      _sourceToFieldsMap(),
      _antennaNameToIDMap(),
      _intentToFieldIDMap(),
      _intentToScansMap(),
      _uniqueIntents(),
      _uniqueFieldIDs(), _uniqueStateIDs(),
      _avgSpw(), _tdmSpw(),
      _fdmSpw(), _wvrSpw(), _sqldSpw(),
      _subScanToNACRowsMap(), _subScanToNXCRowsMap(),
      _fieldToNACRowsMap(), _fieldToNXCRowsMap(),
      _scanToIntentsMap(), _stateToIntentsMap(),
      _spwToIntentsMap(),
      _spwInfo(0),
      _spwToFieldIDsMap(), _obsToArraysMap(), _spwToScansMap(),
      _fieldToScansMap(),
      _fieldNames(0),
      _antennaNames(0), _observatoryNames(0),
      _scanToTimesMap(),
      _fieldToTimesMap(), _observatoryPositions(0),
      _antennaOffsets(0), _uniqueBaselines(0, 0),
      _exposureTime(0), _nUnflaggedACRows(0),
      _nUnflaggedXCRows(0), _unflaggedFieldNACRows(),
      _unflaggedFieldNXCRows(), _unflaggedSubScanNACRows(),
      _unflaggedSubScanNXCRows(),
      _taqlTableName(
        File(ms->tableName()).exists() ? ms->tableName() : "$1"
      ),
      _taqlTempTable(
        File(ms->tableName()).exists() ? 0 : 1, ms
      ),
       _spwInfoStored(False), _forceSubScanPropsToCache(False),
       _sourceTimes() {}

MSMetaData::~MSMetaData() {}

uInt MSMetaData::nStates() const {
    if (_nStates == 0) {
        _nStates = _ms->state().nrow();
                // Allow an empty STATE table.
                if (_nStates == 0) {
                       _nStates = 1;
                }
    }
    return _nStates;
}

std::set<String> MSMetaData::getIntents() const {
    if (! _uniqueIntents.empty()) {
        return _uniqueIntents;
    }
    vector<std::set<String> > statesToIntentsMap;
    std::set<String> uniqueIntents;
    _getStateToIntentsMap(
        statesToIntentsMap,
        uniqueIntents
    );
    return uniqueIntents;
}

void MSMetaData::_getStateToIntentsMap(
    vector<std::set<String> >& stateToIntentsMap,
    std::set<String>& uniqueIntents
) const {
    if (
        ! _uniqueIntents.empty() && ! _stateToIntentsMap.empty()
    ) {
        uniqueIntents = _uniqueIntents;
        stateToIntentsMap = _stateToIntentsMap;
        return;
    }
    uniqueIntents.clear();
    String intentsColName = MSState::columnName(MSStateEnums::OBS_MODE);
    ScalarColumn<String> intentsCol(_ms->state(), intentsColName);
    Vector<String> intentSets = intentsCol.getColumn();
        // Allow an empty STATE table.
        if (intentSets.empty()) {
                intentSets.reference (Vector<String>(1, String()));
        }
    stateToIntentsMap.resize(nStates());

    Vector<String>::const_iterator end = intentSets.end();
    vector<std::set<String> >::iterator sIter = stateToIntentsMap.begin();
    for(
        Vector<String>::const_iterator curIntentSet=intentSets.begin();
        curIntentSet!=end; ++curIntentSet, ++sIter
    ) {
        Vector<String> intents = stringToVector(*curIntentSet, ',');
        *sIter = std::set <String>(intents.begin(), intents.end());
        uniqueIntents.insert(intents.begin(), intents.end());
    }

    std::set<String>::const_iterator lastIntent = uniqueIntents.end();
    uInt mysize = 0;

    vector<std::set<String> >::const_iterator lastState = stateToIntentsMap.end();
    uInt count = 0;
    for (
        vector<std::set<String> >::const_iterator iter=stateToIntentsMap.begin();
        iter!=lastState; ++iter, ++count
    ) {
        std::set<String>::const_iterator lastIntent=iter->end();
        for (
            std::set<String>::const_iterator intent=iter->begin();
            intent!=lastIntent; ++intent
        ) {
            mysize += intent->size();
        }
    }
    for (
        std::set<String>::const_iterator intent=uniqueIntents.begin();
        intent!=lastIntent; ++intent
    ) {
        mysize += intent->size();
    }
    if (_cacheUpdated(mysize)) {
        _uniqueIntents = uniqueIntents;
        _stateToIntentsMap = stateToIntentsMap;
    }
}

vector<std::pair<Quantity, Quantity> > MSMetaData::getProperMotions() const {
    // this method is responsible for setting _properMotions
    if (! _properMotions.empty()) {
        return _properMotions;
    }
    String colName = MSSource::columnName(MSSource::PROPER_MOTION);
    ArrayQuantColumn<Double> col(_ms->source(), colName);
    rownr_t nrow = _ms->source().nrow();
    vector<std::pair<Quantity, Quantity> > myvec(nrow);
    Vector<Quantity> av(2);
    for (rownr_t i=0; i<nrow; ++i) {
        col.get(i, av, False);
        myvec[i].first = av[0];
        myvec[i].second = av[1];
    }
    if (_cacheUpdated(sizeof(myvec))) {
        _properMotions = myvec;
    }
    return myvec;
}

std::set<Int> MSMetaData::getScanNumbers(Int obsID, Int arrayID) const {
    ArrayKey arrayKey;
    arrayKey.obsID = obsID;
    arrayKey.arrayID = arrayID;
    return _getScanNumbers(arrayKey);
}

uInt MSMetaData::nScans() {
    if (_nScans == 0) {
        _nScans = getScanKeys().size();
    }
    return _nScans;
}

uInt MSMetaData::nObservations() const {
    if (_nObservations == 0) {
        _nObservations = _ms->observation().nrow();
    }
    return _nObservations;
}

uInt MSMetaData::nArrays() {
    if (_nArrays == 0) {
        // because the ARRAY table apparently is optional
        _nArrays = max(*_getArrayIDs()) + 1;
    }
    return _nArrays;
}

rownr_t MSMetaData::nRows() const {
    return _ms->nrow();
}

rownr_t MSMetaData::nRows(CorrelationType cType) {
    if (cType == BOTH) {
        return nRows();
    }
    rownr_t nACRows, nXCRows;
    std::shared_ptr<std::map<SubScanKey, rownr_t> > subScanToNACRowsMap, subScanToNXCRowsMap;
    std::shared_ptr<map<Int, rownr_t> > fieldToNACRowsMap, fieldToNXCRowsMap;
    _getRowStats(
        nACRows, nXCRows, subScanToNACRowsMap,
        subScanToNXCRowsMap, fieldToNACRowsMap,
        fieldToNXCRowsMap
    );
    if (cType == AUTO) {
        return nACRows;
    }
    else {
        return nXCRows;
    }
}

std::shared_ptr<const map<SubScanKey, rownr_t> > MSMetaData::getNRowMap(CorrelationType cType) const {
    rownr_t nACRows, nXCRows;
    std::shared_ptr<map<SubScanKey, rownr_t> > subScanToNACRowsMap, subScanToNXCRowsMap;
    std::shared_ptr<map<Int, rownr_t> > fieldToNACRowsMap, fieldToNXCRowsMap;
    _getRowStats(
        nACRows, nXCRows, subScanToNACRowsMap,
        subScanToNXCRowsMap, fieldToNACRowsMap,
        fieldToNXCRowsMap
    );
    if (cType == AUTO) {
        return subScanToNACRowsMap;
    }
    else if (cType == CROSS) {
        return subScanToNXCRowsMap;
    }
    std::shared_ptr<map<SubScanKey, rownr_t> > mymap(
        new map<SubScanKey, rownr_t>()
    );
    map<SubScanKey, rownr_t>::const_iterator iter = subScanToNACRowsMap->begin();
    map<SubScanKey, rownr_t>::const_iterator end = subScanToNACRowsMap->end();
    for (; iter!=end; ++iter) {
        SubScanKey key = iter->first;
        (*mymap)[key] = iter->second + (*subScanToNXCRowsMap)[key];
    }
    return mymap;
}

rownr_t MSMetaData::nRows(
    CorrelationType cType, Int arrayID, Int observationID,
    Int scanNumber, Int fieldID
) const {
    SubScanKey subScanKey;
    subScanKey.obsID = observationID;
    subScanKey.arrayID = arrayID;
    subScanKey.scan = scanNumber;
    subScanKey.fieldID = fieldID;
    _checkSubScan(subScanKey);
    rownr_t nACRows, nXCRows;
    std::shared_ptr<map<SubScanKey, rownr_t> > subScanToNACRowsMap, subScanToNXCRowsMap;
    std::shared_ptr<map<Int, rownr_t> > fieldToNACRowsMap, fieldToNXCRowsMap;
    _getRowStats(
        nACRows, nXCRows, subScanToNACRowsMap,
        subScanToNXCRowsMap, fieldToNACRowsMap,
        fieldToNXCRowsMap
    );
    if (cType == AUTO) {
        return (*subScanToNACRowsMap)[subScanKey];
    }
    else if (cType == CROSS) {
        return (*subScanToNXCRowsMap)[subScanKey];
    }
    else {
        return (*subScanToNACRowsMap)[subScanKey]
            + (*subScanToNXCRowsMap)[subScanKey];
    }
}

rownr_t MSMetaData::nRows(CorrelationType cType, uInt fieldID) const {
    _checkField(fieldID);
    rownr_t nACRows, nXCRows;
    std::shared_ptr<map<SubScanKey, rownr_t> > subScanToNACRowsMap, subScanToNXCRowsMap;
    std::shared_ptr<map<Int, rownr_t> > fieldToNACRowsMap, fieldToNXCRowsMap;
    _getRowStats(
        nACRows, nXCRows, subScanToNACRowsMap,
        subScanToNXCRowsMap, fieldToNACRowsMap,
        fieldToNXCRowsMap
    );
    if (cType == AUTO) {
        return (*fieldToNACRowsMap)[fieldID];
    }
    else if (cType == CROSS) {
        return (*fieldToNXCRowsMap)[fieldID];
    }
    else {
        return (*fieldToNACRowsMap)[fieldID] + (*fieldToNXCRowsMap)[fieldID];
    }
}

Double MSMetaData::nUnflaggedRows() const {
    Double nACRows, nXCRows;
    std::shared_ptr<std::map<SubScanKey, Double> > subScanToNACRowsMap, subScanToNXCRowsMap;
    std::shared_ptr<vector<Double> > fieldToNACRowsMap, fieldToNXCRowsMap;
    _getUnflaggedRowStats(
        nACRows, nXCRows, subScanToNACRowsMap,
        subScanToNXCRowsMap, fieldToNACRowsMap,
        fieldToNXCRowsMap
    );
    return nACRows + nXCRows;
}
Double MSMetaData::nUnflaggedRows(CorrelationType cType) const {
    if (cType == BOTH) {
        return nUnflaggedRows();
    }
    Double nACRows, nXCRows;
    std::shared_ptr<std::map<SubScanKey, Double> > subScanToNACRowsMap, subScanToNXCRowsMap;
    std::shared_ptr<vector<Double> > fieldToNACRowsMap, fieldToNXCRowsMap;
    _getUnflaggedRowStats(
        nACRows, nXCRows, subScanToNACRowsMap,
        subScanToNXCRowsMap, fieldToNACRowsMap,
        fieldToNXCRowsMap
    );
    if (cType == AUTO) {
        return nACRows;
    }
    else {
        return nXCRows;
    }
}

Double MSMetaData::nUnflaggedRows(
    CorrelationType cType, Int arrayID, uInt observationID,
    Int scanNumber, uInt fieldID
) const {
    SubScanKey subScanKey;
    subScanKey.obsID = observationID;
    subScanKey.arrayID = arrayID;
    subScanKey.scan = scanNumber;
    subScanKey.fieldID = fieldID;
    _checkSubScan(subScanKey);
    Double nACRows, nXCRows;
    std::shared_ptr<std::map<SubScanKey, Double> > subScanToNACRowsMap, subScanToNXCRowsMap;
    std::shared_ptr<vector<Double> > fieldToNACRowsMap, fieldToNXCRowsMap;
    _getUnflaggedRowStats(
        nACRows, nXCRows, subScanToNACRowsMap,
        subScanToNXCRowsMap, fieldToNACRowsMap,
        fieldToNXCRowsMap
    );
    if (cType == AUTO) {
        return (*subScanToNACRowsMap)[subScanKey];
    }
    else if (cType == CROSS) {
        return (*subScanToNXCRowsMap)[subScanKey];
    }
    else {
        return (*subScanToNACRowsMap)[subScanKey]
            + (*subScanToNXCRowsMap)[subScanKey];
    }
}

Double MSMetaData::nUnflaggedRows(CorrelationType cType, Int fieldID) const {
    Double nACRows, nXCRows;
    std::shared_ptr<std::map<SubScanKey, Double> > subScanToNACRowsMap, subScanToNXCRowsMap;
    std::shared_ptr<vector<Double> > fieldToNACRowsMap, fieldToNXCRowsMap;
    _getUnflaggedRowStats(
        nACRows, nXCRows, subScanToNACRowsMap,
        subScanToNXCRowsMap, fieldToNACRowsMap,
        fieldToNXCRowsMap
    );
    if (cType == AUTO) {
        return (*fieldToNACRowsMap)[fieldID];
    }
    else if (cType == CROSS) {
        return (*fieldToNXCRowsMap)[fieldID];
    }
    else {
        return (*fieldToNACRowsMap)[fieldID] + (*fieldToNXCRowsMap)[fieldID];
    }
}

void MSMetaData::_getRowStats(
    rownr_t& nACRows, rownr_t& nXCRows,
    std::map<SubScanKey, rownr_t>*& subScanToNACRowsMap,
    std::map<SubScanKey, rownr_t>*& subScanToNXCRowsMap,
    map<Int, rownr_t>*& fieldToNACRowsMap,
    map<Int, rownr_t>*& fieldToNXCRowsMap
) const {
    nACRows = 0;
    nXCRows = 0;
    subScanToNACRowsMap = new std::map<SubScanKey, rownr_t>();
    subScanToNXCRowsMap = new std::map<SubScanKey, rownr_t>();
    fieldToNACRowsMap = new map<Int, rownr_t>();
    fieldToNXCRowsMap = new map<Int, rownr_t>();
    std::set<SubScanKey> subScanKeys = _getSubScanKeys();
    std::set<SubScanKey>::const_iterator subIter = subScanKeys.begin();
    std::set<SubScanKey>::const_iterator subEnd = subScanKeys.end();
    for (; subIter != subEnd; ++subIter) {
        // initialize subscan map
        (*subScanToNACRowsMap)[*subIter] = 0;
        (*subScanToNXCRowsMap)[*subIter] = 0;
    }
    std::set<Int> fieldIDs = getUniqueFieldIDs();
    std::set<Int>::const_iterator fIter = fieldIDs.begin();
    std::set<Int>::const_iterator fEnd = fieldIDs.end();
    for (; fIter!=fEnd; ++fIter) {
        // initialize field maps
        (*fieldToNACRowsMap)[*fIter] = 0;
        (*fieldToNXCRowsMap)[*fIter] = 0;
    }
    if (_subScanProperties) {
        map<SubScanKey, SubScanProperties>::const_iterator iter = _subScanProperties->begin();
        map<SubScanKey, SubScanProperties>::const_iterator end = _subScanProperties->end();
        for (; iter!=end; ++iter) {
            const SubScanKey& subscan = iter->first;
            const SubScanProperties& props = iter->second;
            const Int& fieldID = subscan.fieldID;
            nACRows += props.acRows;
            (*subScanToNACRowsMap)[subscan] += props.acRows;
            (*subScanToNXCRowsMap)[subscan] += props.xcRows;
            (*fieldToNACRowsMap)[fieldID] += props.acRows;
            (*fieldToNXCRowsMap)[fieldID] += props.xcRows;
        }
        // doing this single computation is more effecient than summing
        // the xcRows in the loop
        nXCRows = nACRows - nRows();
    }
    else {
        std::shared_ptr<Vector<Int> > ant1, ant2;
        _getAntennas(ant1, ant2);
        std::shared_ptr<Vector<Int> > scans = _getScans();
        std::shared_ptr<Vector<Int> > fieldIDs = _getFieldIDs();
        std::shared_ptr<Vector<Int> > obsIDs = _getObservationIDs();
        std::shared_ptr<Vector<Int> > arrIDs = _getArrayIDs();
        Vector<Int>::const_iterator aEnd = ant1->end();
        Vector<Int>::const_iterator a1Iter = ant1->begin();
        Vector<Int>::const_iterator a2Iter = ant2->begin();
        Vector<Int>::const_iterator sIter = scans->begin();
        Vector<Int>::const_iterator fIter = fieldIDs->begin();
        Vector<Int>::const_iterator oIter = obsIDs->begin();
        Vector<Int>::const_iterator arIter = arrIDs->begin();
        SubScanKey subScanKey;
        for (
            ; a1Iter!=aEnd;
            ++a1Iter, ++a2Iter, ++sIter, ++fIter, ++arIter, ++oIter
        ) {
            subScanKey.obsID = *oIter;
            subScanKey.arrayID = *arIter;
            subScanKey.scan = *sIter;
            subScanKey.fieldID = *fIter;
            if (*a1Iter == *a2Iter) {
                ++nACRows;
                ++(*subScanToNACRowsMap)[subScanKey];
                ++(*fieldToNACRowsMap)[*fIter];
            }
            else {
                ++nXCRows;
                ++(*subScanToNXCRowsMap)[subScanKey];
                ++(*fieldToNXCRowsMap)[*fIter];
            }
        }
    }
}

void MSMetaData::_getRowStats(
    rownr_t& nACRows, rownr_t& nXCRows,
    std::shared_ptr<std::map<SubScanKey, rownr_t> >& scanToNACRowsMap,
    std::shared_ptr<std::map<SubScanKey, rownr_t> >& scanToNXCRowsMap,
    std::shared_ptr<map<Int, rownr_t> >& fieldToNACRowsMap,
    std::shared_ptr<map<Int, rownr_t> >& fieldToNXCRowsMap
) const {
    // this method is responsible for setting _nACRows, _nXCRows, _subScanToNACRowsMap,
    // _subScanToNXCRowsMap, _fieldToNACRowsMap, _fieldToNXCRowsMap
    if (_nACRows > 0 || _nXCRows > 0) {
        nACRows = _nACRows;
        nXCRows = _nXCRows;
        scanToNACRowsMap = _subScanToNACRowsMap;
        scanToNXCRowsMap = _subScanToNXCRowsMap;
        fieldToNACRowsMap = _fieldToNACRowsMap;
        fieldToNXCRowsMap = _fieldToNXCRowsMap;
        return;
    }

    std::map<SubScanKey, rownr_t> *myScanToNACRowsMap, *myScanToNXCRowsMap;
    map<Int, rownr_t> *myFieldToNACRowsMap, *myFieldToNXCRowsMap;
    _getRowStats(
        nACRows, nXCRows, myScanToNACRowsMap,
        myScanToNXCRowsMap, myFieldToNACRowsMap,
        myFieldToNXCRowsMap
    );
    scanToNACRowsMap.reset(myScanToNACRowsMap);
    scanToNXCRowsMap.reset(myScanToNXCRowsMap);
    fieldToNACRowsMap.reset(myFieldToNACRowsMap);
    fieldToNXCRowsMap.reset(myFieldToNXCRowsMap);
    uInt size = 2*(
        sizeof(uInt) + _sizeof(*scanToNACRowsMap)
        + _sizeof(*fieldToNACRowsMap)
    );
    if (_cacheUpdated(size)) {
        _nACRows = nACRows;
        _nXCRows = nXCRows;
        _subScanToNACRowsMap = scanToNACRowsMap;
        _subScanToNXCRowsMap = scanToNXCRowsMap;
        _fieldToNACRowsMap = fieldToNACRowsMap;
        _fieldToNXCRowsMap = fieldToNXCRowsMap;
    }
}

void MSMetaData::_getAntennas(
    std::shared_ptr<Vector<Int> >& ant1,
    std::shared_ptr<Vector<Int> >& ant2
) const {
    ant1 = _getMainScalarColumn<Int>(MSMainEnums::ANTENNA1);
    ant2 = _getMainScalarColumn<Int>(MSMainEnums::ANTENNA2);
}

std::shared_ptr<Vector<Int> > MSMetaData::_getScans() const {
    return _getMainScalarColumn<Int>(
        MSMainEnums::SCAN_NUMBER
    );
}

std::shared_ptr<Vector<Int> > MSMetaData::_getObservationIDs() const {
    return _getMainScalarColumn<Int>(
        MSMainEnums::OBSERVATION_ID
    );
}

std::shared_ptr<Vector<Int> > MSMetaData::_getArrayIDs() const {
    return _getMainScalarColumn<Int>(
        MSMainEnums::ARRAY_ID
    );
}

std::shared_ptr<Vector<Int> > MSMetaData::_getFieldIDs() const {
    return _getMainScalarColumn<Int>(
        MSMainEnums::FIELD_ID
    );
}

std::shared_ptr<Vector<Int> > MSMetaData::_getStateIDs() const {
    std::shared_ptr<Vector<Int> > states = _getMainScalarColumn<Int>(
        MSMainEnums::STATE_ID
    );
    Int maxState = max(*states);
    Int nstates = (Int)nStates();
    ThrowIf(
        maxState >= nstates,
        "MS only has " + String::toString(nstates)
        + " rows in its STATE table, but references STATE_ID "
        + String::toString(maxState) + " in its main table."
    );
    return states;
}

std::shared_ptr<Vector<Int> > MSMetaData::_getDataDescIDs() const {
    return _getMainScalarColumn<Int>(
        MSMainEnums::DATA_DESC_ID
    );
}

std::set<Int> MSMetaData::getScansForState(
    Int stateID, Int obsID, Int arrayID
) const {
    if (! _hasStateID(stateID)) {
        return std::set<Int>();
    }
    std::map<ScanKey, std::set<Int> > myScanToStatesMap = getScanToStatesMap();
    ArrayKey arrayKey;
    arrayKey.obsID = obsID;
    arrayKey.arrayID = arrayID;
    std::set<ScanKey> scanKeys = getScanKeys(arrayKey);
    std::set<ScanKey>::const_iterator iter = scanKeys.begin();
    std::set<ScanKey>::const_iterator end = scanKeys.end();
    std::set<Int> stateIDs, scansForState;
    while (iter != end) {
        stateIDs = myScanToStatesMap[*iter];
        if (stateIDs.find(stateID) != stateIDs.end()) {
            scansForState.insert(iter->scan);
        }
        ++iter;
    }
    return scansForState;
}

std::map<ScanKey, std::set<Int> > MSMetaData::_getScanToAntennasMap() const {
    // this method is responsible for setting _scanToAntennasMap
    if (! _scanToAntennasMap.empty()) {
        return _scanToAntennasMap;
    }
    std::map<ScanKey, std::set<Int> > myScanToAntsMap;
    map<SubScanKey, SubScanProperties> subScanProps = *getSubScanProperties();
    map<SubScanKey, SubScanProperties>::const_iterator iter = subScanProps.begin();
    map<SubScanKey, SubScanProperties>::const_iterator end = subScanProps.end();
    while (iter != end) {
        SubScanKey subKey = iter->first;
        SubScanProperties subProps = iter->second;
        myScanToAntsMap[scanKey(subKey)].insert(subProps.antennas.begin(), subProps.antennas.end());
        ++iter;
    }
    std::map<ScanKey, std::set<Int> >::const_iterator end1 = myScanToAntsMap.end();
    uInt mySize = sizeof(ScanKey)*myScanToAntsMap.size();
    for (
        std::map<ScanKey, std::set<Int> >::const_iterator iter=myScanToAntsMap.begin();
        iter!=end1; ++iter
    ) {
        mySize += sizeof(Int)*iter->second.size();
    }
    if (_cacheUpdated(mySize)) {
        _scanToAntennasMap = myScanToAntsMap;
    }
    return myScanToAntsMap;
}

std::map<ScanKey, std::set<Int> > MSMetaData::getScanToStatesMap() const {
    if (! _scanToStatesMap.empty()) {
        return _scanToStatesMap;
    }
    std::map<ScanKey, std::set<Int> > myScanToStatesMap;
    if (nStates() == 0) {
        std::set<Int> empty;
        std::set<ScanKey> scanKeys = getScanKeys();
        //std::set<SubScanKey> subScanKeys;
        //_getSubScanKeys(subScanKeys, scanKeys);
        std::set<ScanKey>::const_iterator end = scanKeys.end();
        for (
            std::set<ScanKey>::const_iterator scanKey=scanKeys.begin();
            scanKey!=end; ++scanKey
        ) {
            myScanToStatesMap[*scanKey] = empty;
        }
    }
    else {
        map<SubScanKey, SubScanProperties> subScanProps = *getSubScanProperties();
        //map<ScanKey, ScanProperties> scanProps;
        //map<ArrayKey, ArrayProperties> arrayProps;

        //_getSubScanProperties(subScanProps, scanProps, arrayProps);
        map<SubScanKey, SubScanProperties>::const_iterator iter = subScanProps.begin();
        map<SubScanKey, SubScanProperties>::const_iterator end = subScanProps.end();
        //ScanKey key;
        while (iter != end) {
            SubScanKey subKey = iter->first;
            //key.obsID = subKey.obsID;
            //key.arrayID = subKey.arrayID;
            //key.scan = subKey.scan;
            SubScanProperties subProps = iter->second;
            myScanToStatesMap[scanKey(subKey)].insert(subProps.stateIDs.begin(), subProps.stateIDs.end());
            ++iter;
        }
    }
    std::map<ScanKey, std::set<Int> >::const_iterator end = myScanToStatesMap.end();
    uInt mySize = sizeof(ScanKey)*myScanToStatesMap.size();
    for (
        std::map<ScanKey, std::set<Int> >::const_iterator iter=myScanToStatesMap.begin();
        iter!=end; ++iter
    ) {
        mySize += sizeof(Int)*iter->second.size();
    }
    if (_cacheUpdated(mySize)) {
        _scanToStatesMap = myScanToStatesMap;
    }
    return myScanToStatesMap;
}

void MSMetaData::_getSubScansAndIntentsMaps(
    std::shared_ptr<const map<SubScanKey, std::set<String> > >& subScanToIntentsMap,
    map<String, std::set<SubScanKey> >& intentToSubScansMap
) const {
    // This method is responsible for setting _subScanToIntentsMap and _intentToSubScansMap
    if (_subScanToIntentsMap && ! _intentToSubScansMap.empty()) {
        subScanToIntentsMap = _subScanToIntentsMap;
        intentToSubScansMap = _intentToSubScansMap;
        return;
    }
    std::shared_ptr<map<SubScanKey, std::set<String> > > ssToIntents(
        new map<SubScanKey, std::set<String> >()
    );
    intentToSubScansMap.clear();
    if (_ms->state().nrow() == 0) {
        // because the decision was made to support MSes with non-existent STATE tables
        std::set<SubScanKey> sskeys = _getSubScanKeys();
        std::set<SubScanKey>::const_iterator ssiter = sskeys.begin();
        std::set<SubScanKey>::const_iterator ssend = sskeys.end();
        for (; ssiter!=ssend; ++ssiter) {
            (*ssToIntents)[*ssiter] = std::set<String>();
        }
    }
    else {
        vector<std::set<String> > stateToIntentsMap;
        std::set<String> uniqueIntents;
        _getStateToIntentsMap(stateToIntentsMap, uniqueIntents);
        map<SubScanKey, MSMetaData::SubScanProperties> props = *getSubScanProperties();
        map<SubScanKey, MSMetaData::SubScanProperties>::const_iterator iter = props.begin();
        map<SubScanKey, MSMetaData::SubScanProperties>::const_iterator end = props.end();
        for (; iter!=end; ++iter) {
            SubScanKey sskey = iter->first;
            std::set<Int> stateIDs = iter->second.stateIDs;
            std::set<Int>::const_iterator siter = stateIDs.begin();
            std::set<Int>::const_iterator send = stateIDs.end();
            for (; siter!=send; ++siter) {
                std::set<String> intents = stateToIntentsMap[*siter];
                (*ssToIntents)[sskey].insert(intents.begin(), intents.end());
                std::set<String>::const_iterator initer = intents.begin();
                std::set<String>::const_iterator inend = intents.end();
                for (; initer!=inend; ++initer) {
                    intentToSubScansMap[*initer].insert(sskey);
                }
            }
        }
    }
    subScanToIntentsMap = ssToIntents;
    if (_cacheUpdated(_sizeof(*subScanToIntentsMap) + _sizeof(intentToSubScansMap))) {
        _subScanToIntentsMap = subScanToIntentsMap;
        _intentToSubScansMap = intentToSubScansMap;
    }
}

void MSMetaData::_getScansAndIntentsMaps(
    std::map<ScanKey, std::set<String> >& scanToIntentsMap,
    std::map<String, std::set<ScanKey> >& intentToScansMap
) const {
    // This method is responsible for setting _scanToIntentsMap and _intentToScansMap
    if (! _scanToIntentsMap.empty() && ! _intentToScansMap.empty()) {
        scanToIntentsMap = _scanToIntentsMap;
        intentToScansMap = _intentToScansMap;
        return;
    }
    vector<std::set<String> > stateToIntentsMap;
    std::set<String> uniqueIntents;
    _getStateToIntentsMap(
        stateToIntentsMap, uniqueIntents
    );
    std::map<ScanKey, std::set<Int> > scanToStatesMap = getScanToStatesMap();
    std::map<ScanKey, std::set<Int> >::const_iterator end = scanToStatesMap.end();
    std::set<Int> states;
    std::set<String> intents;
    for (
        std::map<ScanKey, std::set<Int> >::const_iterator iter=scanToStatesMap.begin();
        iter!=end; ++iter
    ) {
        ScanKey scan = iter->first;
        states = iter->second;
        std::set<Int>::const_iterator endState = states.end();
        for (
            std::set<Int>::const_iterator myState=states.begin();
            myState!=endState; ++myState
        ) {
        if (*myState < 0) {
            continue;
        }
            intents = stateToIntentsMap[*myState];
            scanToIntentsMap[scan].insert(intents.begin(), intents.end());
            std::set<String>::const_iterator endIntent = intents.end();
            for (
                std::set<String>::const_iterator myIntent=intents.begin();
                myIntent!=endIntent; ++myIntent
            ) {
                intentToScansMap[*myIntent].insert(scan);
            }
        }
    }
    if (_cacheUpdated(_sizeof(scanToIntentsMap) + _sizeof(intentToScansMap))) {
        _scanToIntentsMap = scanToIntentsMap;
        _intentToScansMap = intentToScansMap;
    }
}

uInt MSMetaData::_sizeof(
    const std::map<Double, MSMetaData::TimeStampProperties> & m
) {
    uInt sizeInt = sizeof(Int);
    uInt size = m.size()*(sizeof(Double) + sizeInt);
    std::map<Double, MSMetaData::TimeStampProperties>::const_iterator iter = m.begin();
    std::map<Double, MSMetaData::TimeStampProperties>::const_iterator end = m.end();
    uInt n = 0;
    while (iter != end) {
        n += iter->second.ddIDs.size();
        ++iter;
    }
    return size + n*sizeInt;
}

template <class T>
uInt MSMetaData::_sizeof(const std::map<T, std::set<String> >& m) {
    uInt size = sizeof(T) * m.size();
    typename std::map<T, std::set<String> >::const_iterator iter = m.begin();
    typename std::map<T, std::set<String> >::const_iterator end = m.end();
    while (iter != end) {
        std::set<String>::const_iterator end2 = iter->second.end();
        for (
            std::set<String>::const_iterator iter2=iter->second.begin();
            iter2!=end2; ++iter2
        ) {
            size += iter2->size();
        }
        ++iter;
    }
    return size;
}

template <class T, class U>
uInt MSMetaData::_sizeof(const std::map<T, std::set<U> >& m) {
    uInt size = sizeof(T)*m.size();
    typename std::map<T, std::set<U> >::const_iterator iter = m.begin();
    typename std::map<T, std::set<U> >::const_iterator end = m.end();
    uInt nElements = 0;
    while (iter != end) {
        nElements += iter->second.size();
        ++iter;
    }
    size += sizeof(U)*nElements;
    return size;
}

template <class T, class U>
uInt MSMetaData::_sizeof(const std::map<T, U>& m) {
    return m.size()*(sizeof(T) + sizeof(U));
}

uInt MSMetaData::_sizeof(const vector<std::set<String> >& m) {
    uInt size = sizeof(Int) * m.size();
    vector<std::set<String> >::const_iterator end = m.end();
    for (
        vector<std::set<String> >::const_iterator iter=m.begin();
        iter!=end; ++iter
    ) {
        std::set<String>::const_iterator end2 = iter->end();
        for (
            std::set<String>::const_iterator iter2=iter->begin();
            iter2!=end2; ++iter2
        ) {
            size += iter2->size();
        }
    }
    return size;
}

uInt MSMetaData::_sizeof(const vector<String>& m) {
    vector<String>::const_iterator end = m.end();
    uInt size = 0;
    for (
        vector<String>::const_iterator iter=m.begin();
        iter!=end; ++iter
    ) {
        size += iter->length();
    }
    return size;
}

template <class T>
uInt MSMetaData::_sizeof(const vector<T>& v) {
    return v.size()*sizeof(T);
}

uInt MSMetaData::_sizeof(const vector<vector<String> >& v) {
    vector<vector<String> >::const_iterator iter = v.begin();
    vector<vector<String> >::const_iterator end = v.end();
    uInt size = 0;
    while (iter != end) {
        size += _sizeof(*iter);
        ++iter;
    }
    return size;
}

uInt MSMetaData::_sizeof(const Quantum<Vector<Double> >& m) {
    return (sizeof(Double))*m.getValue().size() + m.getUnit().size();
}

template <class T> uInt MSMetaData::_sizeof(const std::map<String, std::set<T> >& m) {
    uInt setssize = 0;
    uInt size = 0;
    typename std::map<String, std::set<T> >::const_iterator end = m.end();
    for (
        typename std::map<String, std::set<T> >::const_iterator iter=m.begin();
        iter!=end; ++iter
    ) {
        size += iter->first.size();
        setssize += iter->second.size();
    }
    size += sizeof(T) * setssize;
    return size;
}

uInt MSMetaData::_sizeof(const vector<std::map<Int, Quantity> >& m) {
    uInt size = 0;
    vector<std::map<Int, Quantity> >::const_iterator end = m.end();
    uInt intsize = sizeof(Int);
    uInt qsize = 20;
    for (
        vector<std::map<Int, Quantity> >::const_iterator iter = m.begin();
        iter!=end; ++iter
    ) {
        size += iter->size()*(2*intsize + qsize);
    }
    return size;
}

std::set<String> MSMetaData::getIntentsForScan(const ScanKey& scan) const {
    _checkScan(scan);
    std::map<ScanKey, std::set<String> > scanToIntentsMap;
    std::map<String, std::set<ScanKey> > intentToScansMap;
    _getScansAndIntentsMaps(
        scanToIntentsMap,
        intentToScansMap
    );
    return scanToIntentsMap[scan];
}

std::set<String> MSMetaData::getIntentsForSubScan(
    const SubScanKey& subScan
) const {
    _checkSubScan(subScan);
    std::shared_ptr<const std::map<SubScanKey, std::set<String> > > subScanToIntentsMap;
    std::map<String, std::set<SubScanKey> > intentToSubScansMap;
    _getSubScansAndIntentsMaps(
        subScanToIntentsMap,
        intentToSubScansMap
    );
    return subScanToIntentsMap->find(subScan)->second;
}

std::shared_ptr<const std::map<SubScanKey, std::set<String> > > MSMetaData::getSubScanToIntentsMap() const {
    std::shared_ptr<const std::map<SubScanKey, std::set<String> > > subScanToIntentsMap;
    std::map<String, std::set<SubScanKey> > intentToSubScansMap;
    _getSubScansAndIntentsMaps(
        subScanToIntentsMap,
        intentToSubScansMap
    );
    return subScanToIntentsMap;
}

Bool MSMetaData::_cacheUpdated(const Float incrementInBytes) const {
    Float newSize = _cacheMB + incrementInBytes/1e6;
    if (newSize <= _maxCacheMB) {
        _cacheMB = newSize;
        return True;
    }
    return False;
}

std::set<uInt> MSMetaData::getSpwsForIntent(const String& intent) {
    if (! _hasIntent(intent)) {
        return std::set<uInt>();
    }
    vector<std::set<String> > spwToIntentsMap = _getSpwToIntentsMap();
    std::set<uInt> spws;
    for (uInt i=0; i<spwToIntentsMap.size(); ++i) {
        if (
            spwToIntentsMap[i].find(intent) != spwToIntentsMap[i].end()
        ) {
            spws.insert(i);
        }
    }
    return spws;
}

std::vector<std::set<uInt> > MSMetaData::getSpwToDataDescriptionIDMap() const {
    // TODO perhaps cache the result, but atm doesn't seem worth doing
    std::map<std::pair<uInt, uInt>, uInt> spwPolToDDID = getSpwIDPolIDToDataDescIDMap();
    std::vector<std::set<uInt> > mymap(nSpw(True));
    std::map<std::pair<uInt, uInt>, uInt>::const_iterator iter = spwPolToDDID.begin();
    std::map<std::pair<uInt, uInt>, uInt>::const_iterator end = spwPolToDDID.end();
    while (iter != end) {
        mymap[iter->first.first].insert(iter->second);
        ++iter;
    }
    return mymap;
}

uInt MSMetaData::nSpw(Bool includewvr) const {
    if (_nSpw > 0) {
        return includewvr ? _nSpw : _nSpw - getWVRSpw().size();
    }
    uInt nSpw = _ms->spectralWindow().nrow();
    _nSpw = nSpw;
    return includewvr ? nSpw : nSpw - getWVRSpw().size();
}

uInt MSMetaData::nPol() {
    if (_nPol == 0) {
        _nPol = _ms->polarization().nrow();
    }
    return _nPol;
}

std::set<String> MSMetaData::getIntentsForSpw(const uInt spw) {
    if (spw >= nSpw(True)) {
        throw AipsError(
            _ORIGIN + "spectral window out of range"
        );
    }
    return _getSpwToIntentsMap()[spw];
}

std::set<String> MSMetaData::getIntentsForField(Int fieldID) {
    if (! _hasFieldID(fieldID)) {
        return std::set<String>();
    }
    vector<std::set<String>> fieldToIntentsMap;
    std::map<String, std::set<Int>> intentToFieldsMap;
    _getFieldsAndIntentsMaps(fieldToIntentsMap, intentToFieldsMap);
    return fieldToIntentsMap[fieldID];
}

std::set<String> MSMetaData::getIntentsForField(String field) {
    vector<std::set<String>> fieldToIntentsMap;
    std::map<String, std::set<Int>> intentToFieldsMap;
    _getFieldsAndIntentsMaps(fieldToIntentsMap, intentToFieldsMap);
    const auto fieldNames = getFieldNames();
    std::set<String> intents;
    uInt i = 0;
    for (const auto& name: fieldNames) {
        if (name == field) {
            const auto myIntents = fieldToIntentsMap[i];
            intents.insert(myIntents.begin(), myIntents.end());
        }
        ++i;
    }
    return intents;
}

uInt MSMetaData::nFields() const {
    if (_nFields > 0) {
        return _nFields;
    }
    uInt nFields = _ms->field().nrow();
    _nFields = nFields;
    return nFields;
}

std::shared_ptr<std::set<Int> > MSMetaData::_getEphemFieldIDs() const {
    // responsible for setting _ephemFields
    if (_ephemFields) {
        return _ephemFields;
    }
    MSFieldColumns msfc(_ms->field());
    ScalarColumn<Int> ephemCol = msfc.ephemerisId();
    _ephemFields = std::make_shared<std::set<Int>>();
    if (ephemCol.isNull()) {
        return _ephemFields;
    }
    Vector<Int> colData = ephemCol.getColumn();
    Vector<Int>::const_iterator iter = colData.begin();
    Vector<Int>::const_iterator end = colData.end();
    uInt i = 0;
    for (; iter!=end; ++iter, ++i) {
        if (*iter >= 0) {
            _ephemFields->insert(i);
        }
    }
    return _ephemFields;
}

MDirection MSMetaData::phaseDirFromFieldIDAndTime(const uInt fieldID,  const MEpoch& ep) const {
    _hasFieldID(fieldID);
    MSFieldColumns msfc(_ms->field());
    if(! msfc.needInterTime(fieldID)) {
        return msfc.phaseDirMeas(fieldID, 0.0);
    }
    MEpoch::Types msType = MEpoch::castType(msfc.timeMeas()(fieldID).getRef().getType());
    Unit sec("s");
    Double inSeconds= MEpoch::Convert(ep, msType)().get(sec).getValue();
    return msfc.phaseDirMeas(fieldID, inSeconds);
} 

MDirection MSMetaData::getReferenceDirection(
    const uInt fieldID,  const MEpoch& ep
) const {
    _hasFieldID(fieldID);
    MSFieldColumns msfc(_ms->field());
    if(! msfc.needInterTime(fieldID)) {
        return msfc.referenceDirMeas(fieldID, 0.0);
    }
    MEpoch::Types msType = MEpoch::castType(msfc.timeMeas()(fieldID).getRef().getType());
    Unit sec("s");
    Double inSeconds = MEpoch::Convert(ep, msType)().get(sec).getValue();
    return msfc.referenceDirMeas(fieldID, inSeconds);
}

void MSMetaData::_getFieldsAndSpwMaps(
    std::map<Int, std::set<uInt> >& fieldToSpwMap,
    vector<std::set<Int> >& spwToFieldMap
) const {
    // This method has the responsibility of setting _fieldToSpwMap and _spwToFieldIDMap
    if (! _fieldToSpwMap.empty() && ! _spwToFieldIDsMap.empty()) {
        fieldToSpwMap = _fieldToSpwMap;
        spwToFieldMap = _spwToFieldIDsMap;
        return;
    }
    fieldToSpwMap.clear();
    spwToFieldMap.resize(nSpw(True));
    std::shared_ptr<const std::map<ScanKey, ScanProperties> > scanProps;
    std::shared_ptr<const std::map<SubScanKey, SubScanProperties> > subScanProps;
    _getScanAndSubScanProperties(scanProps, subScanProps, _showProgress);
    std::map<SubScanKey, SubScanProperties>::const_iterator iter = subScanProps->begin();
    std::map<SubScanKey, SubScanProperties>::const_iterator end = subScanProps->end();
    for (; iter!=end; ++iter) {
        Int fieldID = iter->first.fieldID;
        const std::set<uInt>& spws = iter->second.spws;
        fieldToSpwMap[fieldID].insert(spws.begin(), spws.end());
        std::set<uInt>::const_iterator spwIter = spws.begin();
        std::set<uInt>::const_iterator spwEnd = spws.end();
        for (; spwIter!=spwEnd; ++spwIter) {
            spwToFieldMap[*spwIter].insert(fieldID);
        }
    }
    if (_cacheUpdated(_sizeof(fieldToSpwMap) + _sizeof(spwToFieldMap))) {
        _fieldToSpwMap = fieldToSpwMap;
        _spwToFieldIDsMap = spwToFieldMap;
    }
}

std::map<Int, std::set<uInt> > MSMetaData::getFieldsToSpwsMap() const {
    std::map<Int, std::set<uInt> > myFieldToSpwMap;
    vector<std::set<Int> > mySpwToFieldMap;
    _getFieldsAndSpwMaps(myFieldToSpwMap, mySpwToFieldMap);
    return myFieldToSpwMap;
}

std::set<uInt> MSMetaData::getSpwsForField(Int fieldID) const {
    if (! _hasFieldID(fieldID)) {
        return std::set<uInt>();
    }
    return getFieldsToSpwsMap()[fieldID];
}

std::set<uInt> MSMetaData::getSpwsForField(const String& fieldName) {
    uInt myNFields = nFields();
    vector<String> fieldNames = getFieldNames();
    std::set<uInt> spws;
    for (uInt i=0; i<myNFields; ++i) {
        if (fieldNames[i] == fieldName) {
            std::set<uInt> myspws = getSpwsForField(i);
            spws.insert(myspws.begin(), myspws.end());
        }
    }
    ThrowIf(
        spws.empty(),
        _ORIGIN + "field (" + fieldName + " does not exist."
    );
    return spws;
}

vector<String> MSMetaData::getFieldNames() const {
    if (! _fieldNames.empty()) {
        return _fieldNames;
    }

    String fieldNameColName = MSField::columnName(MSFieldEnums::NAME);
    ScalarColumn<String> nameCol(_ms->field(), fieldNameColName);
    vector<String> fieldNames = nameCol.getColumn().tovector();
    uInt mysize = 0;
    vector<String>::const_iterator end = fieldNames.end();
    for (
        vector<String>::const_iterator name=fieldNames.begin();
        name!=end; ++name
    ) {
        mysize += name->size();
    }
    if (_cacheUpdated(mysize)) {
        _fieldNames = fieldNames;
    }
    return fieldNames;
}

vector<String> MSMetaData::getFieldCodes() const {
    // this method is responsible for setting _fieldCodes
    if (! _fieldCodes.empty()) {
        return _fieldCodes;
    }
    String fieldCodeColName = MSField::columnName(MSFieldEnums::CODE);
    ScalarColumn<String> codeCol(_ms->field(), fieldCodeColName);
    vector<String> fieldCodes = codeCol.getColumn().tovector();
    if (_cacheUpdated(_sizeof(fieldCodes))) {
        _fieldCodes = fieldCodes;
    }
    return fieldCodes;
}

std::set<Int> MSMetaData::getFieldIDsForSpw(const uInt spw) {
    uInt myNSpw = nSpw(True);
    if (spw >= myNSpw) {
        throw AipsError(_ORIGIN + "spectral window out of range");
    }
    std::map<Int, std::set<uInt> > myFieldToSpwMap;
    vector<std::set<Int> > mySpwToFieldMap;
    _getFieldsAndSpwMaps(myFieldToSpwMap, mySpwToFieldMap);
    return mySpwToFieldMap[spw];
}

std::set<String> MSMetaData::getFieldNamesForSpw(const uInt spw) {
    std::set<Int> fieldIDs = getFieldIDsForSpw(spw);
    std::set<String> fieldNames;
    vector<String> allFieldNames = getFieldNames();
    for (
        std::set<Int>::const_iterator fieldID = fieldIDs.begin();
        fieldID!=fieldIDs.end(); ++fieldID
    ) {
        fieldNames.insert(allFieldNames[*fieldID]);
    }
    return fieldNames;
}

std::shared_ptr<const map<ScanKey, MSMetaData::ScanProperties> >
MSMetaData::_generateScanPropsIfWanted() const {
    if (_scanProperties) {
        // we already have it, just return it
        return _scanProperties;
    }
    if (_forceSubScanPropsToCache) {
        // it hasn't been generated yet, but we will likely
        // need it later, so just generate it now
        std::shared_ptr<const map<ScanKey, ScanProperties> > scanProps;
        std::shared_ptr<const map<SubScanKey, SubScanProperties> > subScanProps;
        _getScanAndSubScanProperties(scanProps, subScanProps, False);
        return scanProps;
    }
    // we don't have it, and we aren't going to want it later
    return std::shared_ptr<const map<ScanKey, ScanProperties> >();
}


std::shared_ptr<const map<SubScanKey, MSMetaData::SubScanProperties> >
MSMetaData::_generateSubScanPropsIfWanted() const {
    if (_subScanProperties) {
        // we already have it, just return it
        return _subScanProperties;
    }
    if (_forceSubScanPropsToCache) {
        // it hasn't been generated yet, but we will likely
        // need it later, so just generate it now
        std::shared_ptr<const map<ScanKey, ScanProperties> > scanProps;
        std::shared_ptr<const map<SubScanKey, SubScanProperties> > subScanProps;
        _getScanAndSubScanProperties(scanProps, subScanProps, False);
        return subScanProps;
    }
    // we don't have it, and we aren't going to want it later
    return std::shared_ptr<const map<SubScanKey, SubScanProperties> >();
}
 
std::set<ScanKey> MSMetaData::getScanKeys() const {
    if (! _scanKeys.empty()) {
        return _scanKeys;
    }
    std::set<ScanKey> scanKeys;
    std::shared_ptr<const map<ScanKey, ScanProperties> > scanProps = _generateScanPropsIfWanted();
    if (scanProps) {
        map<ScanKey, ScanProperties>::const_iterator iter = scanProps->begin();
        map<ScanKey, ScanProperties>::const_iterator end = scanProps->end();
        for (; iter!=end; ++iter) {
            scanKeys.insert(iter->first);
        }
    }
    else {
        // fastest way if we don't have _scanProperties and aren't going to need it later
        std::set<SubScanKey> subScanKeys = _getSubScanKeys();
        std::set<SubScanKey>::const_iterator iter = subScanKeys.begin();
        std::set<SubScanKey>::const_iterator end = subScanKeys.end();
        for (; iter!=end; ++iter) {
            scanKeys.insert(scanKey(*iter));
        }
    }
    if (_cacheUpdated(sizeof(ScanKey)*scanKeys.size())) {
        _scanKeys = scanKeys;
    }
    return scanKeys;
}

std::set<ScanKey> MSMetaData::getScanKeys(const ArrayKey& arrayKey) const {
    std::set<ScanKey> allScanKeys = getScanKeys();
    Bool doAllObsIDs = arrayKey.obsID < 0;
    Bool doAllArrayIDs = arrayKey.arrayID < 0;
    if (doAllObsIDs && doAllArrayIDs) {
        return allScanKeys;
    }
    std::set<ScanKey> scanKeys;
    std::set<ScanKey>::const_iterator iter = allScanKeys.begin();
    std::set<ScanKey>::const_iterator end = allScanKeys.end();

    while (iter != end) {
        if (
            (doAllObsIDs || iter->obsID == arrayKey.obsID)
            && (doAllArrayIDs || iter->arrayID == arrayKey.arrayID)
        ) {
            scanKeys.insert(*iter);
        }
        ++iter;
    }
    return scanKeys;
}

std::set<ScanKey> MSMetaData::_getScanKeys(
    const std::set<ScanKey>& scanKeys, const ArrayKey& arrayKey
) const {
    Int obsID = arrayKey.obsID;
    Int arrayID = arrayKey.arrayID;
    std::set<ScanKey>::const_iterator iter = scanKeys.begin();
    std::set<ScanKey>::const_iterator end = scanKeys.end();
    std::set<ScanKey> filteredKeys;
    while (iter != end) {
        if (iter->obsID == obsID && iter->arrayID == arrayID) {
            filteredKeys.insert(*iter);
        }
    }
    return filteredKeys;
}

std::set<Int> MSMetaData::_getScanNumbers(const ArrayKey& arrayKey) const {
    return scanNumbers(getScanKeys(arrayKey));
}

void MSMetaData::_getScansAndDDIDMaps(
    std::map<ScanKey, std::set<uInt> >& scanToDDIDMap,
    vector<std::set<ScanKey> >& ddIDToScanMap
) const {
    // this method is responsible for setting _scanToDDIDsMap and _ddidToScansMap
    if (! _scanToDDIDsMap.empty()) {
        scanToDDIDMap = _scanToDDIDsMap;
        ddIDToScanMap = _ddidToScansMap;
        return;
    }
    scanToDDIDMap.clear();
    ddIDToScanMap.clear();
    ddIDToScanMap.resize(nDataDescriptions());
    std::map<SubScanKey, SubScanProperties> subScanProps = *getSubScanProperties();
    std::map<SubScanKey, SubScanProperties>::const_iterator iter = subScanProps.begin();
    std::map<SubScanKey, SubScanProperties>::const_iterator end = subScanProps.end();
    ScanKey myScanKey;
    std::set<uInt> ddIDs;
    std::set<uInt>::const_iterator dIter;
    std::set<uInt>::const_iterator dEnd;
    while (iter != end) {
        myScanKey = scanKey(iter->first);
        ddIDs = iter->second.ddIDs;
        scanToDDIDMap[myScanKey].insert(ddIDs.begin(), ddIDs.end());
        dIter = ddIDs.begin();
        dEnd = ddIDs.end();
        while (dIter != dEnd) {
            ddIDToScanMap[*dIter].insert(myScanKey);
            ++dIter;
        }
        ++iter;
    }
    if (_cacheUpdated(_sizeof(scanToDDIDMap)) + _sizeof(ddIDToScanMap)) {
        _scanToDDIDsMap = scanToDDIDMap;
        _ddidToScansMap = ddIDToScanMap;
    }
}

std::map<ScanKey, std::set<uInt> > MSMetaData::getScanToSpwsMap() const {
    std::map<ScanKey, std::set<uInt> > scanToSpwMap;
    vector<std::set<ScanKey> > spwToScanMap;
    _getScansAndSpwMaps(scanToSpwMap, spwToScanMap);
    return scanToSpwMap;
}

vector<std::set<ScanKey> > MSMetaData::getSpwToScansMap() const {
    std::map<ScanKey, std::set<uInt> > scanToSpwMap;
    vector<std::set<ScanKey> > spwToScanMap;
    _getScansAndSpwMaps(scanToSpwMap, spwToScanMap);
    return spwToScanMap;
}

void MSMetaData::_getScansAndSpwMaps(
    std::map<ScanKey, std::set<uInt> >& scanToSpwMap,
    vector<std::set<ScanKey> >& spwToScanMap
) const {
    // This method is responsible for setting _scanToSpwsMap and _spwToScansMap
    if (! _scanToSpwsMap.empty() && ! _spwToScansMap.empty()) {
        scanToSpwMap = _scanToSpwsMap;
        spwToScanMap = _spwToScansMap;
        return;
    }
    scanToSpwMap.clear();
    spwToScanMap.clear();
    spwToScanMap.resize(nSpw(True));
    std::shared_ptr<const map<SubScanKey, SubScanProperties> > subScanProps
        = _generateSubScanPropsIfWanted();
    if (subScanProps) {
        map<SubScanKey, SubScanProperties>::const_iterator iter = subScanProps->begin();
        map<SubScanKey, SubScanProperties>::const_iterator end = subScanProps->end();
        for (; iter!=end; ++iter) {
            ScanKey sk = scanKey(iter->first);
            std::set<uInt> spws = iter->second.spws;
            scanToSpwMap[sk].insert(spws.begin(), spws.end());
            std::set<uInt>::const_iterator spwIter = spws.begin();
            std::set<uInt>::const_iterator spwEnd = spws.end();
            for (; spwIter!=spwEnd; ++spwIter) {
                spwToScanMap[*spwIter].insert(sk);
            }
        }
    }
    else {
        // fastest way to generate what we want if we don't have _subScanProperties
        std::map<ScanKey, std::set<uInt> > scanToDDIDMap;
        vector<std::set<ScanKey> > ddIDToScanMap;
        _getScansAndDDIDMaps(scanToDDIDMap, ddIDToScanMap);
        vector<uInt> ddToSpw = getDataDescIDToSpwMap();
        std::map<ScanKey, std::set<uInt> >::const_iterator iter = scanToDDIDMap.begin();
        std::map<ScanKey, std::set<uInt> >::const_iterator end = scanToDDIDMap.end();
        std::set<uInt>::const_iterator dIter;
        std::set<uInt>::const_iterator dEnd;
        for (; iter!=end; ++iter) {
            ScanKey scanKey = iter->first;
            std::set<uInt> ddids = scanToDDIDMap[scanKey];
            dIter = ddids.begin();
            dEnd = ddids.end();
            for (; dIter!=dEnd; ++dIter) {
                uInt spw = ddToSpw[*dIter];
                scanToSpwMap[scanKey].insert(spw);
                spwToScanMap[spw].insert(scanKey);
            }
        }
    }
    if (_cacheUpdated(_sizeof(scanToSpwMap)) + _sizeof(spwToScanMap)) {
        _scanToSpwsMap = scanToSpwMap;
        _spwToScansMap = spwToScanMap;
    }
}

template <class T>
uInt MSMetaData::_sizeof(const vector<std::set<T> >& v) {
    uInt size = 0;
    typename vector<std::set<T> >::const_iterator iter = v.begin();
    typename vector<std::set<T> >::const_iterator end = v.end();
    while (iter != end) {
        size = iter->size();
        ++iter;
    }
    size *= sizeof(T);
    return size;
}

std::set<Int> MSMetaData::getAntennasForScan(const ScanKey& scan) const {
    _checkScan(scan);
    return _getScanToAntennasMap()[scan];
}

std::set<uInt> MSMetaData::getSpwsForScan(const ScanKey& scan) const {
    _checkScan(scan);
    std::map<ScanKey, std::set<uInt> > scanToSpwMap;
    vector<std::set<ScanKey> > spwToScanMap;
    _getScansAndSpwMaps(
        scanToSpwMap, spwToScanMap
    );
    return scanToSpwMap[scan];
}

std::set<uInt> MSMetaData::getSpwsForSubScan(const SubScanKey& subScan) const {
    return getSubScanProperties(subScan).spws;
}

std::set<Int> MSMetaData::getScansForSpw(
    const uInt spw, Int obsID, Int arrayID
) const {
    uInt myNSpw = nSpw(True);
    ThrowIf(spw >= myNSpw, "spectral window out of range");
    ArrayKey arrayKey;
    arrayKey.obsID = obsID;
    arrayKey.arrayID = arrayID;
    std::set<ScanKey> myScanKeys = getScanKeys(arrayKey);
    std::map<ScanKey, std::set<uInt> > scanToSpwMap;
    vector<std::set<ScanKey> > spwToScanMap;
    _getScansAndSpwMaps(scanToSpwMap, spwToScanMap);
    std::set<ScanKey>::const_iterator iter = myScanKeys.begin();
    std::set<ScanKey>::const_iterator end = myScanKeys.end();
    std::set<Int> scanNumbers;
    std::set<uInt> spws;
    while (iter != end) {
        spws = scanToSpwMap[*iter];
        if (spws.find(spw) != spws.end()) {
            scanNumbers.insert(iter->scan);
        }
        ++iter;
    }
    return scanNumbers;
}

uInt MSMetaData::nAntennas() const {
    if (_nAntennas > 0) {
        return _nAntennas;
    }
    uInt nAnts = _ms->antenna().nrow();
    _nAntennas = nAnts;
    return nAnts;
}

uInt MSMetaData::nDataDescriptions() const {
    if (_nDataDescIDs == 0) {
        _nDataDescIDs = _ms->dataDescription().nrow();
    }
    return _nDataDescIDs;
}

vector<String> MSMetaData::_getAntennaNames(
    std::map<String, std::set<uInt> >& namesToIDsMap
) const {
    if (! _antennaNames.empty()) {
        namesToIDsMap = _antennaNameToIDMap;
        return _antennaNames;
    }
    namesToIDsMap.clear();
    std::map<String, uInt> mymap;
    String antNameColName = MSAntenna::columnName(MSAntennaEnums::NAME);
    ScalarColumn<String> nameCol(_ms->antenna(), antNameColName);
    Vector<String> names = nameCol.getColumn();
    Vector<String>::const_iterator end = names.end();
    uInt i = 0;
    for (
        Vector<String>::const_iterator name=names.begin();
        name!=end; ++name, ++i
    ) {
        namesToIDsMap[*name].insert(i);
    }
    uInt mysize = names.size()*sizeof(uInt);
    for (
        Vector<String>::const_iterator name=names.begin();
        name!=end; ++name
    ) {
        mysize += 2*name->size();
    }
    if (_cacheUpdated(mysize)) {
        _antennaNames = names.tovector();
        _antennaNameToIDMap = namesToIDsMap;
    }
    return names.tovector();
}

vector<String> MSMetaData::getAntennaNames(
    std::map<String, uInt>& namesToIDsMap,
    const vector<uInt>& antennaIDs
) const {
    namesToIDsMap.clear();
    std::map<String, std::set<uInt> > allMap;
    vector<String> names = getAntennaNames(allMap, antennaIDs);
    std::map<String, std::set<uInt> >::const_iterator iter = allMap.begin();
    std::map<String, std::set<uInt> >::const_iterator end = allMap.end();
    for (; iter!=end; ++iter) {
        namesToIDsMap[iter->first] = *iter->second.rbegin();
    }
    return names;
}

vector<String> MSMetaData::getAntennaNames(
    std::map<String, std::set<uInt> >& namesToIDsMap,
    const vector<uInt>& antennaIDs
) const {
    uInt nAnts = nAntennas();
    std::map<String, std::set<uInt> > allMap;
    vector<String> allNames = _getAntennaNames(allMap);
    if (antennaIDs.empty()) {
        namesToIDsMap = allMap;
        return allNames;
    }
    uInt mymax = max(Vector<uInt>(antennaIDs));
    ThrowIf(
        mymax >= nAnts,
        "Antenna ID " + String::toString(mymax)
        + " out of range."
    );
    vector<String> names;
    vector<uInt>::const_iterator end = antennaIDs.end();
    for (
        vector<uInt>::const_iterator id=antennaIDs.begin();
        id!=end; ++id
    ) {
        String antName = allNames[*id];
        names.push_back(antName);
        namesToIDsMap[antName].insert(*id);
    }
    return names;
}

uInt MSMetaData::getAntennaID(const String& antennaName) const {
    return *getAntennaIDs(antennaName).rbegin();
}

std::set<uInt> MSMetaData::getAntennaIDs(
    const String& antennaName
) const {
    return getAntennaIDs(vector<String>(1, antennaName))[0];
}

vector<std::set<uInt> > MSMetaData::getAntennaIDs(
    const vector<String>& antennaNames
) const {
    std::map<String, std::set<uInt> > namesToIDsMap;
    vector<String> names = getAntennaNames(namesToIDsMap);
    vector<String>::const_iterator end = antennaNames.end();
    std::map<String, std::set<uInt> >::const_iterator mapEnd = namesToIDsMap.end();
    vector<std::set<uInt> > ids;
    for (
        vector<String>::const_iterator name=antennaNames.begin();
        name!=end; ++name
    ) {
        std::map<String, std::set<uInt> >::const_iterator pair = namesToIDsMap.find(*name);
        ThrowIf(
            pair == mapEnd, _ORIGIN + "Unknown antenna " + *name
        );
        ids.push_back(pair->second);
    }
    return ids;
}

map<ScanKey, MSMetaData::FirstExposureTimeMap> MSMetaData::getScanToFirstExposureTimeMap(
    Bool showProgress
) const {
    std::shared_ptr<const std::map<ScanKey, MSMetaData::ScanProperties> > scanProps
        = _getScanProperties(showProgress);
    std::map<ScanKey, MSMetaData::ScanProperties>::const_iterator iter = scanProps->begin();
    std::map<ScanKey, MSMetaData::ScanProperties>::const_iterator end = scanProps->end();
    map<ScanKey, FirstExposureTimeMap> ret;
    for (; iter!=end; ++iter) {
        ret[iter->first] = iter->second.firstExposureTime;
    }
    return ret;
}

// deprecated, no longer supported
vector<std::map<Int, Quantity> > MSMetaData::getFirstExposureTimeMap() {
    if (! _firstExposureTimeMap.empty()) {
        return _firstExposureTimeMap;
    }
    uInt nDataDescIDs = nDataDescriptions();
    std::shared_ptr<Vector<Int> > scans = _getScans();
    std::shared_ptr<Vector<Int> > dataDescIDs = _getDataDescIDs();
    std::shared_ptr<Vector<Double> > times = _getTimes();
    std::shared_ptr<Quantum<Vector<Double> > > exposureTimes = _getExposureTimes();
    vector<std::map<Int, Quantity> > firstExposureTimeMap(nDataDescIDs);
    vector<std::map<Int, Double> > tmap(nDataDescIDs);
    Vector<Int>::const_iterator siter = scans->begin();
    Vector<Int>::const_iterator send = scans->end();
    Vector<Int>::const_iterator diter = dataDescIDs->begin();
    Vector<Double>::const_iterator titer = times->begin();
    Vector<Double> eTimes = exposureTimes->getValue();
    String unit = exposureTimes->getUnit();
    Vector<Double>::const_iterator eiter = eTimes.begin();
    while (siter != send) {
        std::map<Int, Quantity> mymap = firstExposureTimeMap[*diter];
        if (
            mymap.find(*siter) == mymap.end()
            || *titer < tmap[*diter][*siter]
        ) {
            firstExposureTimeMap[*diter][*siter] = Quantity(*eiter, unit);
            tmap[*diter][*siter] = *titer;
        }
        ++siter;
        ++diter;
        ++titer;
        ++eiter;
    }
    if (_cacheUpdated(_sizeof(firstExposureTimeMap))) {
        _firstExposureTimeMap = firstExposureTimeMap;
    }
    return firstExposureTimeMap;
}

vector<String> MSMetaData::getAntennaStations(const vector<uInt>& antennaIDs) {
    vector<String> allStations = _getStationNames();
    if (antennaIDs.empty()) {
        return allStations;
    }
    _hasAntennaID(max(Vector<uInt>(antennaIDs)));
    vector<String> myStationNames;
    vector<uInt>::const_iterator end = antennaIDs.end();
    for (
        vector<uInt>::const_iterator iter=antennaIDs.begin();
        iter!=end; ++iter
    ) {
        myStationNames.push_back(allStations[*iter]);
    }
    return myStationNames;
}

vector<vector<String> > MSMetaData::getAntennaStations(const vector<String>& antennaNames) {
    vector<std::set<uInt> > ids = getAntennaIDs(antennaNames);
    vector<std::set<uInt> >::const_iterator iter = ids.begin();
    vector<std::set<uInt> >::const_iterator end = ids.end();
    vector<vector<String> > stations;
    for (; iter!=end; ++iter) {
        std::set<uInt>::const_iterator siter = iter->begin();
        std::set<uInt>::const_iterator send = iter->end();
        vector<String> myStations;
        for (; siter!=send; ++siter) {
            myStations.push_back(getAntennaStations(vector<uInt>(1, *siter))[0]);
        }
        stations.push_back(myStations);
    }
    return stations;
}

vector<String> MSMetaData::_getStationNames() {
    if (! _stationNames.empty()) {
        return _stationNames;
    }
    String antStationColName = MSAntenna::columnName(MSAntennaEnums::STATION);
    vector<String> stationNames = ScalarColumn<String>(
        _ms->antenna(), antStationColName
    ).getColumn().tovector();
    if (_cacheUpdated(_sizeof(stationNames))) {
        _stationNames = stationNames;
    }
    return stationNames;
}

std::set<SubScanKey> MSMetaData::_getSubScanKeys() const {
    // responsible for setting _subscans
    if (! _subscans.empty()) {
        return _subscans;
    }
    std::set<SubScanKey> mysubscans;
    if (_subScanProperties) {
        map<SubScanKey, SubScanProperties>::const_iterator iter = _subScanProperties->begin();
        map<SubScanKey, SubScanProperties>::const_iterator end = _subScanProperties->end();
        for (; iter!=end; ++iter) {
            mysubscans.insert(iter->first);
        }
    }
    else {
        std::shared_ptr<Vector<Int> > scans = _getScans();
        std::shared_ptr<Vector<Int> > fields = _getFieldIDs();
        std::shared_ptr<Vector<Int> > arrays = _getArrayIDs();
        std::shared_ptr<Vector<Int> > obs = _getObservationIDs();
        Vector<Int>::const_iterator scanIter = scans->begin();
        Vector<Int>::const_iterator scanEnd = scans->end();
        Vector<Int>::const_iterator fIter = fields->begin();
        Vector<Int>::const_iterator oIter = obs->begin();
        Vector<Int>::const_iterator aIter = arrays->begin();
        SubScanKey subScanKey;
        for (; scanIter != scanEnd; ++scanIter, ++fIter, ++oIter, ++aIter) {
            subScanKey.obsID = *oIter;
            subScanKey.arrayID = *aIter;
            subScanKey.scan = *scanIter;
            subScanKey.fieldID = *fIter;
            mysubscans.insert(subScanKey);
        }
    }
    if (_cacheUpdated(mysubscans.size()*sizeof(SubScanKey))) {
        _subscans = mysubscans;
    }
    return mysubscans;
}

std::set<SubScanKey> MSMetaData::_getSubScanKeys(const ScanKey& scanKey) const {
    _checkScan(scanKey);
    return _getScanToSubScansMap()[scanKey];
}

std::map<ScanKey, std::set<SubScanKey> > MSMetaData::_getScanToSubScansMap() const {
    // sets _scanToSubScans;
    if (! _scanToSubScans.empty()) {
        return _scanToSubScans;
    }
    std::set<SubScanKey> allSubScans = _getSubScanKeys();
    std::set<SubScanKey>::const_iterator iter = allSubScans.begin();
    std::set<SubScanKey>::const_iterator end = allSubScans.end();
    std::map<ScanKey, std::set<SubScanKey> > mymap;
    ScanKey scanKey;
    while (iter != end) {
        scanKey.obsID = iter->obsID;
        scanKey.arrayID = iter->arrayID;
        scanKey.scan = iter->scan;
        mymap[scanKey].insert(*iter);
        ++iter;
    }
    if (_cacheUpdated(_sizeof(mymap))) {
        _scanToSubScans = mymap;
    }
    return mymap;
}

QVD MSMetaData::getAntennaDiameters() const {
    if (! _antennaDiameters.getValue().empty()) {
        return _antennaDiameters;
    }
    String antDiamColName = MSAntenna::columnName(MSAntennaEnums::DISH_DIAMETER);
    ScalarColumn<Double> diamCol(_ms->antenna(), antDiamColName);
    Vector<Double> diams = diamCol.getColumn();
    String unit = *diamCol.keywordSet().asArrayString("QuantumUnits").begin();
    QVD antennaDiameters = QVD(diams, unit);
    if (_cacheUpdated(_sizeof(antennaDiameters))) {
        _antennaDiameters = antennaDiameters;
    }
    return antennaDiameters;
}

std::set<uInt> MSMetaData::getTDMSpw() {
    if (! _tdmSpw.empty()) {
        return _tdmSpw;
    }
    std::set<uInt> avgSpw, tdmSpw, fdmSpw, wvrSpw, sqldSpw;
    _getSpwInfo(avgSpw, tdmSpw, fdmSpw, wvrSpw, sqldSpw);
    return tdmSpw;
}

vector<Double> MSMetaData::getBandWidths() const {
    std::set<uInt> avgSpw, tdmSpw, fdmSpw, wvrSpw, sqldSpw;
    vector<MSMetaData::SpwProperties> props = _getSpwInfo(
        avgSpw, tdmSpw, fdmSpw, wvrSpw, sqldSpw
    );
    vector<MSMetaData::SpwProperties>::const_iterator end = props.end();
    vector<Double> out;
    for (
        vector<MSMetaData::SpwProperties>::const_iterator iter=props.begin();
        iter!=end; ++iter
    ) {
        out.push_back(iter->bandwidth);
    }
    return out;
}

QVD MSMetaData::_freqWidthToVelWidth(
    const QVD& v, const Quantity& refFreq
) {
    QVD dv = v;
    dv.convert("Hz");
    dv = dv/refFreq.getValue("Hz");
    dv.scale(C::c/1000);
    dv.setUnit("km/s");
    return dv;
}

vector<QVD> MSMetaData::getChanEffectiveBWs(Bool asVelWidths) const {
    std::set<uInt> avgSpw, tdmSpw, fdmSpw, wvrSpw, sqldSpw;
    vector<MSMetaData::SpwProperties> props = _getSpwInfo(
        avgSpw, tdmSpw, fdmSpw, wvrSpw, sqldSpw
    );
    vector<MSMetaData::SpwProperties>::const_iterator end = props.end();
    vector<QVD> out;
    for (
        vector<MSMetaData::SpwProperties>::const_iterator iter=props.begin();
        iter!=end; ++iter
    ) {
        if (
            asVelWidths
            && iter->effbw.isConform("Hz")
            && iter->meanfreq.getValue() > 0
        ) {

            out.push_back(
                _freqWidthToVelWidth(iter->effbw, iter->meanfreq)
            );
        }
        else {
            out.push_back(iter->effbw);
        }
    }
    return out;
}

vector<QVD> MSMetaData::getChanFreqs() const {
    std::set<uInt> avgSpw, tdmSpw, fdmSpw, wvrSpw, sqldSpw;
    vector<MSMetaData::SpwProperties> props = _getSpwInfo(
        avgSpw, tdmSpw, fdmSpw, wvrSpw, sqldSpw
    );
    vector<MSMetaData::SpwProperties>::const_iterator end = props.end();
    vector<QVD> out;
    for (
        vector<MSMetaData::SpwProperties>::const_iterator iter=props.begin();
        iter!=end; ++iter
    ) {
        out.push_back(iter->chanfreqs);
    }
    return out;
}

vector<QVD>MSMetaData::getChanResolutions(Bool asVelWidths) const {
    std::set<uInt> avgSpw, tdmSpw, fdmSpw, wvrSpw, sqldSpw;
    vector<MSMetaData::SpwProperties> props = _getSpwInfo(
        avgSpw, tdmSpw, fdmSpw, wvrSpw, sqldSpw
    );
    vector<MSMetaData::SpwProperties>::const_iterator end = props.end();
    vector<QVD> out;
    for (
        vector<MSMetaData::SpwProperties>::const_iterator iter=props.begin();
        iter!=end; ++iter
    ) {
        if (
            asVelWidths
            && iter->resolution.isConform("Hz")
            && iter->meanfreq.getValue() > 0
        ) {
            out.push_back(
                _freqWidthToVelWidth(iter->resolution, iter->meanfreq)
            );
        }
        else {
            out.push_back(iter->resolution);
        }
    }
    return out;
}

vector<QVD> MSMetaData::getChanWidths() const {
    std::set<uInt> avgSpw, tdmSpw, fdmSpw, wvrSpw, sqldSpw;
    vector<MSMetaData::SpwProperties> props = _getSpwInfo(
        avgSpw, tdmSpw, fdmSpw, wvrSpw, sqldSpw
    );
    vector<MSMetaData::SpwProperties>::const_iterator end = props.end();
    vector<QVD> out;
    for (
        vector<MSMetaData::SpwProperties>::const_iterator iter=props.begin();
        iter!=end; ++iter
    ) {
        out.push_back(iter->chanwidths);
    }
    return out;
}

vector<Int> MSMetaData::getNetSidebands() const {
    std::set<uInt> avgSpw, tdmSpw, fdmSpw, wvrSpw, sqldSpw;
    vector<MSMetaData::SpwProperties> props = _getSpwInfo(
        avgSpw, tdmSpw, fdmSpw, wvrSpw, sqldSpw
    );
    vector<MSMetaData::SpwProperties>::const_iterator end = props.end();
    vector<Int> out;
    for (
        vector<MSMetaData::SpwProperties>::const_iterator iter=props.begin();
        iter!=end; ++iter
    ) {
        out.push_back(iter->netsideband);
    }
    return out;
}

vector<Quantity> MSMetaData::getMeanFreqs() const {
    std::set<uInt> avgSpw, tdmSpw, fdmSpw, wvrSpw, sqldSpw;
    vector<MSMetaData::SpwProperties> props = _getSpwInfo(
        avgSpw, tdmSpw, fdmSpw, wvrSpw, sqldSpw
    );
    vector<MSMetaData::SpwProperties>::const_iterator end = props.end();
    vector<Quantity> out;
    for (
        vector<MSMetaData::SpwProperties>::const_iterator iter=props.begin();
        iter!=end; ++iter
    ) {
        out.push_back(iter->meanfreq);
    }
    return out;
}

vector<Quantity> MSMetaData::getCenterFreqs() const {
    std::set<uInt> avgSpw, tdmSpw, fdmSpw, wvrSpw, sqldSpw;
    vector<MSMetaData::SpwProperties> props = _getSpwInfo(
        avgSpw, tdmSpw, fdmSpw, wvrSpw, sqldSpw
    );
    vector<MSMetaData::SpwProperties>::const_iterator end = props.end();
    vector<Quantity> out;
    for (
        vector<MSMetaData::SpwProperties>::const_iterator iter=props.begin();
        iter!=end; ++iter
    ) {
        out.push_back(iter->centerfreq);
    }
    return out;
}

vector<MFrequency> MSMetaData::getRefFreqs() const {
    std::set<uInt> avgSpw, tdmSpw, fdmSpw, wvrSpw, sqldSpw;
    vector<MSMetaData::SpwProperties> props = _getSpwInfo(
        avgSpw, tdmSpw, fdmSpw, wvrSpw, sqldSpw
    );
    vector<MSMetaData::SpwProperties>::const_iterator end = props.end();
    vector<MFrequency> out;
    for (
        vector<MSMetaData::SpwProperties>::const_iterator iter=props.begin();
        iter!=end; ++iter
    ) {
        out.push_back(iter->reffreq);
    }
    return out;
}

vector<uInt> MSMetaData::nChans() const {
    std::set<uInt> avgSpw, tdmSpw, fdmSpw, wvrSpw, sqldSpw;
    vector<MSMetaData::SpwProperties> props = _getSpwInfo(
        avgSpw, tdmSpw, fdmSpw, wvrSpw, sqldSpw
    );
    vector<MSMetaData::SpwProperties>::const_iterator end = props.end();
    vector<uInt> out;
    for (
        vector<MSMetaData::SpwProperties>::const_iterator iter=props.begin();
        iter!=end; ++iter
    ) {
        out.push_back(iter->nchans);
    }
    return out;
}

vector<vector<Double> > MSMetaData::getEdgeChans() {
    std::set<uInt> avgSpw, tdmSpw, fdmSpw, wvrSpw, sqldSpw;
    vector<MSMetaData::SpwProperties> props = _getSpwInfo(
        avgSpw, tdmSpw, fdmSpw, wvrSpw, sqldSpw
    );
    vector<MSMetaData::SpwProperties>::const_iterator end = props.end();
    vector<vector<Double> > out;
    for (
        vector<MSMetaData::SpwProperties>::const_iterator iter=props.begin();
        iter!=end; ++iter
    ) {
        out.push_back(iter->edgechans);
    }
    return out;
}

vector<uInt> MSMetaData::getBBCNos() const {
    if (! hasBBCNo()) {
        throw AipsError("This MS's SPECTRAL_WINDOW table does not have a BBC_NO column");
    }
    std::set<uInt> avgSpw, tdmSpw, fdmSpw, wvrSpw, sqldSpw;
    vector<MSMetaData::SpwProperties> props = _getSpwInfo(
        avgSpw, tdmSpw, fdmSpw, wvrSpw, sqldSpw
    );
    vector<MSMetaData::SpwProperties>::const_iterator end = props.end();
    vector<uInt> out;
    for (
        vector<MSMetaData::SpwProperties>::const_iterator iter=props.begin();
        iter!=end; ++iter
    ) {
        out.push_back(iter->bbcno);
    }
    return out;
}

vector<String> MSMetaData::getCorrBits() const {
    std::set<uInt> avgSpw, tdmSpw, fdmSpw, wvrSpw, sqldSpw;
    vector<MSMetaData::SpwProperties> props = _getSpwInfo(
        avgSpw, tdmSpw, fdmSpw, wvrSpw, sqldSpw
    );
    vector<String> out;
    for (const auto &element : props) {
        out.push_back(element.corrbit);
    }
    return out;
}

std::map<uInt, std::set<uInt> > MSMetaData::getBBCNosToSpwMap(
    SQLDSwitch sqldSwitch
) {
    vector<uInt> mymap = getBBCNos();
    std::map<uInt, std::set<uInt> > out;
    vector<uInt>::const_iterator end = mymap.end();
    std::set<uInt> sqldSpw;
    if (sqldSwitch != SQLD_INCLUDE) {
        std::set<uInt> avgSpw, tdmSpw, fdmSpw, wvrSpw;
        _getSpwInfo(
            avgSpw, tdmSpw, fdmSpw, wvrSpw, sqldSpw
        );
    }
    uInt i = 0;
    Bool found = True;
    for (
        vector<uInt>::const_iterator iter=mymap.begin();
        iter!=end; ++iter, ++i
    ) {
        if (out.find(*iter) == out.end()) {
            out[*iter] = std::set<uInt>();
        }
        if (sqldSwitch != SQLD_INCLUDE) {
            found = sqldSpw.find(i) != sqldSpw.end();
        }
        if (
            sqldSwitch == SQLD_INCLUDE
            || (
                sqldSwitch == SQLD_EXCLUDE
                && ! found
            )
            || (
                sqldSwitch == SQLD_ONLY
                && found
            )
        ) {
            out[*iter].insert(i);
        }
    }
    return out;
}

vector<String> MSMetaData::getSpwNames() const {
    std::set<uInt> avgSpw, tdmSpw, fdmSpw, wvrSpw, sqldSpw;
    vector<MSMetaData::SpwProperties> props = _getSpwInfo(
        avgSpw, tdmSpw, fdmSpw, wvrSpw, sqldSpw
    );
    vector<MSMetaData::SpwProperties>::const_iterator end = props.end();
    vector<String> out;
    for (
        vector<MSMetaData::SpwProperties>::const_iterator iter=props.begin();
        iter!=end; ++iter
    ) {
        out.push_back(iter->name);
    }
    return out;
}

vector<int> MSMetaData::getSpwReceiverBands() const {
    std::set<uInt> avgSpw, tdmSpw, fdmSpw, wvrSpw, sqldSpw;
    const auto props = _getSpwInfo(
        avgSpw, tdmSpw, fdmSpw, wvrSpw, sqldSpw
    );
    vector<int> out;
    for (const auto& spw: props) {
        out.push_back(spw.rb);
    }
    return out;
}

vector<int> MSMetaData::getSpwSubwindows() const {
    std::set<uInt> avgSpw, tdmSpw, fdmSpw, wvrSpw, sqldSpw;
    const auto props = _getSpwInfo(
        avgSpw, tdmSpw, fdmSpw, wvrSpw, sqldSpw
    );
    vector<int> out;
    for (const auto& spw: props) {
        out.push_back(spw.sw);
    }
    return out;
}

std::set<uInt> MSMetaData::getSpwIDs() const {
    const Vector<Int> ddIDs = *_getDataDescIDs();
    const vector<uInt>& ddIDToSpw = getDataDescIDToSpwMap();
    Vector<Int>::const_iterator iter = ddIDs.begin();
    Vector<Int>::const_iterator end = ddIDs.end();
    std::set<uInt> spws;
    for ( ; iter!=end; ++iter) {
        if (*iter >= 0) {
            spws.insert(ddIDToSpw[*iter]);
        }
    }
    return spws;
}

std::set<uInt> MSMetaData::getFDMSpw() {
    if (! _fdmSpw.empty()) {
        return _fdmSpw;
    }
    std::set<uInt> avgSpw, tdmSpw, fdmSpw, wvrSpw, sqldSpw;
    _getSpwInfo(avgSpw, tdmSpw, fdmSpw, wvrSpw, sqldSpw);
    return fdmSpw;
}

std::set<uInt> MSMetaData::getChannelAvgSpw() {
    if (! _avgSpw.empty()) {
        return _avgSpw;
    }
    std::set<uInt> avgSpw, tdmSpw, fdmSpw, wvrSpw, sqldSpw;
    _getSpwInfo(avgSpw, tdmSpw, fdmSpw, wvrSpw, sqldSpw);
    return avgSpw;
}

std::set<uInt> MSMetaData::getWVRSpw() const {
    if (_spwInfoStored) {
        return _wvrSpw;
    }
    std::set<uInt> avgSpw, tdmSpw, fdmSpw, wvrSpw, sqldSpw;
    _getSpwInfo(avgSpw, tdmSpw, fdmSpw, wvrSpw, sqldSpw);
    return wvrSpw;
}

std::set<uInt> MSMetaData::getSQLDSpw() {
    if (_spwInfoStored) {
        return _sqldSpw;
    }
    std::set<uInt> avgSpw, tdmSpw, fdmSpw, wvrSpw, sqldSpw;
    _getSpwInfo(avgSpw, tdmSpw, fdmSpw, wvrSpw, sqldSpw);
    return sqldSpw;
}

std::set<Int> MSMetaData::getScansForTimes(
    Double center, Double tol, Int obsID, Int arrayID
) const {
    _checkTolerance(tol);
    ArrayKey arrayKey;
    arrayKey.obsID = obsID;
    arrayKey.arrayID = arrayID;
    std::set<ScanKey> uniqueScans = getScanKeys(arrayKey);
    std::shared_ptr<std::map<ScanKey, std::set<Double> > > scanToTimesMap = _getScanToTimesMap();
    Double minTime = center - tol;
    Double maxTime = center + tol;
    std::set<Int> scans;
    std::set<ScanKey>::const_iterator scan = uniqueScans.begin();
    std::set<ScanKey>::const_iterator end = uniqueScans.end();
    while (scan != end) {
        std::set<Double> times = scanToTimesMap->find(*scan)->second;
        // rbegin() points to the last element in a container. For a std::set,
        // the last element is the largest, and the first is the smallest.
        if (*times.rbegin() >= minTime && *times.begin() <= maxTime) {
            scans.insert(scan->scan);
        }
        ++scan;
    }
    return scans;
}

std::shared_ptr<std::map<ScanKey, std::set<Double> > > MSMetaData::_getScanToTimesMap() const {
    if (_scanToTimesMap && ! _scanToTimesMap->empty()) {
        return _scanToTimesMap;
    }
    std::shared_ptr<Vector<Int> > scans = _getScans();
    std::shared_ptr<Vector<Int> > obsIDs = _getObservationIDs();
    std::shared_ptr<Vector<Int> > arrayIDs = _getArrayIDs();
    Vector<Int>::const_iterator curScan = scans->begin();
    Vector<Int>::const_iterator lastScan = scans->end();
    std::shared_ptr<Vector<Double> > times = _getTimes();
    Vector<Double>::const_iterator curTime = times->begin();
    Vector<Int>::const_iterator curObs = obsIDs->begin();
    Vector<Int>::const_iterator curArray = arrayIDs->begin();
    std::shared_ptr<std::map<ScanKey, std::set<Double> > > scanToTimesMap(
        new std::map<ScanKey, std::set<Double> >()
    );
    ScanKey scanKey;
    while (curScan != lastScan) {
        scanKey.obsID = *curObs;
        scanKey.arrayID = *curArray;
        scanKey.scan = *curScan;
        (*scanToTimesMap)[scanKey].insert(*curTime);
        ++curScan;
        ++curTime;
        ++curObs;
        ++curArray;
    }
    if (_cacheUpdated(_sizeof(*scanToTimesMap))) {
        _scanToTimesMap = scanToTimesMap;
    }
    return scanToTimesMap;
}

template <class T> std::shared_ptr<Vector<T> > MSMetaData::_getMainScalarColumn(
    MSMainEnums::PredefinedColumns col
) const {
    String name = MeasurementSet::columnName(col);
    ScalarColumn<T> mycol(*_ms, name);
    std::shared_ptr<Vector<T> > v(new Vector<T>());
    mycol.getColumn(*v);
    return v;
}

std::shared_ptr<Vector<Double> > MSMetaData::_getTimes() const {
    return _getMainScalarColumn<Double>(MSMainEnums::TIME);
}

std::shared_ptr<Quantum<Vector<Double> > > MSMetaData::_getExposureTimes() const {
    ScalarQuantColumn<Double> col(
        *_ms, MeasurementSet::columnName(MSMainEnums::EXPOSURE)
    );
    return col.getColumn();
}

std::shared_ptr<ArrayColumn<Bool> > MSMetaData::_getFlags() const {
    String flagColName = MeasurementSet::columnName(MSMainEnums::FLAG);
    return std::shared_ptr<ArrayColumn<Bool> >(
        new ArrayColumn<Bool>(*_ms, flagColName)
    );
}

std::set<Double> MSMetaData::getTimesForScans(
    std::set<ScanKey> scans
) const {
    std::set<Double> times;
    if (scans.empty()) {
        std::shared_ptr<Vector<Double> > allTimes = _getTimes();
        times.insert(allTimes->begin(), allTimes->end());
        return times;
    }
    std::shared_ptr<std::map<ScanKey, std::set<Double> > > scanToTimesMap = _getScanToTimesMap();
    // std::set<Int> scanNumbers = getScanNumbers();
    std::set<ScanKey>::const_iterator scan = scans.begin();
    std::set<ScanKey>::const_iterator end = scans.end();
    std::set<ScanKey> scanKeys = getScanKeys();
    while (scan != end) {
        _checkScan(*scan);
        times.insert(
            scanToTimesMap->find(*scan)->second.begin(),
            scanToTimesMap->find(*scan)->second.end()
        );
        ++scan;
    }
    return times;
}

std::set<Double> MSMetaData::getTimesForScan(const ScanKey& scan) const {
    std::set<ScanKey> scans;
    scans.insert(scan);
    // scan validity check is done in getTimesForScans()
    return getTimesForScans(scans);
}

std::map<uInt, std::set<Double> > MSMetaData::getSpwToTimesForScan(
    const ScanKey& scan
) const {
    _checkScan(scan);
    std::shared_ptr<const map<ScanKey, ScanProperties> > scanProps;
    std::shared_ptr<const map<SubScanKey, SubScanProperties> > subScanProps;
    _getScanAndSubScanProperties(scanProps, subScanProps, False);
    return scanProps->find(scan)->second.times;
}

std::pair<Double, Double> MSMetaData::getTimeRangeForScan(
    const ScanKey& scanKey
) const {
    _checkScan(scanKey);
    std::shared_ptr<const map<ScanKey, ScanProperties> > scanProps;
    std::shared_ptr<const map<SubScanKey, SubScanProperties> > subScanProps;
    _getScanAndSubScanProperties(scanProps, subScanProps, False);
    return scanProps->find(scanKey)->second.timeRange;
}

std::shared_ptr<const map<ScanKey, pair<Double,Double> > > MSMetaData::getScanToTimeRangeMap() const {
    std::shared_ptr<const map<ScanKey, ScanProperties> > scanProps;
    std::shared_ptr<const map<SubScanKey, SubScanProperties> > subScanProps;
    _getScanAndSubScanProperties(
        scanProps, subScanProps, False
    );
    std::shared_ptr<map<ScanKey, pair<Double,Double> > > ret(
        new map<ScanKey, pair<Double,Double> >()
    );
    map<ScanKey, ScanProperties>::const_iterator iter = scanProps->begin();
    map<ScanKey, ScanProperties>::const_iterator end = scanProps->end();
    for (;iter!=end; ++iter) {
        (*ret)[iter->first] = iter->second.timeRange;
    }
    return ret;
}

pair<Double, Double> MSMetaData::getTimeRange(Bool showProgress) const {
    // can't just use TIME column because that does not take into account
    // the interval
    std::shared_ptr<const map<ScanKey, ScanProperties> > scanProps;
    std::shared_ptr<const map<SubScanKey, SubScanProperties> > subScanProps;
    _getScanAndSubScanProperties(scanProps, subScanProps, showProgress);
    map<ScanKey, ScanProperties>::const_iterator iter = scanProps->begin();
    map<ScanKey, ScanProperties>::const_iterator end = scanProps->end();
    pair<Double, Double> timerange = iter->second.timeRange;
    ++iter;
    for (;iter!=end; ++iter) {
        const pair<Double, Double>& range = iter->second.timeRange;
        timerange.first = min(timerange.first, range.first);
        timerange.second = max(timerange.second, range.second);
    }
    return timerange;
}

map<uInt, Double> MSMetaData::getAverageIntervalsForScan(
    const ScanKey& scan
) const {
    _checkScan(scan);
    std::shared_ptr<const map<ScanKey, ScanProperties> > scanProps;
    std::shared_ptr<const map<SubScanKey, SubScanProperties> > subScanProps;
    _getScanAndSubScanProperties(scanProps, subScanProps, False);
    map<uInt, Quantity> meanIntervals = scanProps->find(scan)->second.meanInterval;
    map<uInt, Double> ret;
    map<uInt, Quantity>::const_iterator iter = meanIntervals.begin();
    map<uInt, Quantity>::const_iterator end = meanIntervals.end();
    for (; iter!=end; ++iter) {
        ret[iter->first] = iter->second.getValue();
    }
    return ret;
}

std::map<uInt, Quantity> MSMetaData::getAverageIntervalsForSubScan(
    const SubScanKey& subScan
) const {
    return getSubScanProperties(subScan).meanInterval;
}

std::map<String, std::set<Int> > MSMetaData::getIntentToFieldsMap() {
    vector<std::set<String> > fieldToIntentsMap;
    std::map<String, std::set<Int> > intentToFieldsMap;
    _getFieldsAndIntentsMaps(
        fieldToIntentsMap, intentToFieldsMap
    );
    return intentToFieldsMap;
}

std::map<String, std::set<ScanKey> > MSMetaData::getIntentToScansMap() {
    std::map<ScanKey, std::set<String> > scanToIntentsMap;
    std::map<String, std::set<ScanKey> > intentToScansMap;
    _getScansAndIntentsMaps(
        scanToIntentsMap,
        intentToScansMap
    );
    return intentToScansMap;
}

std::map<String, std::set<uInt> > MSMetaData::getIntentToSpwsMap() {
    vector<std::set<String> > spwToIntentsMap;
    std::map<String, std::set<uInt> > intentToSpwsMap;
    _getSpwsAndIntentsMaps(
        spwToIntentsMap,
        intentToSpwsMap
    );
    return intentToSpwsMap;
}

std::set<Int> MSMetaData::getScansForField(
    const String& field, Int obsID, Int arrayID
) const {
    std::set<Int> fieldIDs = getFieldIDsForField(field);
    std::set<Int> scans;
    for (
        std::set<Int>::const_iterator fieldID=fieldIDs.begin();
        fieldID!=fieldIDs.end(); ++fieldID
    ) {
        std::set<Int> myscans = getScansForFieldID(*fieldID, obsID, arrayID);
        scans.insert(myscans.begin(), myscans.end());
    }
    return scans;
}

std::set<Int> MSMetaData::getScansForFieldID(
    const Int fieldID, Int obsID, Int arrayID
) const {
    if (! _hasFieldID(fieldID)) {
        return std::set<Int>();
    }
    vector<std::set<ScanKey> > fieldToScansMap;
    std::map<ScanKey, std::set<Int> > scanToFieldsMap;
    _getFieldsAndScansMaps(
        fieldToScansMap,  scanToFieldsMap
    );
    ArrayKey arrayKey;
    arrayKey.obsID = obsID;
    arrayKey.arrayID = arrayID;
    std::set<ScanKey> scanKeys = getScanKeys(arrayKey);
    std::set<ScanKey>::const_iterator iter = scanKeys.begin();
    std::set<ScanKey>::const_iterator end = scanKeys.end();
    std::set<Int> scanNumbers;
    std::set<Int> fields;
    while (iter != end) {
        fields = scanToFieldsMap[*iter];
        if (fields.find(fieldID) != fields.end()) {
            scanNumbers.insert(iter->scan);
        }
        ++iter;
    }
    return scanNumbers;
}

std::set<Int> MSMetaData::getFieldsForIntent(const String& intent) {
    if (! _hasIntent(intent)) {
        return std::set<Int>();
    }
    vector<std::set<String> > fieldToIntentsMap;
    std::map<String, std::set<Int> > intentToFieldsMap;
    _getFieldsAndIntentsMaps(
        fieldToIntentsMap, intentToFieldsMap
    );
    return intentToFieldsMap[intent];
}

std::set<Int> MSMetaData::getFieldsForScan(const ScanKey& scan) const {
    _checkScan(scan);
    vector<std::set<ScanKey> > fieldToScansMap;
    std::map<ScanKey, std::set<Int> > scanToFieldsMap;
    _getFieldsAndScansMaps(
        fieldToScansMap,  scanToFieldsMap
    );
    return scanToFieldsMap[scan];
}

std::set<Int> MSMetaData::getFieldsForScans(
    const std::set<Int>& scans, Int obsID, Int arrayID
) const {
    ArrayKey arrayKey;
    arrayKey.obsID = obsID;
    arrayKey.arrayID = arrayID;
    std::set<ScanKey> myScanKeys = scanKeys(scans, arrayKey);
    return getFieldsForScans(myScanKeys);
}

std::set<Int> MSMetaData::getFieldsForScans(
    const std::set<ScanKey>& scanKeys
) const {
    _checkScans(scanKeys);
    std::set<ScanKey>::const_iterator iter = scanKeys.begin();
    std::set<ScanKey>::const_iterator end = scanKeys.end();
    std::set<Int> fields;
    while (iter != end) {
        std::set<Int> myfields = getFieldsForScan(*iter);
        fields.insert(myfields.begin(), myfields.end());
        ++iter;
    }
    return fields;
}

std::set<Int> MSMetaData::getFieldIDsForField(
    const String& field
) const {
    std::set<Int> fieldIDs;
    String name = field;
    vector<String> fieldNames = getFieldNames();
    uInt nNames = fieldNames.size();
    name.upcase();
    for (uInt i=0; i<nNames; ++i) {
        String testName = fieldNames[i];
        testName.upcase();
        if (name == testName) {
            fieldIDs.insert(i);
        }
    }
    ThrowIf(
        fieldIDs.empty(),
        "Unknown field name " + field
    );
    return fieldIDs;
}

std::set<Int> MSMetaData::getScansForIntent(
    const String& intent, Int obsID, Int arrayID
) const {
    std::set<String> uniqueIntents = getIntents();
    ThrowIf(
        uniqueIntents.find(intent) == uniqueIntents.end(),
        "Intent " + intent + " is not present in this dataset"
    );
    std::map<ScanKey, std::set<String> > scanToIntentsMap;
    std::map<String, std::set<ScanKey> > intentToScansMap;
    _getScansAndIntentsMaps(
        scanToIntentsMap,
        intentToScansMap
    );
    ArrayKey arrayKey;
    arrayKey.obsID = obsID;
    arrayKey.arrayID = arrayID;
    std::set<ScanKey> scanKeys = getScanKeys(arrayKey);
    std::set<ScanKey>::const_iterator iter = scanKeys.begin();
    std::set<ScanKey>::const_iterator end = scanKeys.end();
    std::set<ScanKey> foundScans = intentToScansMap[intent];
    std::set<ScanKey>::const_iterator foundEnd = foundScans.end();
    std::set<ScanKey> filteredScans;
    while (iter != end) {
        if (foundScans.find(*iter) != foundEnd) {
            filteredScans.insert(*iter);
        }
        ++iter;
    }
    return scanNumbers(filteredScans);
}

std::set<Int> MSMetaData::getStatesForScan(
    Int obsID, Int arrayID, Int scan
) const {
    ArrayKey arrayKey;
    arrayKey.obsID = obsID;
    arrayKey.arrayID = arrayID;
    std::set<ScanKey> scanKeys = getScanKeys(arrayKey);
    std::map<ScanKey, std::set<Int> > scanToStates = getScanToStatesMap();
    std::set<Int> states;
    std::set<ScanKey>::const_iterator iter = scanKeys.begin();
    std::set<ScanKey>::const_iterator end = scanKeys.end();
    while (iter != end) {
        if (iter->scan == scan) {
            std::set<Int> myStates = scanToStates[*iter];
            states.insert(myStates.begin(), myStates.end());
        }
        ++iter;
    }
    return states;
}

std::vector<std::set<Double> > MSMetaData::getTimesForSpws(Bool showProgress) const {
    std::shared_ptr<const std::map<ScanKey, ScanProperties> > scanProps
        = this->_getScanProperties(showProgress);
    std::vector<std::set<Double> > myvec(nSpw(True));
    std::map<ScanKey, ScanProperties>::const_iterator iter = scanProps->begin();
    std::map<ScanKey, ScanProperties>::const_iterator end = scanProps->end();
    for (; iter!=end; ++iter) {
        const std::map<uInt, std::set<Double> >& times = iter->second.times;
        std::map<uInt, std::set<Double> >::const_iterator titer = times.begin();
        std::map<uInt, std::set<Double> >::const_iterator tend = times.end();
        for (; titer!=tend; ++titer) {
            const std::set<Double>& spwTimes = titer->second;
            myvec[titer->first].insert(spwTimes.begin(), spwTimes.end());
        }
    }
    return myvec;
}

Record MSMetaData::getSummary() const {
    Record spectralTable;
    spectralTable.define("names", Vector<String>(getSpwNames()));
    Record polTable;
    polTable.define("n correlations", Vector<Int>(getNumCorrs()));
    Record dataDescTable;
    vector<uInt> ddToSpw = getDataDescIDToSpwMap();
    vector<uInt> ddToPolID = getDataDescIDToPolIDMap();
    vector<uInt>::const_iterator siter = ddToSpw.begin();
    vector<uInt>::const_iterator send = ddToSpw.end();
    vector<uInt>::const_iterator piter = ddToPolID.begin();
    vector<Int> spws(ddToSpw.size());
    vector<Int> polids(ddToPolID.size());
    uInt ddid = 0;
    while (siter != send) {
        spws[ddid] = *siter;
        polids[ddid] = *piter;
        ++siter;
        ++piter;
        ++ddid;
    }
    dataDescTable.define("spectral windows", Vector<Int>(spws));
    dataDescTable.define("polarization ids", Vector<Int>(polids));
    Record summary;
    summary.defineRecord("spectral windows", spectralTable);
    summary.defineRecord("polarizations", polTable);
    summary.defineRecord("data descriptions", dataDescTable);
    summary.define("fields", Vector<String>(getFieldNames()));
    vector<std::set<Int> > obsToArraysMap = _getObservationIDToArrayIDsMap();
    vector<std::set<Int> >::const_iterator oIter = obsToArraysMap.begin();
    vector<std::set<Int> >::const_iterator oEnd = obsToArraysMap.end();
    std::map<SubScanKey, SubScanProperties> subScanProps = *getSubScanProperties();
    uInt oCount = 0;
    while (oIter != oEnd) {
        std::set<Int>::const_iterator aIter = oIter->begin();
        std::set<Int>::const_iterator aEnd = oIter->end();
        Record obsRec;
        while (aIter != aEnd) {
            Record arrayRec;
            ArrayKey aKey;
            aKey.obsID = oCount;
            aKey.arrayID = *aIter;
            _createScanRecords(
                arrayRec, aKey, subScanProps
            );
            obsRec.defineRecord("arrayID=" + String::toString(*aIter), arrayRec);
            ++aIter;
        }
        summary.defineRecord("observationID=" + String::toString(oCount), obsRec);
        ++oIter;
        ++oCount;
    }
    summary.define("nrows", (Int64)nRows());
    std::shared_ptr<Vector<Double> > times = _getTimes();
    summary.define("begin time", min(*times));
    summary.define("end time", max(*times));
    return summary;
}

void MSMetaData::_createScanRecords(
    Record& parent, const ArrayKey& arrayKey,
    const std::map<SubScanKey, SubScanProperties>& subScanProps
) const {
    std::set<ScanKey> scanKeys = getScanKeys(arrayKey);
    std::set<ScanKey>::const_iterator scanIter = scanKeys.begin();
    std::set<ScanKey>::const_iterator scanEnd = scanKeys.end();
    while(scanIter != scanEnd) {
        ScanKey scanKey = *scanIter;
        std::set<Int> antennasForScan;
        rownr_t scanNRows = 0;
        Record scanRec;
        _createSubScanRecords(
            scanRec, scanNRows, antennasForScan,
            scanKey, subScanProps
        );
        scanRec.define("nrows", (Int64)scanNRows);
        scanRec.define("antennas", Vector<Int>(antennasForScan.begin(), antennasForScan.size(), 0));
        parent.defineRecord("scan=" + String::toString(scanKey.scan), scanRec);
        ++scanIter;
    }
}

void MSMetaData::_createSubScanRecords(
    Record& parent, rownr_t& scanNRows, std::set<Int>& antennasForScan,
    const ScanKey& scanKey, const std::map<SubScanKey, SubScanProperties>& subScanProps
) const {
    std::set<SubScanKey> subScans = _getSubScanKeys(scanKey);
    std::set<SubScanKey>::const_iterator subScanIter = subScans.begin();
    std::set<SubScanKey>::const_iterator subScanEnd = subScans.end();
    uInt subScanCount = 0;
    while (subScanIter != subScanEnd) {
        Record subScanRec;
        SubScanProperties props = subScanProps.find(*subScanIter)->second;
        subScanRec.define("data description IDs", Vector<Int>(props.ddIDs.begin(), props.ddIDs.size(), 0));
        rownr_t nrows = props.acRows + props.xcRows;
        subScanRec.define("nrows", (Int64)nrows);
        scanNRows += nrows;
        subScanRec.define("antennas", Vector<Int>(props.antennas.begin(), props.antennas.size(), 0));
        antennasForScan.insert(props.antennas.begin(), props.antennas.end());
        subScanRec.define("begin time", props.beginTime);
        subScanRec.define("end time", props.endTime);
        subScanRec.define("state IDs", Vector<Int>(props.stateIDs.begin(), props.stateIDs.size(), 0));
        //subScanRec.define("field ID", subScanIter->fieldID);
        _createTimeStampRecords(subScanRec, props);
        parent.defineRecord("fieldID=" + String::toString(subScanIter->fieldID), subScanRec);
        ++subScanCount;
        ++subScanIter;
    }
}

void MSMetaData::_createTimeStampRecords(
    Record& parent, const SubScanProperties& subScanProps
) {
    std::map<Double, TimeStampProperties>::const_iterator tpIter = subScanProps.timeProps.begin();
    std::map<Double, TimeStampProperties>::const_iterator tpEnd = subScanProps.timeProps.end();
    uInt timeCount = 0;
    while (tpIter != tpEnd) {
        Record timeRec;
        timeRec.define(
            "data description IDs",
            Vector<Int>(tpIter->second.ddIDs.begin(), tpIter->second.ddIDs.size(), 0)
        );
        timeRec.define("nrows", (Int64)(tpIter->second.nrows));
        timeRec.define("time", tpIter->first);
        parent.defineRecord(String::toString(timeCount), timeRec);
        ++tpIter;
        ++timeCount;
    }
}

std::set<Double> MSMetaData::getTimesForIntent(const String& intent) const {
    if (! _hasIntent(intent)) {
        return std::set<Double>();
    }
    std::map<String, std::set<Double> > mymap = _getIntentsToTimesMap();
    if (mymap.find(intent) == mymap.end()) {
        return std::set<Double>();
    }
    else {
        return mymap[intent];
    }
}

Bool MSMetaData::hasBBCNo() const {
    return _ms->spectralWindow().isColumn(MSSpectralWindowEnums::BBC_NO);
}

std::map<String, std::set<Double>> MSMetaData::_getIntentsToTimesMap() const {
    if (! _intentToTimesMap.empty()) {
        return _intentToTimesMap;
    }
    vector<std::set<String> > stateToIntentsMap;
    std::set<String> uniqueIntents;
    _getStateToIntentsMap(
        stateToIntentsMap, uniqueIntents
    );
    std::map<String, std::set<Double> > mymap;
    if (uniqueIntents.empty()) {
        return mymap;
    }
    std::shared_ptr<Vector<Int> > stateIDs = _getStateIDs();
    std::shared_ptr<Vector<Double> > times = _getTimes();
    Vector<Int>::const_iterator state = stateIDs->begin();
    Vector<Double>::const_iterator time = times->begin();
    Vector<Int>::const_iterator end = stateIDs->end();
    vector<std::set<Double> > stateToTimes(nStates());
    while(state != end) {
        stateToTimes[*state].insert(*time);
        ++state;
        ++time;
    }
    vector<std::set<String> >::const_iterator intents = stateToIntentsMap.begin();
    vector<std::set<String> >::const_iterator endState = stateToIntentsMap.end();
    uInt count = 0;
    while (intents != endState) {
        std::set<String>::const_iterator intent = intents->begin();
        std::set<String>::const_iterator eintent = intents->end();
        while (intent != eintent) {
            if (mymap.find(*intent) == mymap.end()) {
                mymap[*intent] = std::set<Double>();
            }
            std::set<Double> times = stateToTimes[count];
            mymap[*intent].insert(times.begin(), times.end());
            ++intent;
        }
        ++count;
        ++intents;
    }
    if (_cacheUpdated(_sizeof(mymap))) {
        _intentToTimesMap = mymap;
    }
    return mymap;
}

vector<std::set<ScanKey> > MSMetaData::getFieldToScansMap() const {
    vector<std::set<ScanKey> > fieldToScansMap;
    std::map<ScanKey, std::set<Int> > scanToFieldsMap;
    _getFieldsAndScansMaps(fieldToScansMap, scanToFieldsMap);
    return fieldToScansMap;
}

void MSMetaData::_getFieldsAndScansMaps(
    vector<std::set<ScanKey> >& fieldToScansMap,
    std::map<ScanKey, std::set<Int> >& scanToFieldsMap
) const {
    // This method is responsible for setting _fieldToScansMap and _scanToFieldsMap
    if (! _fieldToScansMap.empty() && ! _scanToFieldsMap.empty()) {
        fieldToScansMap = _fieldToScansMap;
        scanToFieldsMap = _scanToFieldsMap;
        return;
    }
    scanToFieldsMap.clear();
    fieldToScansMap = vector<std::set<ScanKey> >(nFields());
    std::map<ScanKey, std::set<SubScanKey> > scanToSubScans = _getScanToSubScansMap();
    std::map<ScanKey, std::set<SubScanKey> >::const_iterator iter = scanToSubScans.begin();
    std::map<ScanKey, std::set<SubScanKey> >::const_iterator end = scanToSubScans.end();
    ScanKey scanKey;
    std::set<SubScanKey> subScanKeys;
    std::set<SubScanKey>::const_iterator subIter, subEnd;
    while (iter != end) {
        scanKey = iter->first;
        subScanKeys = iter->second;
        subIter = subScanKeys.begin();
        subEnd = subScanKeys.end();
        while (subIter != subEnd) {
            uInt fieldID = subIter->fieldID;
            scanToFieldsMap[scanKey].insert(fieldID);
            fieldToScansMap[fieldID].insert(scanKey);
            ++subIter;
        }
        ++iter;
    }
    if (_cacheUpdated(_sizeof(fieldToScansMap) + _sizeof(scanToFieldsMap))) {
        _fieldToScansMap = fieldToScansMap;
        _scanToFieldsMap = scanToFieldsMap;
    }
}

vector<Array<Int> > MSMetaData::getCorrProducts() const {
    // responsible for setting _corrProds
    if (! _corrProds.empty()) {
        return _corrProds;
    }
    String colName = MSPolarization::columnName(MSPolarizationEnums::CORR_PRODUCT);
    ArrayColumn<Int> col(_ms->polarization(), colName);
    uInt colSize = col.nrow();
    vector<Array<Int> > contents(colSize);
    for (uInt i=0; i<colSize; ++i) {
        contents[i] = col.get(i);
    }
    if (_cacheUpdated(_sizeof(contents))) {
        _corrProds = contents;
    }
    return contents;
}

vector<vector<Int> > MSMetaData::getCorrTypes() const {
    // responsible for setting _corrTypes
    if (! _corrTypes.empty()) {
        return _corrTypes;
    }
    String colName = MSPolarization::columnName(MSPolarizationEnums::CORR_TYPE);
    ArrayColumn<Int> col(_ms->polarization(), colName);
    uInt colSize = col.nrow();
    vector<vector<Int> > contents(colSize);
    for (uInt i=0; i<colSize; ++i) {
        contents[i] = col.get(i).tovector();
    }
    if (_cacheUpdated(_sizeof(contents))) {
        _corrTypes = contents;
    }
    return contents;
}

vector<Int> MSMetaData::getNumCorrs() const {
    // responsible for setting _numCorrs
    if (! _numCorrs.empty()) {
        return _numCorrs;
    }
    String colName = MSPolarization::columnName(MSPolarization::NUM_CORR);
    ScalarColumn<Int> col(_ms->polarization(), colName);
    vector<Int> myvec = col.getColumn().tovector();
    if (_cacheUpdated(sizeof(myvec))) {
        _numCorrs = myvec;
    }
    return myvec;
}

vector<std::set<Int> > MSMetaData::_getObservationIDToArrayIDsMap() const {
    // this method is responsible for setting _obsToArraysMap
    if (! _obsToArraysMap.empty()) {
        return _obsToArraysMap;
    }
    std::shared_ptr<Vector<Int> > obsIDs = _getObservationIDs();
    std::shared_ptr<Vector<Int> > arrayIDs = _getArrayIDs();
    Vector<Int>::const_iterator oIter = obsIDs->begin();
    Vector<Int>::const_iterator oEnd = obsIDs->end();
    Vector<Int>::const_iterator aIter = arrayIDs->begin();
    vector<std::set<Int> > mymap(nObservations());
    while (oIter != oEnd) {
        mymap[*oIter].insert(*aIter);
        ++oIter;
        ++aIter;
    }
    if (_cacheUpdated(_sizeof(mymap))) {
        _obsToArraysMap = mymap;
    }
    return mymap;
}

vector<int> MSMetaData::getFieldTableSourceIDs() const {
    // this method is responsible for setting _field_sourceIDs
    if (! _field_sourceIDs.empty()) {
        return _field_sourceIDs;
    }
    String colName = MSField::columnName(MSField::SOURCE_ID);
    ScalarColumn<Int> col(_ms->field(), colName);
    vector<Int> myvec = col.getColumn().tovector();
    if (_cacheUpdated(sizeof(myvec))) {
        _field_sourceIDs = myvec;
    }
    return myvec;
}

vector<MDirection> MSMetaData::getSourceDirections() const {
    // this method is responsible for setting _sourceDirs
    if (! _sourceDirs.empty()) {
        return _sourceDirs;
    }
    String colName = MSSource::columnName(MSSource::DIRECTION);
    ScalarMeasColumn<MDirection> col(_ms->source(), colName);
    uInt nrows = _ms->source().nrow();
    vector<MDirection> myvec(nrows);
    MDirection direction;
    for (uInt i=0; i<nrows; ++i) {
        col.get(i, direction);
        myvec[i] = direction;
    }
    if (_cacheUpdated(sizeof(myvec))) {
        _sourceDirs = myvec;
    }
    return myvec;
}

std::shared_ptr<const Quantum<Vector<Double > > > MSMetaData::getSourceTimes() const {
    if (_sourceTimes) {
        return _sourceTimes;
    }
    String colName = MSSource::columnName(MSSource::TIME);
    ScalarQuantColumn<Double> time(_ms->source(), colName);
    std::shared_ptr<const Quantum<Vector<Double> > > col = time.getColumn();
    if (_cacheUpdated(_sizeof(*col))) {
        _sourceTimes = col;
    }
    return col;
}

map<SourceKey, MSMetaData::SourceProperties>
MSMetaData::_getSourceInfo() const {
    // this method is responsible for setting _sourceInfo
    if (! _sourceInfo.empty()) {
        return _sourceInfo;
    }
    auto colName = MSSource::columnName(MSSource::SOURCE_ID);
    ScalarColumn<Int> id(_ms->source(), colName);
    colName = MSSource::columnName(MSSource::SPECTRAL_WINDOW_ID);
    ScalarColumn<Int> spw(_ms->source(), colName);
    colName = MSSource::columnName(MSSource::NAME);
    ScalarColumn<String> name(_ms->source(), colName);
    colName = MSSource::columnName(MSSource::REST_FREQUENCY);
    ArrayMeasColumn<MFrequency> restfreq(_ms->source(), colName);
    colName = MSSource::columnName(MSSource::TRANSITION);
    ArrayColumn<String> transition(_ms->source(), colName);
    map<SourceKey, SourceProperties> mymap;
    uInt nrows = _ms->source().nrow();
    Array<MFrequency> rf;
    SourceKey key;
    SourceProperties props;
    static const Unit emptyUnit;
    static const Unit hz("Hz");
    for (uInt i=0; i<nrows; ++i) {
        key.id = id(i);
        key.spw = spw(i);
        props.name = name(i);
        if (restfreq.isDefined(i)) {
            // resize=True because the array lengths may differ
            // from cell to cell, CAS-10409
            restfreq.get(i, rf, True);
            props.restfreq = std::make_shared<std::vector<MFrequency>>(rf.tovector());
        }
        else {
            props.restfreq.reset();
        }
        if (transition.isDefined(i)) {
            props.transition = std::make_shared<std::vector<String>>(transition(i).tovector());
        }
        else {
            props.transition.reset();
        }
        mymap[key] = props;
    }
    ThrowIf(
        mymap.size() < nrows,
        "Too few source keys found, there are duplicate SOURCE table keys"
    );
    // this is a reasonable approximation for now
    auto mysize = nrows*(2*sizeof(uInt) + sizeof(Double) + 30);
    if (_cacheUpdated(mysize)) {
        _sourceInfo = mymap;
    }
    return mymap;
}


map<SourceKey, std::shared_ptr<vector<MFrequency>>>
MSMetaData::getRestFrequencies() const {
    auto mymap = _getSourceInfo();
    map<SourceKey, std::shared_ptr<vector<MFrequency>>> ret;
    for_each(
        mymap.cbegin(), mymap.cend(),
        [&ret] (const std::pair<SourceKey, SourceProperties>& val) {
        ret[val.first] = val.second.restfreq;
    }
    );
    return ret;
}

map<SourceKey, std::shared_ptr<vector<String> > > MSMetaData::getTransitions() const {
    map<SourceKey, SourceProperties> mymap = _getSourceInfo();
    map<SourceKey, std::shared_ptr<vector<String> > > ret;
    map<SourceKey, SourceProperties>::const_iterator iter = mymap.begin();
    map<SourceKey, SourceProperties>::const_iterator end = mymap.end();
    while (iter != end) {
        ret[iter->first] = iter->second.transition;
        ++iter;
    }
    return ret;
}

vector<String> MSMetaData::getSourceNames() const {
    // this method is responsible for setting _sourceNames
    if (! _sourceNames.empty()) {
        return _sourceNames;
    }
    String colName = MSSource::columnName(MSSource::NAME);
    ScalarColumn<String> col(_ms->source(), colName);
    vector<String> myvec = col.getColumn().tovector();
    if (_cacheUpdated(sizeof(myvec))) {
        _sourceNames = myvec;
    }
    return myvec;
}

vector<int> MSMetaData::getSourceTableSourceIDs() const {
    // this method is responsible for setting _source_sourceIDs
    if (! _source_sourceIDs.empty()) {
        return _source_sourceIDs;
    }
    String colName = MSSource::columnName(MSSource::SOURCE_ID);
    ScalarColumn<Int> col(_ms->source(), colName);
    vector<Int> myvec = col.getColumn().tovector();
    if (_cacheUpdated(sizeof(myvec))) {
        _source_sourceIDs = myvec;
    }
    return myvec;
}

uInt MSMetaData::nUniqueSourceIDsFromSourceTable() const {
    String colName = MSSource::columnName(MSSource::SOURCE_ID);
    ScalarColumn<Int> col(_ms->source(), colName);
    Vector<Int> myvec = col.getColumn();
    std::set<Int> myset(myvec.begin(), myvec.end());
    return myset.size();
}

Bool MSMetaData::_hasIntent(const String& intent) const {
    std::set<String> uniqueIntents = getIntents();
    return uniqueIntents.find(intent) != uniqueIntents.end();
}

vector<String> MSMetaData::getFieldNamesForFieldIDs(
    const vector<uInt>& fieldIDs
) {
    if (fieldIDs.size() == 0) {
        return getFieldNames();
    }
    // Do not use _checkFieldIDs since fieldIDs that may not be in the
    // main table can be valid. CAS-5168
    uInt max = *max_element(fieldIDs.begin(), fieldIDs.end());
    uInt nField = nFields();
    if (max >= nField) {
        ostringstream os;
        os << "MSMetaData::" << __FUNCTION__ << ": This MS only has "
            << nField << " fields so requested field number " << max
            << " does not exist";
        throw AipsError(os.str());
    }
    vector<String> allNames = getFieldNames();
    vector<String> names;
    vector<uInt>::const_iterator end = fieldIDs.end();
    for (
        vector<uInt>::const_iterator iter=fieldIDs.begin();
        iter!=end; ++iter
    ) {
        names.push_back(allNames[*iter]);
    }
    return names;
}

std::set<Int> MSMetaData::getFieldsForTimes(
    const Double center, const Double tol
) {
    _checkTolerance(tol);
    Double minTime = center - tol;
    Double maxTime = center + tol;
    std::shared_ptr<std::map<Int, std::set<Double> > > fieldToTimesMap;
    std::shared_ptr<std::map<Double, std::set<Int> > > timeToFieldsMap;
    _getFieldsAndTimesMaps(
        fieldToTimesMap, timeToFieldsMap
    );
    std::set<Int> fields;
    std::map<Double, std::set<Int> >::const_iterator end = timeToFieldsMap->end();
    // A std::set is always ordered.
    // FIXME could do a binary search to make this faster
    for (
        std::map<Double, std::set<Int> >::const_iterator iter=timeToFieldsMap->begin();
        iter!=end; ++iter
    ) {
        Double curTime = iter->first;
        if (curTime >= minTime) {
            std::set<Int> curFields = iter->second;
            fields.insert(curFields.begin(), curFields.end());
        }
        if (curTime > maxTime) {
            break;
        }
    }
    return fields;
}

void MSMetaData::_checkTolerance(const Double tol) {
    ThrowIf(
        tol < 0,
        "Tolerance cannot be less than zero"
    );
}

void MSMetaData::_getFieldsAndTimesMaps(
        std::shared_ptr<std::map<Int, std::set<Double> > >& fieldToTimesMap,
        std::shared_ptr<std::map<Double, std::set<Int> > >& timeToFieldsMap
) {
    // This method is responsible for setting _fieldToTimesMap and _timeToFieldMap
    if (
        _fieldToTimesMap && ! _fieldToTimesMap->empty()
        && _timeToFieldsMap && ! _timeToFieldsMap->empty()
    ) {
        fieldToTimesMap = _fieldToTimesMap;
        timeToFieldsMap = _timeToFieldsMap;
        return;
    }
    fieldToTimesMap = std::make_shared<std::map<Int, std::set<Double>>>();
    timeToFieldsMap = std::make_shared<std::map<Double, std::set<Int>>>();
    std::shared_ptr<Vector<Int> > allFields = _getFieldIDs();
    std::shared_ptr<Vector<Double> > allTimes = this->_getTimes();
    Vector<Int>::const_iterator lastField = allFields->end();
    Vector<Double>::const_iterator curTime = allTimes->begin();
    for (
        Vector<Int>::const_iterator curField=allFields->begin();
        curField!=lastField; ++curField, ++curTime
    ) {
        (*fieldToTimesMap)[*curField].insert(*curTime);
        (*timeToFieldsMap)[*curTime].insert(*curField);
    }
    if (
        _cacheUpdated(_sizeof(*fieldToTimesMap) + _sizeof(*timeToFieldsMap))
    ) {
        _fieldToTimesMap = fieldToTimesMap;
        _timeToFieldsMap = timeToFieldsMap;
    }
}

std::set<Double> MSMetaData::getTimesForField(const Int fieldID) {
    if (! _hasFieldID(fieldID)) {
        return std::set<Double>();
    }
    std::shared_ptr<std::map<Int, std::set<Double> > > fieldToTimesMap;
    std::shared_ptr<std::map<Double, std::set<Int> > > timeToFieldsMap;
    _getFieldsAndTimesMaps(
        fieldToTimesMap, timeToFieldsMap
    );
    return (*fieldToTimesMap)[fieldID];
}

vector<String> MSMetaData::getObservers() const {
    if (! _observers.empty()) {
        return _observers;
    }
    String colName = MSObservation::columnName(MSObservationEnums::OBSERVER);
    ScalarColumn<String> col(_ms->observation(), colName);
    vector<String> contents = col.getColumn().tovector();
    if (_cacheUpdated(_sizeof(contents))) {
        _observers = contents;
    }
    return contents;
}

vector<String> MSMetaData::getObservatoryNames() {
    if (! _observatoryNames.empty()) {
        return _observatoryNames;
    }
    String tnameColName = MSObservation::columnName(MSObservationEnums::TELESCOPE_NAME);
    ScalarColumn<String> telescopeNameCol(_ms->observation(), tnameColName);
    vector<String> names = telescopeNameCol.getColumn().tovector();
    if (_cacheUpdated(_sizeof(names))) {
        _observatoryNames = names;
    }
    return names;
}

vector<String> MSMetaData::getProjects() const {
    if (! _projects.empty()) {
        return _projects;
    }
    String colName = MSObservation::columnName(MSObservationEnums::PROJECT);
    ScalarColumn<String> col(_ms->observation(), colName);
    vector<String> projects = col.getColumn().tovector();
    if (_cacheUpdated(_sizeof(projects))) {
        _projects = projects;
    }
    return projects;
}

vector<vector<String> > MSMetaData::getSchedules() const {
    // responsible for setting _schedules
    if (! _schedules.empty()) {
        return _schedules;
    }
    String colName = MSObservation::columnName(MSObservationEnums::SCHEDULE);
    ArrayColumn<String> col(_ms->observation(), colName);
    uInt colSize = col.nrow();
    vector<vector<String> > contents(colSize);
    for (uInt i=0; i<colSize; ++i) {
        contents[i] = col.get(i).tovector();
    }
    if (_cacheUpdated(_sizeof(contents))) {
        _schedules = contents;
    }
    return contents;
}

vector<std::pair<MEpoch, MEpoch> > MSMetaData::getTimeRangesOfObservations() const {
    if (! _timeRangesForObs.empty()) {
        return _timeRangesForObs;
    }
    String colName = MSObservation::columnName(MSObservationEnums::TIME_RANGE);
    ArrayColumn<Double> col(_ms->observation(), colName);
    TableRecord kv = col.keywordSet();
    String unit = kv.asArrayString("QuantumUnits").tovector()[0];
    MEpoch::Types myRF;
    MEpoch::getType(myRF, kv.asRecord("MEASINFO").asString("Ref"));
    uInt n = col.nrow();
    vector<std::pair<MEpoch, MEpoch> > contents(n);
    for (uInt i=0; i<n; ++i) {
        Vector<Double> row = col.get(i);
        Quantity begin(row[0], unit);
        Quantity end(row[1], unit);
        contents[i] = std::pair<MEpoch, MEpoch>(MEpoch(begin, myRF), MEpoch(end, myRF));
    }
    if (_cacheUpdated(_sizeof(contents))) {
        _timeRangesForObs = contents;
    }
    return contents;
}

MPosition MSMetaData::getObservatoryPosition(uInt which) const {
    if (which >= _ms->observation().nrow()) {
        throw AipsError(_ORIGIN + " out of range exception.");
    }
    if (! _observatoryPositions.empty()) {
        return _observatoryPositions[which];
    }
    String tnameColName = MSObservation::columnName(MSObservationEnums::TELESCOPE_NAME);
    ScalarColumn<String> telescopeNameCol(_ms->observation(), tnameColName);
    vector<String> names = telescopeNameCol.getColumn().tovector();
    vector<MPosition> observatoryPositions(names.size());
    for (uInt i=0; i<observatoryPositions.size(); ++i) {
        ThrowIf(
            names[i].empty(),
            "The name of the telescope is not stored in the measurement set."
        );
        ThrowIf(
            ! MeasTable::Observatory(observatoryPositions[i], names[i]),
            "Telescope " + names[i] + " is not recognized by CASA"
        );
    }
    if (_cacheUpdated(30*observatoryPositions.size())) {
        _observatoryPositions = observatoryPositions;
    }
    return observatoryPositions[which];
}

vector<MDirection> MSMetaData::getPhaseDirs(const MEpoch& ep) const {
    // this method is responsible for setting _phaseDirs
    vector<MDirection> myDirs;
    if (_phaseDirs.empty()) {
        String name = MSField::columnName(MSFieldEnums::PHASE_DIR);
        ScalarMeasColumn<MDirection> phaseDirCol(_ms->field(), name);
        uInt nrows = nFields();
        for (uInt i=0; i<nrows; ++i) {
            myDirs.push_back(phaseDirCol(i));
        }
        if (_cacheUpdated(_sizeof(myDirs))) {
            _phaseDirs = myDirs;
        }
    }
    else {
        myDirs = _phaseDirs;
    }
    // get the correct directions for ephemeris objects and put them
    // in the vector
    std::shared_ptr<std::set<Int> > ephems = _getEphemFieldIDs();
    std::set<Int>::const_iterator iter = ephems->begin();
    std::set<Int>::const_iterator end = ephems->end();
    for (; iter!=end; ++iter) {
        myDirs[*iter] = phaseDirFromFieldIDAndTime(*iter, ep);
    }
    return myDirs;
}

vector<MPosition> MSMetaData::_getAntennaPositions() const {
    // This method is responsible for setting _antennaPositions
    if (! _antennaPositions.empty()) {
        return _antennaPositions;
    }
    String antNameColName = MSAntenna::columnName(MSAntennaEnums::NAME);
    ScalarColumn<String> nameCol(_ms->antenna(), antNameColName);
    String antPosColName = MSAntenna::columnName(MSAntennaEnums::POSITION);
    ArrayColumn<Double> posCol(_ms->antenna(), antPosColName);
    Array<Double> xyz = posCol.getColumn();
    Vector<String> posUnits = posCol.keywordSet().asArrayString("QuantumUnits");
    String sFrame = posCol.keywordSet().asRecord("MEASINFO").asString("Ref");
    MPosition::Types posType = MPosition::getType(sFrame);
    Array<Double>::const_iterator end = xyz.end();
    Quantity x(0, posUnits[0]);
    Quantity y(0, posUnits[1]);
    Quantity z(0, posUnits[2]);
    vector<MPosition> antennaPositions;
    for (Array<Double>::const_iterator iter=xyz.begin(); iter!=end; ++iter) {
        x.setValue(*iter);
        Double xm = x.getValue("m");
        ++iter;
        y.setValue(*iter);
        Double ym = y.getValue("m");
        ++iter;
        z.setValue(*iter);
        Double zm = z.getValue("m");
        MPosition antPos(MVPosition(xm, ym, zm), posType);
        antennaPositions.push_back(antPos);
    }
    if(_cacheUpdated(30*antennaPositions.size())) {
        _antennaPositions = antennaPositions;
    }
    return antennaPositions;
}

vector<MPosition> MSMetaData::getAntennaPositions(
    const vector<uInt>& which
) const {
    vector<MPosition> allPos = _getAntennaPositions();
    if (which.empty()) {
        return allPos;
    }
    ThrowIf(
        max(Vector<uInt>(which)) >= nAntennas(),
        "Antenna ID out of range"
    );
    vector<MPosition> output;
    vector<uInt>::const_iterator end = which.end();
    for (
        vector<uInt>::const_iterator iter=which.begin();
        iter!=end; ++iter
    ) {
        output.push_back(allPos[*iter]);
    }
    return output;
}

vector<vector<MPosition> > MSMetaData::getAntennaPositions(
    const vector<String>& names
) {
    ThrowIf(
        names.empty(), _ORIGIN + "names cannot be empty"
    );
    vector<std::set<uInt> > ids = getAntennaIDs(names);
    vector<std::set<uInt> >::const_iterator iter = ids.begin();
    vector<std::set<uInt> >::const_iterator end = ids.end();
    vector<vector<MPosition> > pos;
    for (; iter!=end; ++iter) {
        std::vector<MPosition> mypos;
        std::set<uInt>::const_iterator siter = iter->begin();
        std::set<uInt>::const_iterator send = iter->end();
        for (; siter!=send; ++siter) {
            mypos.push_back(getAntennaPositions(vector<uInt>(1, *siter))[0]);
        }
        pos.push_back(mypos);
    }
    return pos;
}

QVD MSMetaData::getAntennaOffset(uInt which) const {
    ThrowIf(
        which >= nAntennas(), "Out of range exception."
    );
    return getAntennaOffsets()[which];
}

vector<QVD> MSMetaData::getAntennaOffsets() const {
    // This method is responsble for setting _antennaOffsets
    if (! _antennaOffsets.empty()) {
        return _antennaOffsets;
    }
    MPosition obsPos = getObservatoryPosition(0);
    if (obsPos.getRef().getType() != MPosition::ITRF) {
        MeasConvert<MPosition> toItrf(obsPos, MPosition::ITRF);
        obsPos = toItrf(obsPos);
    }
    Vector<Double> obsXYZ = obsPos.get("m").getValue();
    Double xo = obsXYZ[0];
    Double yo = obsXYZ[1];
    Double zo = obsXYZ[2];
    Double rObs = sqrt(xo*xo + yo*yo + zo*zo);
    Vector<Double> obsLongLat = obsPos.getAngle("rad").getValue();
    Double longObs = obsLongLat[0];
    Double latObs = obsLongLat[1];
    vector<MPosition> antennaPositions = _getAntennaPositions();
    vector<MPosition>::const_iterator end = antennaPositions.end();
    vector<QVD> antennaOffsets;
    for (
        vector<MPosition>::const_iterator iter=antennaPositions.begin();
        iter!=end; ++iter
    ) {
        Vector<Double> xyz = iter->get("m").getValue();
        Double x = xyz[0];
        Double y = xyz[1];
        Double z = xyz[2];
        Double rAnt = sqrt(x*x + y*y + z*z);
        Vector<Double> antLongLat = iter->getAngle("rad").getValue();
        Double longAnt = antLongLat[0];
        Double latAnt = antLongLat[1];
        Vector<Double> offset(3);
        offset[0] = (longAnt - longObs)*rObs*cos(latObs);
        offset[1] = (latAnt - latObs)*rObs;
        offset[2] = rAnt - rObs;
        QVD qoffset(offset, "m");
        antennaOffsets.push_back(qoffset);
    }
    if (_cacheUpdated(30*antennaOffsets.size())) {
        _antennaOffsets = antennaOffsets;
    }
    return antennaOffsets;
}

uInt MSMetaData::nBaselines(Bool includeAutoCorrelation) {
    Matrix<Bool> baselines = getUniqueBaselines().copy();
    uInt ac = 0;
    uInt nrows = baselines.nrow();
    for (uInt i=0; i<nrows; ++i) {
        if (includeAutoCorrelation && baselines(i, i)) {
            // count autocorrelations separately from cross correlations
            ++ac;
        }
        baselines(i, i) = False;
    }
    return ntrue(baselines)/2 + ac;
}

Matrix<Bool> MSMetaData::getUniqueBaselines() {
    if (! _uniqueBaselines.empty()) {
        return _uniqueBaselines;
    }
    std::shared_ptr<Vector<Int> > ant1, ant2;
    _getAntennas(ant1, ant2);

    Vector<Int>::const_iterator a1Iter = ant1->begin();
    Vector<Int>::const_iterator a2Iter = ant2->begin();
    Vector<Int>::const_iterator end = ant1->end();
    uInt nAnts = nAntennas();
    Matrix<Bool> baselines(nAnts, nAnts, False);
    while (a1Iter != end) {
        baselines(*a1Iter, *a2Iter) = True;
        baselines(*a2Iter, *a1Iter) = True;
        ++a1Iter;
        ++a2Iter;
    }
    if (_cacheUpdated(sizeof(Bool)*baselines.size())) {
        _uniqueBaselines = baselines;
    }
    return baselines;
}

QVD MSMetaData::getAntennaOffset(
    const String& name
) const {
    return getAntennaOffsets(name)[0];
}
    
std::vector<QVD> MSMetaData::getAntennaOffsets(
    const String& name
) const {
    std::set<uInt> ids = getAntennaIDs(name);
    std::vector<QVD> offsets;
    std::set<uInt>::const_iterator iter = ids.begin();
    std::set<uInt>::const_iterator end = ids.end();
    for(; iter!=end; ++iter) {
        offsets.push_back(getAntennaOffset(*iter));
    }
    return offsets;
}

Quantity MSMetaData::getEffectiveTotalExposureTime() {
    // This method has the responsibility of setting _exposureTime.
    if (_exposureTime.getValue() > 0) {
        return _exposureTime;
    }
    uInt nAnts = nAntennas();
    uInt maxNBaselines = nAnts*(nAnts-1)/2;
    Double totalExposure = 0;
    String taql = "select FLAG, DATA_DESC_ID, EXPOSURE, TIME from "
        + _ms->tableName() + " where ANTENNA1 != ANTENNA2";
    Table result(tableCommand(taql).table());
    Vector<Int> ddIDs = ScalarColumn<Int>(result, "DATA_DESC_ID").getColumn();
    Vector<Double> exposures = ScalarColumn<Double>(result, "EXPOSURE").getColumn();
    Vector<Double> times = ScalarColumn<Double>(result, "TIME").getColumn();
    // each row represents a unique baseline, data description ID, and time combination
    uInt nrows = result.nrow();
    vector<uInt> dataDescToSpwIdMap = getDataDescIDToSpwMap();
    std::set<uInt> avgSpw, tdmSpw, fdmSpw, wvrSpw, sqldSpw;
    vector<SpwProperties> spwInfo = _getSpwInfo(avgSpw, tdmSpw, fdmSpw, wvrSpw, sqldSpw);
    std::map<Double, Double> timeToBWMap = _getTimeToTotalBWMap(
        times, ddIDs
    );
    for (uInt i=0; i<nrows; ++i) {
        uInt ddID = ddIDs[i];
        uInt spw = dataDescToSpwIdMap[ddID];
        QVD channelWidths = spwInfo[spw].chanwidths;
        Matrix<Bool> flagsMatrix(ArrayColumn<Bool>(result, "FLAG").get(i));
        uInt nCorrelations = flagsMatrix.nrow();
        Double denom = (timeToBWMap.find(times[i])->second)*maxNBaselines*nCorrelations;
        for (uInt corr=0; corr<nCorrelations; ++corr) {
            Vector<Bool> goodData = ! flagsMatrix.row(corr);
            if (anyTrue(goodData)) {
                MaskedArray<Double> flaggedChannelWidths(
                    channelWidths.getValue("Hz"), goodData, True
                );
                Double effectiveBW = sum(flaggedChannelWidths);
                totalExposure += exposures[i]*effectiveBW/denom;
            }
        }
    }
    String unit = ScalarColumn<Double>(*_ms, "EXPOSURE").keywordSet().asArrayString("QuantumUnits").tovector()[0];
    Quantity eTime(totalExposure, unit);
    if (_cacheUpdated(10)) {
        _exposureTime = eTime;
    }
    return eTime;
}

MSMetaData::SubScanProperties MSMetaData::getSubScanProperties(
    const SubScanKey& subScan, Bool showProgress
) const {
    _checkSubScan(subScan);
    return getSubScanProperties(showProgress)->find(subScan)->second;
}

void MSMetaData::_getScalarIntColumn(
    Vector<Int>& v, TableProxy& tp, const String& colname,
    rownr_t beginRow, rownr_t nrows
) {
    v = tp.getColumn(colname, beginRow, nrows, 1).asArrayInt();
}

void MSMetaData::_getScalarDoubleColumn(
    Vector<Double>& v, TableProxy& tp, const String& colname,
    rownr_t beginRow, rownr_t nrows
) {
    v = tp.getColumn(colname, beginRow, nrows, 1).asArrayDouble();
}

void MSMetaData::_getScalarQuantDoubleColumn(
        Quantum<Vector<Double> >& v, TableProxy& tp, const String& colname,
        rownr_t beginRow, rownr_t nrows
) {
    ScalarQuantColumn<Double> mycol(tp.table(), colname);
    v = Quantum<Vector<Double> >(
        tp.getColumn(colname, beginRow, nrows, 1).asArrayDouble(),
        mycol.getUnits()
    );
}

void MSMetaData::_computeScanAndSubScanProperties(
    std::shared_ptr<std::map<ScanKey, MSMetaData::ScanProperties> >& scanProps,
    std::shared_ptr<std::map<SubScanKey, MSMetaData::SubScanProperties> >& subScanProps,
    Bool showProgress
) const {
    std::shared_ptr<ProgressMeter> pm;
    if (showProgress || _showProgress) {
        LogIO log;
        const static String title = "Computing scan and subscan properties...";
        log << LogOrigin("MSMetaData", __func__, WHERE)
            << LogIO::NORMAL << title << LogIO::POST;
        pm = std::make_shared<ProgressMeter>(0, _ms->nrow(), title);
    }
    const static String scanName = MeasurementSet::columnName(MSMainEnums::SCAN_NUMBER);
    const static String fieldName = MeasurementSet::columnName(MSMainEnums::FIELD_ID);
    const static String ddidName = MeasurementSet::columnName(MSMainEnums::DATA_DESC_ID);
    const static String stateName = MeasurementSet::columnName(MSMainEnums::STATE_ID);
    const static String timeName = MeasurementSet::columnName(MSMainEnums::TIME);
    const static String arrayName = MeasurementSet::columnName(MSMainEnums::ARRAY_ID);
    const static String obsName = MeasurementSet::columnName(MSMainEnums::OBSERVATION_ID);
    const static String ant1Name = MeasurementSet::columnName(MSMainEnums::ANTENNA1);
    const static String ant2Name = MeasurementSet::columnName(MSMainEnums::ANTENNA2);
    const static String exposureName = MeasurementSet::columnName(MSMainEnums::EXPOSURE);
    const static String intervalName = MeasurementSet::columnName(MSMainEnums::INTERVAL);
    TableProxy tp(*_ms);
    std::vector<
        pair<map<ScanKey, ScanProperties>, map<SubScanKey, SubScanProperties> >
    >  props;
    std::vector<uInt> ddIDToSpw = getDataDescIDToSpwMap();
    scanProps = std::make_shared<std::map<ScanKey, ScanProperties>>();
    subScanProps = std::make_shared<std::map<SubScanKey, SubScanProperties>>();
    rownr_t doneRows = 0;
    rownr_t msRows = _ms->nrow();
    static const rownr_t rowsInChunk = 10000000;
    for (rownr_t row=0; row<msRows; row += rowsInChunk) {
        rownr_t nrows = min(rowsInChunk, msRows - row);
        Vector<Int> scans, fields, ddIDs, states,
            arrays, observations, ant1, ant2;
        _getScalarIntColumn(scans, tp, scanName, row, nrows);
        _getScalarIntColumn(fields, tp, fieldName, row, nrows);
        _getScalarIntColumn(ddIDs, tp, ddidName, row, nrows);
        _getScalarIntColumn(states, tp, stateName, row, nrows);
        _getScalarIntColumn(arrays, tp, arrayName, row, nrows);
        _getScalarIntColumn(observations, tp, obsName, row, nrows);
        _getScalarIntColumn(ant1, tp, ant1Name, row, nrows);
        _getScalarIntColumn(ant2, tp, ant2Name, row, nrows);
        Vector<Double> times;
        _getScalarDoubleColumn(times, tp, timeName, row, nrows);
        Quantum<Vector<Double> > exposureTimes, intervalTimes;
        _getScalarQuantDoubleColumn(
            exposureTimes, tp, exposureName, row, nrows
        );
        _getScalarQuantDoubleColumn(
            intervalTimes, tp, intervalName, row, nrows
        );
        rownr_t nchunks = min((rownr_t)1000, nrows);
        rownr_t chunkSize = nrows/nchunks;
        if (nrows % nchunks > 0) {
            // integer division
            nchunks = nrows/chunkSize + 1;
        }
        pair<map<ScanKey, ScanProperties>, map<SubScanKey, SubScanProperties> > *fut =
            new pair<map<ScanKey, ScanProperties>, map<SubScanKey, SubScanProperties> >[nchunks];
#ifdef _OPENMP
#pragma omp parallel for
#endif
        for (uInt i=0; i<nchunks; ++i) {
            fut[i] = _getChunkSubScanProperties(
                scans, fields, ddIDs, states, times, arrays,
                observations, ant1, ant2, exposureTimes,
                intervalTimes,  ddIDToSpw,  i * chunkSize,
                std::min((i + 1) * chunkSize, nrows)
            );
        }
        props.insert(props.begin(), fut, fut+nchunks);
        delete [] fut;
        if (pm) {
            doneRows += nrows;
            pm->update(doneRows);
        }
    }
    _mergeScanProps(scanProps, subScanProps, props);
}

void MSMetaData::_mergeScanProps(
    std::shared_ptr<std::map<ScanKey, MSMetaData::ScanProperties> >& scanProps,
    std::shared_ptr<std::map<SubScanKey, MSMetaData::SubScanProperties> >& subScanProps,
    const std::vector<
        pair<map<ScanKey, ScanProperties>, map<SubScanKey, SubScanProperties> >
    >&  props
) const {
    scanProps = std::make_shared<std::map<ScanKey, ScanProperties>>();
    subScanProps = std::make_shared<std::map<SubScanKey, SubScanProperties>>();
    map<SubScanKey, map<uInt, Quantity> > ssSumInterval;
    uInt nTotChunks = props.size();
    for (uInt i=0; i<nTotChunks; ++i) {
        const map<ScanKey, ScanProperties>& vScanProps = props[i].first;
        map<ScanKey, ScanProperties>::const_iterator viter = vScanProps.begin();
        map<ScanKey, ScanProperties>::const_iterator vend = vScanProps.end();
        for (; viter!=vend; ++viter) {
            // iterate over scans in this chunk
            const ScanKey& scanKey = viter->first;
            const std::pair<Double, Double>& range = viter->second.timeRange;
            if (scanProps->find(scanKey) == scanProps->end()) {
                (*scanProps)[scanKey].timeRange = range;
            }
            else {
                std::pair<Double, Double>& tr = (*scanProps)[scanKey].timeRange;
                tr.first = min(tr.first, range.first);
                tr.second = max(tr.second, range.second);
            }
            std::map<uInt, rownr_t>::const_iterator spnIter = viter->second.spwNRows.begin();
            std::map<uInt, rownr_t>::const_iterator spnEnd = viter->second.spwNRows.end();
            for (; spnIter!=spnEnd; ++spnIter) {
                const uInt& spw = spnIter->first;
                const std::set<Double> scanTimes = viter->second.times.find(spw)->second;
                if ((*scanProps)[scanKey].spwNRows.find(spw) == (*scanProps)[scanKey].spwNRows.end()) {
                    (*scanProps)[scanKey].spwNRows[spw] = spnIter->second;
                    (*scanProps)[scanKey].times[spw] = scanTimes;
                }
                else {
                    (*scanProps)[scanKey].spwNRows[spw] += spnIter->second;
                    (*scanProps)[scanKey].times[spw].insert(scanTimes.begin(), scanTimes.end());
                }
                const std::set<Double> mytimes = vScanProps.find(scanKey)->second.times.find(spw)->second;
                (*scanProps)[scanKey].times[spw].insert(mytimes.begin(), mytimes.end());
            }
        }
        map<SubScanKey, SubScanProperties>::const_iterator ssIter = props[i].second.begin();
        map<SubScanKey, SubScanProperties>::const_iterator ssEnd = props[i].second.end();
        for (; ssIter!=ssEnd; ++ssIter) {
            // iterate over subscans in this chunk
            const SubScanKey& ssKey = ssIter->first;
            const SubScanProperties& val = ssIter->second;
            if (subScanProps->find(ssKey) == subScanProps->end()) {
                // first time this subscan has been seen in any chunks
                (*subScanProps)[ssKey] = val;
                map<uInt, Quantity>::const_iterator mi = val.meanInterval.begin();
                map<uInt, Quantity>::const_iterator me = val.meanInterval.end();
                for (; mi!=me; ++mi) {
                    const uInt& spw = mi->first;
                    ssSumInterval[ssKey][spw] = mi->second*Quantity(val.spwNRows.find(spw)->second);
                }
            }
            else {
                SubScanProperties& fp = (*subScanProps)[ssKey];
                // the rows increment must come before the mean exposure time
                // computation
                fp.acRows += val.acRows;
                fp.xcRows += val.xcRows;
                fp.antennas.insert(val.antennas.begin(), val.antennas.end());
                fp.beginTime = min(fp.beginTime, val.beginTime);
                fp.ddIDs.insert(val.ddIDs.begin(), val.ddIDs.end());
                fp.endTime = max(fp.endTime, val.endTime);
                rownr_t nrows = fp.acRows + fp.xcRows;
                fp.meanExposureTime = (fp.meanExposureTime*Quantity(nrows - 1) + val.meanExposureTime)/nrows;
                fp.stateIDs.insert(val.stateIDs.begin(), val.stateIDs.end());
                fp.spws.insert(val.spws.begin(), val.spws.end());

                std::set<uInt>::const_iterator spwIter = val.spws.begin();
                std::set<uInt>::const_iterator spwEnd = val.spws.end();
                for (; spwIter!=spwEnd; ++spwIter) {
                    const uInt& spw = *spwIter;
                    rownr_t vSpwNRows = val.spwNRows.find(spw)->second;
                    fp.spwNRows[spw] += vSpwNRows;
                    const Quantity& vMeanInt = val.meanInterval.find(spw)->second;
                    if (ssSumInterval[ssKey].find(spw) == ssSumInterval[ssKey].end()) {
                        ssSumInterval[ssKey][spw] = vMeanInt * Quantity(vSpwNRows, "");
                    }
                    else {
                        ssSumInterval[ssKey][spw] += vMeanInt * Quantity(vSpwNRows, "");
                    }
                }
                map<Double, TimeStampProperties>::const_iterator tpIter = val.timeProps.begin();
                map<Double, TimeStampProperties>::const_iterator tpEnd = val.timeProps.end();
                for (; tpIter!=tpEnd; ++tpIter) {
                    Double time = tpIter->first;
                    const TimeStampProperties& tprops = tpIter->second;
                    if (fp.timeProps.find(time) == fp.timeProps.end()) {
                        fp.timeProps[time] = tprops;
                    }
                    else {
                        fp.timeProps[time].ddIDs.insert(tprops.ddIDs.begin(), tprops.ddIDs.end());
                        fp.timeProps[time].nrows += tprops.nrows;
                    }
                }
                _modifyFirstExposureTimeIfNecessary(fp.firstExposureTime, val.firstExposureTime);
            }
        }
    }
    map<ScanKey, map<uInt, Quantity> > scanSumInterval;
    map<SubScanKey, SubScanProperties>::iterator ssIter = subScanProps->begin();
    map<SubScanKey, SubScanProperties>::iterator ssEnd = subScanProps->end();
    for (; ssIter!=ssEnd; ++ssIter) {
        const SubScanKey& ssKey = ssIter->first;
        SubScanProperties& props = ssIter->second;
        map<uInt, rownr_t>::const_iterator ssSpwNRowsIter = props.spwNRows.begin();
        map<uInt, rownr_t>::const_iterator ssSpwNRowsEnd = props.spwNRows.end();
        for (; ssSpwNRowsIter!=ssSpwNRowsEnd; ++ssSpwNRowsIter) {
            const uInt& spw = ssSpwNRowsIter->first;
            props.meanInterval[spw] = ssSumInterval[ssKey][spw]/ssSpwNRowsIter->second;
        }
        const ScanKey scanKey = casacore::scanKey(ssKey);
        if (scanSumInterval.find(scanKey) == scanSumInterval.end()) {
            // first time associated scan key has been seen
            scanSumInterval[scanKey] = ssSumInterval[ssKey];
            (*scanProps)[scanKey].firstExposureTime = props.firstExposureTime;
        }
        else {
            map<uInt, Quantity>::const_iterator spwSumIter = ssSumInterval[ssKey].begin();
            map<uInt, Quantity>::const_iterator spwSumEnd = ssSumInterval[ssKey].end();
            for (; spwSumIter!=spwSumEnd; ++spwSumIter) {
                const uInt& spw = spwSumIter->first;
                if (scanSumInterval[scanKey].find(spw) == scanSumInterval[scanKey].end()) {
                    scanSumInterval[scanKey][spw] = spwSumIter->second;
                }
                else {
                    scanSumInterval[scanKey][spw] += spwSumIter->second;
                }
            }
            _modifyFirstExposureTimeIfNecessary(
                (*scanProps)[scanKey].firstExposureTime, ssIter->second.firstExposureTime
            );
        }
    }
    map<ScanKey, ScanProperties>::iterator scanPropsIter = scanProps->begin();
    map<ScanKey, ScanProperties>::iterator scanPropsEnd = scanProps->end();
    for (; scanPropsIter!=scanPropsEnd; ++scanPropsIter) {
        const ScanKey& scanKey = scanPropsIter->first;
        map<uInt, rownr_t>::const_iterator scanSpwNRowsIter = scanPropsIter->second.spwNRows.begin();
        map<uInt, rownr_t>::const_iterator scanSpwNRowsEnd = scanPropsIter->second.spwNRows.end();
        for (; scanSpwNRowsIter!=scanSpwNRowsEnd; ++scanSpwNRowsIter) {
            const uInt& spw = scanSpwNRowsIter->first;
            const rownr_t& nrows = scanSpwNRowsIter->second;
            scanPropsIter->second.meanInterval[spw] = scanSumInterval[scanKey][spw]/nrows;
        }
    }
}

void MSMetaData::_modifyFirstExposureTimeIfNecessary(
    FirstExposureTimeMap& current, const FirstExposureTimeMap& test
) {
    // deal with first exposure time maps
    FirstExposureTimeMap::const_iterator feiter = test.begin();
    FirstExposureTimeMap::const_iterator feend = test.end();
    for (; feiter!=feend; ++feiter) {
        Int ddID = feiter->first;
        Double timestamp = feiter->second.first;
        // could be implemented in terms of overloaded _modifyFirstExposureTimeIfNecessary,
        // but would require decomposing the exposure quantity into value and unit. Since
        // this is called for every row in the main table, that may impact performance so
        // I've opted to leave it as is.
        if (
            current.find(ddID) == current.end()
            || timestamp < current[ddID].first
        ) {
            // dd ID not yet encountered yet
            // or the first time stamp for this ddID is
            // before what has yet been encountered
            current[ddID] = feiter->second;
        }
    }
}

void MSMetaData::_modifyFirstExposureTimeIfNecessary(
    FirstExposureTimeMap& current, Int dataDescID,
    Double time, Double exposure, const Unit& eunit
) {
    if (current.find(dataDescID) == current.end()) {
        // the data description ID for this sub scan has not yet been
        // encountered in this chunk
        current[dataDescID].first = time;
        current[dataDescID].second = Quantity(exposure, eunit);
    }
    else if (time < current[dataDescID].first) {
        current[dataDescID].first = time;
        // unit is already set from first time, so only need to reset value
        current[dataDescID].second.setValue(exposure);
    }
}

pair<map<ScanKey, MSMetaData::ScanProperties>, map<SubScanKey, MSMetaData::SubScanProperties> >
MSMetaData::_getChunkSubScanProperties(
    const Vector<Int>& scans, const Vector<Int>& fields,
    const Vector<Int>& ddIDs, const Vector<Int>& states,
    const Vector<Double>& times, const Vector<Int>& arrays,
    const Vector<Int>& observations, const Vector<Int>& ant1,
    const Vector<Int>& ant2, const Quantum<Vector<Double> >& exposureTimes,
    const Quantum<Vector<Double> >& intervalTimes, const vector<uInt>& ddIDToSpw, rownr_t beginRow,
    rownr_t endRow
) const {
    VectorSTLIterator<Int> scanIter(scans);
    scanIter += beginRow;
    VectorSTLIterator<Int> a1Iter(ant1);
    a1Iter += beginRow;
    VectorSTLIterator<Int> a2Iter(ant2);
    a2Iter += beginRow;
    VectorSTLIterator<Int> fIter(fields);
    fIter += beginRow;
    VectorSTLIterator<Int> dIter(ddIDs);
    dIter += beginRow;
    VectorSTLIterator<Int> stateIter(states);
    stateIter += beginRow;
    VectorSTLIterator<Int> oIter(observations);
    oIter += beginRow;
    VectorSTLIterator<Int> arIter(arrays);
    arIter += beginRow;
    VectorSTLIterator<Double> tIter(times);
    tIter += beginRow;
    VectorSTLIterator<Double> eiter(exposureTimes.getValue());
    eiter += beginRow;
    VectorSTLIterator<Double> iIter(intervalTimes.getValue());
    iIter += beginRow;
    map<ScanKey, ScanProperties> scanProps;
    map<SubScanKey, SubScanProperties> mysubscans;
    map<SubScanKey, Double> exposureSum;
    map<pair<SubScanKey, uInt>, Double> intervalSum;
    ScanKey scanKey;
    SubScanKey subScanKey;
    pair<SubScanKey, uInt> subScanSpw;
    rownr_t row = beginRow;
    const Unit& eunit = exposureTimes.getFullUnit();
    while (row < endRow) {
        scanKey.obsID = *oIter;
        scanKey.arrayID = *arIter;
        scanKey.scan = *scanIter;
        Double half = *iIter/2;
        uInt spw = ddIDToSpw[*dIter];
        if (scanProps.find(scanKey) == scanProps.end()) {
            // first time this scan has been encountered in this chunk
            scanProps[scanKey].timeRange = std::make_pair(*tIter-half, *tIter+half);
            scanProps[scanKey].times[spw] = std::set<Double>();
            scanProps[scanKey].spwNRows[spw] = 1;
        }
        else {
            pair<Double, Double>& timeRange = scanProps[scanKey].timeRange;
            timeRange.first = min(timeRange.first, *tIter-half);
            timeRange.second = max(timeRange.second, *tIter+half);
            map<uInt, std::set<Double> >& times = scanProps[scanKey].times;
            if (times.find(spw) == times.end()) {
                times[spw] = std::set<Double>();
                scanProps[scanKey].spwNRows[spw] = 1;
            }
            else {
                ++scanProps[scanKey].spwNRows[spw];
            }
        }
        scanProps[scanKey].times[spw].insert(*tIter);
        subScanKey.obsID = *oIter;
        subScanKey.arrayID = *arIter;
        subScanKey.scan = *scanIter;
        subScanKey.fieldID = *fIter;
        Bool autocorr = *a1Iter == *a2Iter;
        if (
            mysubscans.find(subScanKey) == mysubscans.end()
        ) {
            // first time this subscan has been encountered in this chunk
            SubScanProperties props;
            props.acRows = autocorr ? 1 : 0;
            props.xcRows = autocorr ? 0 : 1;
            props.beginTime = *tIter;
            props.endTime = *tIter;
            props.firstExposureTime[*dIter].first = *tIter;
            props.firstExposureTime[*dIter].second = Quantity(*eiter, eunit);
            mysubscans[subScanKey] = props;
            exposureSum[subScanKey] = *eiter;
        }
        else {
            if (autocorr) {
                ++mysubscans[subScanKey].acRows;
            }
            else {
                ++mysubscans[subScanKey].xcRows;
            }
            mysubscans[subScanKey].beginTime = min(*tIter, mysubscans[subScanKey].beginTime);
            mysubscans[subScanKey].endTime = max(*tIter, mysubscans[subScanKey].endTime);
            _modifyFirstExposureTimeIfNecessary(
                mysubscans[subScanKey].firstExposureTime, *dIter,
                *tIter, *eiter, eunit
            );
            exposureSum[subScanKey] += *eiter;
        }
        subScanSpw.first = subScanKey;
        subScanSpw.second = spw;
        if (intervalSum.find(subScanSpw) == intervalSum.end()) {
            intervalSum[subScanSpw] = *iIter;
            mysubscans[subScanKey].spwNRows[spw] = 1;
        }
        else {
            intervalSum[subScanSpw] += *iIter;
            ++mysubscans[subScanKey].spwNRows[spw];
        }
        mysubscans[subScanKey].antennas.insert(*a1Iter);
        mysubscans[subScanKey].antennas.insert(*a2Iter);
        mysubscans[subScanKey].ddIDs.insert(*dIter);
        mysubscans[subScanKey].spws.insert(spw);
        mysubscans[subScanKey].stateIDs.insert(*stateIter);
        std::map<Double, TimeStampProperties>& timeProps = mysubscans[subScanKey].timeProps;
        if (timeProps.find(*tIter) == timeProps.end()) {
            timeProps[*tIter].nrows = 1;
        }
        else {
            ++timeProps[*tIter].nrows;
        }
        timeProps[*tIter].ddIDs.insert(*dIter);
        ++tIter;
        ++scanIter;
        ++fIter;
        ++dIter;
        ++stateIter;
        ++oIter;
        ++arIter;
        ++a1Iter;
        ++a2Iter;
        ++eiter;
        ++iIter;
        ++row;
    }
    map<SubScanKey, SubScanProperties>::iterator ssIter = mysubscans.begin();
    map<SubScanKey, SubScanProperties>::iterator ssEnd = mysubscans.end();
    for (; ssIter!=ssEnd; ++ssIter) {
        SubScanProperties& props = ssIter->second;
        props.meanExposureTime = Quantity(
            exposureSum[ssIter->first]/(props.acRows + props.xcRows), eunit
        );
    }
    const Unit& unit = intervalTimes.getFullUnit();
    map<pair<SubScanKey, uInt>, Double>::const_iterator intSumIter = intervalSum.begin();
    map<pair<SubScanKey, uInt>, Double>::const_iterator intSumEnd = intervalSum.end();
    for (; intSumIter!=intSumEnd; ++intSumIter) {
        const SubScanKey& ssKey = intSumIter->first.first;
        const uInt& spw = intSumIter->first.second;
        const Double& sum = intSumIter->second;
        SubScanProperties& props = mysubscans[ssKey];
        props.meanInterval[spw] = Quantity(sum/props.spwNRows[spw], unit);
    }
    return make_pair(scanProps, mysubscans);
}

std::shared_ptr<const std::map<SubScanKey, MSMetaData::SubScanProperties> > MSMetaData::getSubScanProperties(
    Bool showProgress
) const {
    std::shared_ptr<const std::map<ScanKey, ScanProperties> > scanProps;
    std::shared_ptr<const std::map<SubScanKey, SubScanProperties> > subScanProps;
    _getScanAndSubScanProperties(
        scanProps, subScanProps, showProgress
    );
    return subScanProps;
}

std::shared_ptr<const std::map<ScanKey, MSMetaData::ScanProperties> > MSMetaData::_getScanProperties(
    Bool showProgress
) const {
    std::shared_ptr<const std::map<ScanKey, ScanProperties> > scanProps;
    std::shared_ptr<const std::map<SubScanKey, SubScanProperties> > subScanProps;
    _getScanAndSubScanProperties(
        scanProps, subScanProps, showProgress
    );
    return scanProps;
}

void MSMetaData::_getScanAndSubScanProperties(
    std::shared_ptr<const std::map<ScanKey, MSMetaData::ScanProperties> >& scanProps,
    std::shared_ptr<const std::map<SubScanKey, MSMetaData::SubScanProperties> >& subScanProps,
    Bool showProgress
) const {
    // responsible for setting _scanProperties and _subScanProperties
    // a sub scan is defined by a unique combination of scan number and field ID
    if (_scanProperties && _subScanProperties) {
        scanProps = _scanProperties;
        subScanProps = _subScanProperties;
        return;
    }
    std::shared_ptr<std::map<SubScanKey, SubScanProperties> > myssprops;
    std::shared_ptr<std::map<ScanKey, ScanProperties> > myscanprops;
    _computeScanAndSubScanProperties(
        myscanprops, myssprops, showProgress
    );
    scanProps = myscanprops;
    subScanProps = myssprops;

    static const uInt iSize = sizeof(Int);
    static const uInt dSize = sizeof(Double);

    static const uInt scanStructSize = 2*dSize;
    static const uInt scanKeySize = 3*iSize;
    // fudge of sizeof(Unit)
    static const uInt unitSize = 16;
    static const uInt feSize = iSize + 2*dSize + unitSize;
    uInt scanSize = scanProps->size() * (scanKeySize + scanStructSize);
    std::map<ScanKey, ScanProperties>::const_iterator scanIter = scanProps->begin();
    std::map<ScanKey, ScanProperties>::const_iterator scanEnd = scanProps->end();
    for (; scanIter!=scanEnd; ++scanIter) {
        const ScanProperties& props = scanIter->second;
        scanSize += props.meanInterval.size() * (dSize + 4*iSize);
        const map<uInt, std::set<Double> >& spwTimes = props.times;
        map<uInt, std::set<Double> >::const_iterator tIter = spwTimes.begin();
        map<uInt, std::set<Double> >::const_iterator tEnd = spwTimes.end();
        for (; tIter!=tEnd; ++tIter) {
            scanSize += dSize * tIter->second.size();
        }
        scanSize += feSize * props.firstExposureTime.size();
    }

    static const uInt ssStructSize = 3*dSize + 2*iSize;
    static const uInt sskeySize = 4*iSize;
    uInt subScanSize = subScanProps->size() * (ssStructSize + sskeySize);
    std::map<SubScanKey, SubScanProperties>::const_iterator subIter = subScanProps->begin();
    std::map<SubScanKey, SubScanProperties>::const_iterator subEnd = subScanProps->end();
    for ( ; subIter != subEnd; ++subIter) {
        const SubScanProperties& props = subIter->second;
        subScanSize += iSize*(
            props.antennas.size() + props.ddIDs.size() + props.stateIDs.size()
            + props.spws.size()
        );
        subScanSize += (dSize + iSize) + props.timeProps.size();
        // meanInterval + spwNRows
        subScanSize += (3*iSize + dSize) * props.meanInterval.size();
        subScanSize += feSize * props.firstExposureTime.size();
    }
    uInt mysize = scanSize + subScanSize;
    if (_cacheUpdated(mysize)) {
        _scanProperties = scanProps;
        _subScanProperties = subScanProps;
    }
    else if (_forceSubScanPropsToCache) {
       _cacheMB += mysize/1e6;
       _scanProperties = scanProps;
       _subScanProperties = subScanProps;
    }
}

std::map<Double, Double> MSMetaData::_getTimeToTotalBWMap(
    const Vector<Double>& times, const Vector<Int>& ddIDs
) {
    std::map<Double, Double> timeToBWMap;
    std::map<Double,std::set<uInt> > timeToDDIDMap;
    Vector<Double>::const_iterator end = times.end();
    Vector<Double>::const_iterator tIter = times.begin();
    Vector<Int>::const_iterator dIter = ddIDs.begin();
    while (tIter!=end) {
        timeToDDIDMap[*tIter].insert(*dIter);
        ++tIter;
        ++dIter;
    }
    std::map<Double, std::set<uInt> >::const_iterator end1 = timeToDDIDMap.end();
    vector<uInt> dataDescIDToSpwMap = getDataDescIDToSpwMap();
    std::set<uInt> avgSpw, tdmSpw, fdmSpw, wvrSpw, sqldSpw;
    vector<SpwProperties> spwInfo = _getSpwInfo(avgSpw, tdmSpw, fdmSpw, wvrSpw, sqldSpw);
    for (
        std::map<Double,std::set<uInt> >::const_iterator iter=timeToDDIDMap.begin();
        iter!=end1; ++iter
    ) {
        std::set<uInt> ddIDs = iter->second;
        timeToBWMap[iter->first] = 0;
        std::set<uInt>::const_iterator end2 = ddIDs.end();
        for (
            std::set<uInt>::const_iterator dIter=ddIDs.begin();
            dIter!=end2; ++dIter
        ) {
            uInt spw = dataDescIDToSpwMap[*dIter];
            timeToBWMap[iter->first] += spwInfo[spw].bandwidth;
        }
    }
    return timeToBWMap;
}

void MSMetaData::_getUnflaggedRowStats(
    Double& nACRows, Double& nXCRows,
    std::shared_ptr<std::map<SubScanKey, Double> >& subScanNACRows,
    std::shared_ptr<std::map<SubScanKey, Double> >& subScanNXCRows,
    std::shared_ptr<vector<Double> >& fieldNACRows,
    std::shared_ptr<vector<Double> >& fieldNXCRows
) const {
    // This method is responsible for setting _nUnflaggedACRows, _nUnflaggedXCRows,
    // _unflaggedFieldNACRows, _unflaggedFieldNXCRows, _unflaggedScanNACRows,
    // _unflaggedScanNXCRows
    if (_unflaggedFieldNACRows && ! _unflaggedFieldNACRows->empty()) {
        nACRows = _nUnflaggedACRows;
        nXCRows = _nUnflaggedXCRows;
        fieldNACRows = _unflaggedFieldNACRows;
        fieldNXCRows = _unflaggedFieldNXCRows;
        subScanNACRows = _unflaggedSubScanNACRows;
        subScanNXCRows = _unflaggedSubScanNXCRows;
        return;
    }
    std::map<SubScanKey, Double> *mySubScanNACRows, *mySubScanNXCRows;
    vector<Double> *myFieldNACRows, *myFieldNXCRows;
    _getUnflaggedRowStats(
        nACRows, nXCRows, myFieldNACRows,
        myFieldNXCRows, mySubScanNACRows, mySubScanNXCRows
    );

    fieldNACRows.reset(myFieldNACRows);
    fieldNXCRows.reset(myFieldNXCRows);
    subScanNACRows.reset(mySubScanNACRows);
    subScanNXCRows.reset(mySubScanNXCRows);
    uInt mysize = 2*(
        sizeof(Double) + _sizeof(*fieldNACRows)
        + _sizeof(*subScanNACRows)
    );
    if (_cacheUpdated(mysize)) {
        _nUnflaggedACRows = nACRows;
        _nUnflaggedXCRows = nXCRows;
        _unflaggedFieldNACRows = fieldNACRows;
        _unflaggedFieldNXCRows = fieldNXCRows;
        _unflaggedSubScanNACRows = subScanNACRows;
        _unflaggedSubScanNXCRows = subScanNXCRows;
    }
}

void MSMetaData::_getUnflaggedRowStats(
    Double& nACRows, Double& nXCRows,
    vector<Double>*& fieldNACRows, vector<Double>*& fieldNXCRows,
    std::map<SubScanKey, Double> *& subScanNACRows,
    std::map<SubScanKey, Double> *& subScanNXCRows
) const {
    nACRows = 0;
    nXCRows = 0;
    uInt myNFields = nFields();
    fieldNACRows = new vector<Double>(myNFields, 0);
    fieldNXCRows = new vector<Double>(myNFields, 0);
    subScanNACRows = new std::map<SubScanKey, Double>();
    subScanNXCRows = new std::map<SubScanKey, Double>();
    std::set<SubScanKey> subScanKeys = _getSubScanKeys();
    std::set<SubScanKey>::const_iterator iter = subScanKeys.begin();
    std::set<SubScanKey>::const_iterator end = subScanKeys.end();
    while (iter != end) {
        (*subScanNACRows)[*iter] = 0;
        (*subScanNXCRows)[*iter] = 0;
        ++iter;
    }
    std::shared_ptr<Vector<Int> > ant1, ant2;
    _getAntennas(ant1, ant2);
    std::shared_ptr<Vector<Int> > dataDescIDs = _getDataDescIDs();
    std::shared_ptr<Vector<Int> > scans = _getScans();
    std::shared_ptr<Vector<Int> > fieldIDs = _getFieldIDs();
    std::shared_ptr<Vector<Int> > obsIDs = _getObservationIDs();
    std::shared_ptr<Vector<Int> > arrIDs = _getArrayIDs();
    Vector<Int>::const_iterator aEnd = ant1->end();
    Vector<Int>::const_iterator a1Iter = ant1->begin();
    Vector<Int>::const_iterator a2Iter = ant2->begin();
    Vector<Int>::const_iterator sIter = scans->begin();
    Vector<Int>::const_iterator fIter = fieldIDs->begin();
    Vector<Int>::const_iterator oIter = obsIDs->begin();
    Vector<Int>::const_iterator arIter = arrIDs->begin();
    Vector<Int>::const_iterator dIter = dataDescIDs->begin();
    uInt i = 0;
    //uInt64 count = 0;
    // a flag value of True means the datum is bad (flagged), so False => unflagged
    vector<uInt> dataDescIDToSpwMap = getDataDescIDToSpwMap();
    std::set<uInt> a, b, c, d, e;
    vector<SpwProperties> spwInfo = _getSpwInfo(a, b, c, d, e);
    std::shared_ptr<ArrayColumn<Bool> > flags = _getFlags();
    while (a1Iter != aEnd) {
        uInt spw = dataDescIDToSpwMap[*dIter];
        SpwProperties spwProp = spwInfo[spw];
        Vector<Double> channelWidths(
            Vector<Double>(spwProp.chanwidths.getValue("Hz"))
        );
        const Matrix<Bool>& flagsMatrix(flags->get(i));
        //count += flagsMatrix.size();
        Double x = 0;
        if (! anyTrue(flagsMatrix)) {
            // all channels are unflagged
            x = 1;
        }
        else if (allTrue(flagsMatrix)) {
            // do nothing. All channels are flagged for this row
            // do not put a continue though, because counters still must
            // incremented below
        }
        else {
            // some channels are flagged, some aren't
            uInt nCorrelations = flagsMatrix.nrow();
            Double denom = spwProp.bandwidth*nCorrelations;
            Double bwSum = 0;

            for (uInt corr=0; corr<nCorrelations; ++corr) {
                // invert the meaning here, so that a True value
                // in corrRow means the datum is good (unflagged)
                // it will make the masked sum below more obvious
                Vector<Bool> corrRow = ! flagsMatrix.row(corr);
                if (allTrue(corrRow)) {
                    // all channels for this correlation are unflagged
                    bwSum += spwProp.bandwidth;
                }
                else if (! anyTrue(corrRow)) {
                    // do nothing, all channels for this correlation
                    // have been flagged
                    // but allow fall through to iterator increments
                }
                else {
                    // some channels are flagged for this correlation, some aren't
                    MaskedArray<Double> unFlaggedChannelWidths(
                        channelWidths, corrRow, True
                    );
                    bwSum += sum(unFlaggedChannelWidths);
                }
            }
            x = bwSum/denom;
        }
        SubScanKey subScanKey;
        subScanKey.obsID = *oIter;
        subScanKey.arrayID = *arIter;
        subScanKey.scan = *sIter;
        subScanKey.fieldID = *fIter;
        if (*a1Iter == *a2Iter) {
            (*fieldNACRows)[*fIter] += x;
            (*subScanNACRows)[subScanKey] += x;
        }
        else {
            (*fieldNXCRows)[*fIter]+= x;
            (*subScanNXCRows)[subScanKey] += x;
        }
        ++a1Iter;
        ++a2Iter;
        ++sIter;
        ++fIter;
        ++arIter;
        ++oIter;
        ++dIter;
        ++i;
    }
    vector<Double>::const_iterator faIter = fieldNACRows->begin();
    vector<Double>::const_iterator faEnd = fieldNACRows->end();
    vector<Double>::const_iterator fxIter = fieldNXCRows->begin();
    while (faIter != faEnd) {
        nACRows += *faIter;
        nXCRows += *fxIter;
        ++faIter;
        ++fxIter;
    }
}

void MSMetaData::_getSpwsAndIntentsMaps(
    vector<std::set<String> >& spwToIntentsMap,
    std::map<String, std::set<uInt> >& intentToSpwsMap
) {
    if (! _spwToIntentsMap.empty() && ! _intentToSpwsMap.empty()) {
        spwToIntentsMap = _spwToIntentsMap;
        intentToSpwsMap = _intentToSpwsMap;
    }
    spwToIntentsMap.clear();
    intentToSpwsMap.clear();
    std::set<uInt> avgSpw, tdmSpw, fdmSpw, wvrSpw, sqldSpw;
    vector<SpwProperties> spwInfo = _getSpwInfo(
        avgSpw, tdmSpw, fdmSpw, wvrSpw, sqldSpw
    );
    std::set<String> emptySet;
    vector<SpwProperties>::const_iterator end = spwInfo.end();
    for (
        vector<SpwProperties>::const_iterator iter=spwInfo.begin();
        iter!=end; ++iter
    ) {
        spwToIntentsMap.push_back(emptySet);
    }
    vector<std::set<String> > stateToIntentsMap;
    std::set<String> uniqueIntents;
    _getStateToIntentsMap(stateToIntentsMap, uniqueIntents);
    if (uniqueIntents.size() == 0) {
        _spwToIntentsMap = spwToIntentsMap;
        _intentToSpwsMap = intentToSpwsMap;
        return;
    }
    std::shared_ptr<Vector<Int> > dataDescIDs = _getDataDescIDs();
    Vector<Int>::const_iterator curDDID = dataDescIDs->begin();
    Vector<Int>::const_iterator endDDID = dataDescIDs->end();
    std::shared_ptr<Vector<Int> > states = _getStateIDs();
    Vector<Int>::const_iterator curState = states->begin();
    vector<uInt> dataDescToSpwMap = getDataDescIDToSpwMap();
    while (curDDID!=endDDID) {
        uInt spw = dataDescToSpwMap[*curDDID];
        std::set<String> intents = stateToIntentsMap[*curState];
        std::set<String>::const_iterator beginIntent = intents.begin();
        std::set<String>::const_iterator endIntent = intents.end();
        spwToIntentsMap[spw].insert(beginIntent, endIntent);
        std::set<String>::const_iterator curIntent = beginIntent;
        while (curIntent != endIntent) {
            intentToSpwsMap[*curIntent].insert(spw);
            ++curIntent;
        }
        ++curDDID;
        ++curState;
    }
    if (_cacheUpdated(_sizeof(spwToIntentsMap) + _sizeof(intentToSpwsMap))) {
        _spwToIntentsMap = spwToIntentsMap;
        _intentToSpwsMap = intentToSpwsMap;
    }
}

vector<std::set<String> > MSMetaData::_getSpwToIntentsMap() {
    vector<std::set<String> > spwToIntentsMap;
    std::map<String, std::set<uInt> > intentToSpwsMap;
    _getSpwsAndIntentsMaps(
        spwToIntentsMap, intentToSpwsMap
    );
    return spwToIntentsMap;
}

void MSMetaData::_getFieldsAndStatesMaps(
    std::map<Int, std::set<Int> >& fieldToStatesMap,
    std::map<Int, std::set<Int> >& stateToFieldsMap
) {
    // This method is responsible for setting _fieldToStatesMap and _stateToFieldMap.
    if (! _fieldToStatesMap.empty() && ! _stateToFieldsMap.empty()) {
        fieldToStatesMap = _fieldToStatesMap;
        stateToFieldsMap = _stateToFieldsMap;
        return;
    }
    std::shared_ptr<Vector<Int> > allStates = _getStateIDs();
    std::shared_ptr<Vector<Int> > allFields = _getFieldIDs();
    Vector<Int>::const_iterator endState = allStates->end();
    Vector<Int>::const_iterator curField = allFields->begin();
    fieldToStatesMap.clear();
    stateToFieldsMap.clear();
    for (
        Vector<Int>::const_iterator curState=allStates->begin();
        curState!=endState; ++curState, ++curField
    ) {
        fieldToStatesMap[*curField].insert(*curState);
        stateToFieldsMap[*curState].insert(*curField);
    }
    if (
        _cacheUpdated(
            _sizeof(fieldToStatesMap)
            + _sizeof(stateToFieldsMap)
        )
    ) {
        _fieldToStatesMap = fieldToStatesMap;
        _stateToFieldsMap = stateToFieldsMap;
    }
}

map<Int, std::set<String> > MSMetaData::getFieldNamesForSourceMap() const {
    map<Int, std::set<Int> > idsToSource = getFieldsForSourceMap();
    map<Int, std::set<Int> >::const_iterator iter = idsToSource.begin();
    map<Int, std::set<Int> >::const_iterator end = idsToSource.end();
    map<Int, std::set<String> > namesMap;
    vector<String> names = getFieldNames();
    while (iter != end) {
        Int sourceID = iter->first;
        namesMap[sourceID] = std::set<String>();
        std::set<Int> fieldIDs = idsToSource[sourceID];
        std::set<Int>::const_iterator siter = fieldIDs.begin();
        std::set<Int>::const_iterator send = fieldIDs.end();
        while (siter != send) {
            namesMap[sourceID].insert(names[*siter]);
            ++siter;
        }
        ++iter;
    }
    return namesMap;
}

map<Int, std::set<Int> > MSMetaData::getFieldsForSourceMap() const {
    // This method sets _sourceToFieldsMap
    if (! _sourceToFieldsMap.empty()) {
        return _sourceToFieldsMap;
    }
    String sourceIDName = MSField::columnName(MSFieldEnums::SOURCE_ID);
    Vector<Int> sourceIDs = ScalarColumn<Int>(_ms->field(), sourceIDName).getColumn();
    map<Int, std::set<Int> > mymap;
    std::set<Int> uSourceIDs(sourceIDs.begin(), sourceIDs.end());
    std::set<Int>::const_iterator iter = uSourceIDs.begin();
    std::set<Int>::const_iterator  end = uSourceIDs.end();
    while (iter != end) {
        mymap[*iter] = std::set<Int>();
        ++iter;
    }
    Vector<Int>::const_iterator miter = sourceIDs.begin();
    Vector<Int>::const_iterator mend = sourceIDs.end();
    Int rowNumber = 0;
    while (miter != mend) {
        mymap[*miter].insert(rowNumber);
        ++miter;
        ++rowNumber;
    }
    uInt mysize = _sizeof(mymap);
    if (_cacheUpdated(mysize)) {
        _sourceToFieldsMap = mymap;
    }
    return mymap;
}


void MSMetaData::_getFieldsAndIntentsMaps(
    vector<std::set<String> >& fieldToIntentsMap,
    std::map<String, std::set<Int> >& intentToFieldsMap
) {
    // This method is responsible for setting _intentToFieldIDMap and _fieldToIntentsMap
    if (getIntents().empty()) {
        fieldToIntentsMap = vector<std::set<String> >(nFields());
        intentToFieldsMap.clear();
        return;
    }
    if (! _intentToFieldIDMap.empty() && ! _fieldToIntentsMap.empty()) {
        fieldToIntentsMap = _fieldToIntentsMap;
        intentToFieldsMap = _intentToFieldIDMap;
        return;
    }
    fieldToIntentsMap.resize(nFields());
    vector<std::set<String> > stateToIntentsMap;
    std::set<String> uniqueIntents;
    _getStateToIntentsMap(
        stateToIntentsMap,
        uniqueIntents
    );
    std::map<Int, std::set<Int> > fieldToStatesMap;
    std::map<Int, std::set<Int> > stateToFieldsMap;
    _getFieldsAndStatesMaps(
        fieldToStatesMap, stateToFieldsMap
    );
    std::map<Int, std::set<Int> >::const_iterator end = stateToFieldsMap.end();
    for (
        std::map<Int, std::set<Int> >::const_iterator iter=stateToFieldsMap.begin();
        iter!=end; ++iter
    ) {
        Int state = iter->first;
        std::set<Int> fields = iter->second;
        std::set<String> intents = stateToIntentsMap[state];
        std::set<Int>::const_iterator endField = fields.end();
        for (
            std::set<Int>::const_iterator curField=fields.begin();
            curField!=endField; ++curField
        ) {
            fieldToIntentsMap[*curField].insert(intents.begin(), intents.end());
        }
        std::set<String>::const_iterator endIntent = intents.end();
        for (
            std::set<String>::const_iterator curIntent=intents.begin();
            curIntent!=endIntent; ++curIntent
        ) {
            intentToFieldsMap[*curIntent].insert(fields.begin(), fields.end());
        }
    }
    if (
        _cacheUpdated(
            _sizeof(fieldToIntentsMap) + _sizeof(intentToFieldsMap)
        )
    ) {
        _fieldToIntentsMap = fieldToIntentsMap;
        _intentToFieldIDMap = intentToFieldsMap;
    }
}

std::map<std::pair<uInt, uInt>, uInt> MSMetaData::getSpwIDPolIDToDataDescIDMap() const {
    if (! _spwPolIDToDataDescIDMap.empty()) {
        return _spwPolIDToDataDescIDMap;
    }
    vector<uInt> dataDescIDToSpwMap = getDataDescIDToSpwMap();
    vector<uInt>::const_iterator i1 = dataDescIDToSpwMap.begin();
    vector<uInt>::const_iterator end = dataDescIDToSpwMap.end();
    std::map<std::pair<uInt, uInt>, uInt> spwPolIDToDataDescIDMap;
    vector<uInt> dataDescIDToPolIDMap = getDataDescIDToPolIDMap();
    uInt dataDesc = 0;
    while (i1 != end) {
        uInt spw = *i1;
        uInt polID = dataDescIDToPolIDMap[dataDesc];
        spwPolIDToDataDescIDMap[std::make_pair(spw, polID)] = dataDesc;
        ++i1;
        ++dataDesc;
    }
    uInt mysize = 2*sizeof(Int)*spwPolIDToDataDescIDMap.size();
    if (_cacheUpdated(mysize)) {
        _spwPolIDToDataDescIDMap = spwPolIDToDataDescIDMap;
    }
    return spwPolIDToDataDescIDMap;
}

std::pair<MDirection, MDirection> MSMetaData::getPointingDirection(
    Int& antenna1, Int& antenna2, Double& time, rownr_t row,
    Bool interpolate, Int initialguess

) const {
    ThrowIf(
        row >= this->nRows(),
        "Row number exceeds number of rows in the MS"
    );
    const String& ant1ColName = MeasurementSet::columnName(MSMainEnums::ANTENNA1);
    const String& ant2ColName = MeasurementSet::columnName(MSMainEnums::ANTENNA2);
    antenna1 = ScalarColumn<Int>(*_ms, ant1ColName).get(row);
    antenna2 = ScalarColumn<Int>(*_ms, ant2ColName).get(row);
    bool autocorr = (antenna1==antenna2);
    const String& timeColName = MeasurementSet::columnName(MSMainEnums::TIME);
    time = ScalarColumn<Double>(*_ms, timeColName).get(row);
    MSPointingColumns pCols(_ms->pointing());
    Int pidx1, pidx2;
    pidx1 = pCols.pointingIndex(antenna1, time, initialguess);
    if (autocorr) {
        pidx2 = pidx1;
    }
    else pidx2 = pCols.pointingIndex(antenna2, time, initialguess);
    const String& intervalColName = MeasurementSet::columnName(MSMainEnums::INTERVAL);
    Double interval = ScalarColumn<Double>(*_ms, intervalColName).get(row);
    MDirection dir1, dir2;
    if (!interpolate || interval >= pCols.interval()(pidx1)) {
        dir1 = pCols.directionMeas(pidx1);
    }
    else {
        dir1 = _getInterpolatedDirection(pCols, pidx1, time);
    }
    if (autocorr) {
        dir2 = dir1;
    }
    else if (!interpolate || interval >= pCols.interval()(pidx2)) {
        dir2 = pCols.directionMeas(pidx2);
    }
    else {
        dir2 = _getInterpolatedDirection(pCols, pidx2, time);
    }
    return std::make_pair(dir1, dir2);
}

MDirection MSMetaData::_getInterpolatedDirection(
    const MSPointingColumns& pCols, const Int& index1,
    const Double& time
) const {
    Int antenna = pCols.antennaId()(index1);
    Double interval1 = pCols.interval()(index1);
    Double time1 = pCols.time()(index1);
    Int index2;
    if (time >= time1) {
        index2 = pCols.pointingIndex(antenna, time1+interval1,index1+1);
    }
    else {
        index2 = pCols.pointingIndex(antenna, time1-interval1);
    }
    if (index2 < 0 || index2==index1) {
        // look in opposite direction
        if (time >= time1) {
            index2 = pCols.pointingIndex(antenna, time1-interval1);
        }
        else {
            index2 = pCols.pointingIndex(antenna, time1+interval1,index1+1);
        }
    }
    ThrowIf(
        index2 < 0 || index2==index1,
        "Failed to find pointing index to interpolate direction."
    );

    Double time2 = pCols.time()(index2);
    ThrowIf(
        time2 == time1,
        "Failed to find pointing index with valid timestamp to interpolate direction."
    );

    // Interpolate (time1, time2),(dir1,dir2)
    Vector<Double> dirvec1 = pCols.directionMeas(index1).getAngle("rad").getValue();
    Vector<Double> dirvec2 = pCols.directionMeas(index2).getAngle("rad").getValue();
    MDirection::Ref rf = pCols.directionMeas(index1).getRef();
    Vector<Double> newdir = dirvec1 + (dirvec2-dirvec1)*(time-time1)/(time2-time1);
    Quantity qlon(newdir(0), "rad");
    Quantity qlat(newdir(1), "rad");
    return MDirection(qlon, qlat, rf);
}

vector<uInt> MSMetaData::getDataDescIDToSpwMap() const {
    if (! _dataDescIDToSpwMap.empty()) {
        return _dataDescIDToSpwMap;
    }
    String spwColName = MSDataDescription::columnName(MSDataDescriptionEnums::SPECTRAL_WINDOW_ID);
    ScalarColumn<Int> spwCol(_ms->dataDescription(), spwColName);
    Vector<Int> spws = spwCol.getColumn();
    vector<uInt> dataDescToSpwMap(spws.begin(), spws.end());
    uInt mysize = sizeof(Int) * dataDescToSpwMap.size();
    if (_cacheUpdated(mysize)) {
        _dataDescIDToSpwMap = dataDescToSpwMap;
    }
    return dataDescToSpwMap;
}

std::set<uInt> MSMetaData::getPolarizationIDs(
    uInt obsID, Int arrayID, Int scan, uInt spwid
) const {
    ScanKey scanKey;
    scanKey.obsID = obsID;
    scanKey.arrayID = arrayID;
    scanKey.scan = scan;
    _checkScan(scanKey);
    if (! _scanSpwToPolIDMap.empty()) {
        return _scanSpwToPolIDMap.find(std::pair<ScanKey, uInt>(scanKey, spwid))->second;
    }
    vector<uInt> ddToPolMap = getDataDescIDToPolIDMap();
    vector<uInt> ddToSpwMap = getDataDescIDToSpwMap();
    std::map<ScanKey, std::set<uInt> > scanToDDIDMap;
    vector<std::set<ScanKey> > ddIDToScanMap;
    _getScansAndDDIDMaps(scanToDDIDMap, ddIDToScanMap);
    std::map<std::pair<ScanKey, uInt>, std::set<uInt> > mymap;
    std::map<ScanKey, std::set<uInt> >::const_iterator iter = scanToDDIDMap.begin();
    std::map<ScanKey, std::set<uInt> >::const_iterator end = scanToDDIDMap.end();
    while (iter != end) {
        std::set<uInt> ddids = iter->second;
        std::set<uInt>::const_iterator diter = ddids.begin();
        std::set<uInt>::const_iterator dend = ddids.end();
        while (diter != dend) {
            std::pair<ScanKey, uInt> key(iter->first, ddToSpwMap[*diter]);
            mymap[key].insert(ddToPolMap[*diter]);
            ++diter;
        }
        ++iter;
    }
    if (_cacheUpdated(_sizeof(mymap))) {
        _scanSpwToPolIDMap = mymap;
    }
    return mymap[std::pair<ScanKey, uInt>(scanKey, spwid)];
}

uInt MSMetaData::_sizeof(const std::map<std::pair<Int, uInt>, std::set<uInt> >& map) {
    uInt size = 0;
    uInt uSize = sizeof(uInt);
    uInt iSize = sizeof(Int);
    for (
        std::map<std::pair<Int, uInt>, std::set<uInt> >::const_iterator iter=map.begin();
        iter!=map.end(); ++iter
    ) {
        size += iSize + uSize*(iter->second.size() + 1);
    }
    return size;
}

vector<uInt> MSMetaData::getDataDescIDToPolIDMap() const {
    if (! _dataDescIDToPolIDMap.empty()) {
        return _dataDescIDToPolIDMap;
    }
    String polColName = MSDataDescription::columnName(MSDataDescriptionEnums::POLARIZATION_ID);
    ScalarColumn<Int> polCol(_ms->dataDescription(), polColName);
    Vector<Int> pols = polCol.getColumn();
    vector<uInt> dataDescToPolIDMap(pols.begin(), pols.end());
    uInt mysize = sizeof(Int) * dataDescToPolIDMap.size();
    if (_cacheUpdated(mysize)) {
        _dataDescIDToPolIDMap = dataDescToPolIDMap;
    }
    return dataDescToPolIDMap;
}

vector<MSMetaData::SpwProperties> MSMetaData::_getSpwInfo(
    std::set<uInt>& avgSpw, std::set<uInt>& tdmSpw,
    std::set<uInt>& fdmSpw, std::set<uInt>& wvrSpw,
    std::set<uInt>& sqldSpw
) const {
    if (_spwInfoStored) {
        avgSpw = _avgSpw;
        tdmSpw = _tdmSpw;
        fdmSpw = _fdmSpw;
        wvrSpw = _wvrSpw;
        sqldSpw = _sqldSpw;
        return _spwInfo;
    }
    vector<SpwProperties> spwInfo = _getSpwInfo2(
        avgSpw, tdmSpw, fdmSpw, wvrSpw, sqldSpw
    );
    uInt mysize = sizeof(uInt)*(
            avgSpw.size() + tdmSpw.size() + fdmSpw.size()
            + wvrSpw.size() + sqldSpw.size()
        ) + 2*sizeof(Int)*spwInfo.size()
        + 2*sizeof(Double)*spwInfo.size();
    vector<SpwProperties>::const_iterator end = spwInfo.end();
    for (
        vector<SpwProperties>::const_iterator iter=spwInfo.begin();
        iter!=end; ++iter
    ) {
        mysize += 4*(sizeof(Double)*iter->nchans + 20);
        mysize += sizeof(Double)*iter->edgechans.size();
    }
    if (_cacheUpdated(mysize)) {
        _avgSpw = avgSpw;
        _tdmSpw = tdmSpw;
        _fdmSpw = fdmSpw;
        _wvrSpw = wvrSpw;
        _sqldSpw = sqldSpw;
        _spwInfo = spwInfo;
        _spwInfoStored = True;
    }
    return spwInfo;
}

void MSMetaData::_checkField(uInt fieldID) const {
    ThrowIf(
        fieldID >= nFields(),
        "Unknown fieldID " + String::toString(fieldID)
    );
}

void MSMetaData::_checkScan(const ScanKey& key) const {
    std::set<ScanKey> allKeys = getScanKeys();
    ThrowIf(
        allKeys.find(key) == allKeys.end(),
        "Unknown scan " + toString(key)
    );
}

void MSMetaData::_checkScans(const std::set<ScanKey>& scanKeys) const {
    std::set<ScanKey> allKeys = getScanKeys();
    std::set<ScanKey>::const_iterator iter = scanKeys.begin();
    std::set<ScanKey>::const_iterator end = scanKeys.end();
    while (iter != end) {
        ThrowIf(
            allKeys.find(*iter) == allKeys.end(),
            "Unknown scan " + toString(*iter)
        );
        ++iter;
    }
}

void MSMetaData::_checkSubScan(const SubScanKey& key) const {
    std::set<SubScanKey> allKeys = _getSubScanKeys();
    ThrowIf(
        allKeys.find(key) == allKeys.end(),
        "Unknown subscan " + toString(key)
    );
}

Bool MSMetaData::_hasFieldID(const Int fieldID) const {
    ThrowIf (
        fieldID >= (Int)nFields(),
        "Requested field ID "
        + String::toString(fieldID)
        + " is greater than or equal to the number of records ("
        + String::toString(nFields())
        + ") in this MS's FIELD table"
    );
    std::set<Int> uniqueFields = getUniqueFieldIDs();
    return uniqueFields.find(fieldID) != uniqueFields.end();
}

const std::set<Int>& MSMetaData::getUniqueAntennaIDs() const {
    // this method is responsible for setting _uniqueAntennas
    if (_uniqueAntennaIDs.empty()) {
        if (_subScanProperties) {
            map<SubScanKey, SubScanProperties>::const_iterator iter = _subScanProperties->begin();
            map<SubScanKey, SubScanProperties>::const_iterator end = _subScanProperties->end();
            for (; iter!=end; ++iter) {
                const std::set<Int>& ants = iter->second.antennas;
                _uniqueAntennaIDs.insert(ants.begin(), ants.end());
            }
        }
        else {
            std::shared_ptr<Vector<Int> > ant1, ant2;
            _getAntennas(ant1, ant2);
            _uniqueAntennaIDs.insert(ant1->begin(), ant1->end());
            _uniqueAntennaIDs.insert(ant2->begin(), ant2->end());
        }
    }    
    return _uniqueAntennaIDs;
}

std::set<uInt> MSMetaData::getUniqueDataDescIDs() const {
    // this method is responsible for setting _uniqueDataDescIDs
    if (_uniqueDataDescIDs.empty()) {
        if (_subScanProperties) {
            map<SubScanKey, SubScanProperties>::const_iterator iter = _subScanProperties->begin();
            map<SubScanKey, SubScanProperties>::const_iterator end = _subScanProperties->end();
            for (; iter!=end; ++iter) {
                const std::set<uInt>& ddIDs = iter->second.ddIDs; 
                _uniqueDataDescIDs.insert(ddIDs.begin(), ddIDs.end());
            }
        }
        else {
            std::shared_ptr<Vector<Int> > allDDIDs = _getDataDescIDs();
            _uniqueDataDescIDs.insert(allDDIDs->begin(), allDDIDs->end());
        }
    }
    return _uniqueDataDescIDs;
}

std::set<Int> MSMetaData::getUniqueFieldIDs() const {
    if (_uniqueFieldIDs.empty()) {
        if (_subScanProperties) {
            map<SubScanKey, SubScanProperties>::const_iterator iter = _subScanProperties->begin();
            map<SubScanKey, SubScanProperties>::const_iterator end = _subScanProperties->end();
            for (; iter!=end; ++iter) {
                _uniqueFieldIDs.insert(iter->first.fieldID);
            }
        }
        else {
            std::shared_ptr<Vector<Int> > allFieldIDs = _getFieldIDs();
            _uniqueFieldIDs.insert(allFieldIDs->begin(), allFieldIDs->end());
        }
    }
    return _uniqueFieldIDs;
}

std::set<uInt> MSMetaData::getUniqueSpwIDs() const {
    vector<uInt> ddToSpw = getDataDescIDToSpwMap();
    std::set<uInt> uDDs = getUniqueDataDescIDs();
    std::set<uInt> uSpws;
    std::set<uInt>::const_iterator iter = uDDs.begin();
    std::set<uInt>::const_iterator end = uDDs.end();
    for (; iter!=end; ++iter) {
        uSpws.insert(ddToSpw[*iter]);
    }
    return uSpws;
}

Bool MSMetaData::_hasStateID(const Int stateID) const {
    // This method is responsible for setting _uniqueStateIDs
    ThrowIf(
        stateID >= (Int)nStates(),
        "Requested state ID "
        + String::toString(stateID)
        + " is greater than or equal to the number of records ("
        + String::toString(nStates())
        + ") in this MS's STATE table"
    );
    if (_uniqueStateIDs.empty()) {
        std::shared_ptr<Vector<Int> > allStateIDs = _getStateIDs();
        _uniqueStateIDs.insert(allStateIDs->begin(), allStateIDs->end());
    }
    return _uniqueStateIDs.find(stateID) != _uniqueStateIDs.end();
}

void MSMetaData::_hasAntennaID(Int antennaID) {
    ThrowIf(
        antennaID >= (Int)nAntennas(),
        _ORIGIN + "Requested antenna ID "
        + String::toString(antennaID)
        + " is greater than or equal to the number of records ("
        + String::toString(nAntennas())
        + ") in this MS's ANTENNA table"
    );
}

std::shared_ptr<Quantum<Vector<Double> > > MSMetaData::_getIntervals() const {
    ScalarQuantColumn<Double> col(
        *_ms, MeasurementSet::columnName(MSMainEnums::INTERVAL)
    );
    std::shared_ptr<Quantum<Vector<Double> > > intervals = col.getColumn();
    return intervals;
}

MSMetaData::ColumnStats MSMetaData::getIntervalStatistics() const {
    std::shared_ptr<Quantum<Vector<Double>>> intervals = _getIntervals();
    Vector<Double> intInSec = intervals->getValue("s");
    ColumnStats stats;
    ClassicalStatistics<Double, Vector<Double>::const_iterator> cs;
    cs.setData(intInSec.begin(), intInSec.size());
    cs.getMinMax(stats.min, stats.max);
    stats.median = cs.getMedian();
    return stats;
}

std::shared_ptr<vector<int>> MSMetaData::_almaReceiverBands(uint nspw) const {
    // for ALMA specific receiver band (RB) info
    static const std::regex rb("RB_(\\d\\d)");
    static const std::regex id("SpectralWindow_(\\d+)");
    std::shared_ptr<vector<int>> freqBands(new vector<int>(nspw, -1));
    const File asdm_rx(_ms->tableName() + "/ASDM_RECEIVER");
    Vector<String> freqBand;
    if (asdm_rx.exists() && asdm_rx.isDirectory()) {
        auto spwid = ScalarColumn<String>(
            Table(asdm_rx.path().originalName()), "spectralWindowId"
        ).getColumn().tovector();
        if (spwid.size() <= nspw) {
            auto fb = ScalarColumn<String>(
                Table(asdm_rx.path().originalName()), "frequencyBand"
            ).getColumn().tovector();
            // reverse order so that if the spw is defined multiple times,
            // the first value for the rx band is used
            reverse(spwid.begin(), spwid.end());
            reverse(fb.begin(), fb.end());
            const auto n = fb.size();
            // to get type of i
            auto i = n;
            std::smatch match;
            for (i=0; i<n; ++i) {
                if (regex_search(fb[i], match, rb)) {
                    auto myrb = stoi(match.str(1));
                    // the receiver band is encoded, so we must get the spwid
                    // it is associated with
                    if (regex_search(spwid[i], match, id)) {
                        auto myid = stoi(match.str(1));
                        (*freqBands)[myid] = myrb;               
                    }
                    else {
                        ostringstream os;
                        os << "Unable to find spw id for row " << i
                            << " in table " << asdm_rx.path().absoluteName();
                        throw AipsError(os.str());
                    }
                }
            }
        }
    }
    return freqBands;
}

<<<<<<< HEAD
std::vector<std::vector<uInt>> MSMetaData::_getSpwToPolMap() const {
    if (! _spwIDToPolIDMap.empty()) {
        return _spwIDToPolIDMap;
    }
    const auto spwPolToDDID = getSpwIDPolIDToDataDescIDMap();
    _spwIDToPolIDMap.resize(nSpw(true));
    for (const auto &p : spwPolToDDID) {
        _spwIDToPolIDMap[p.first.first].push_back(p.first.second);
    }
    for (auto &v : _spwIDToPolIDMap) {
        std::sort(v.begin(), v.end());
    }
    return _spwIDToPolIDMap;
}

=======
>>>>>>> bf9e4118
vector<MSMetaData::SpwProperties>  MSMetaData::_getSpwInfo2(
    std::set<uInt>& avgSpw, std::set<uInt>& tdmSpw, std::set<uInt>& fdmSpw,
    std::set<uInt>& wvrSpw, std::set<uInt>& sqldSpw
) const {
    static const Regex rxSqld("BB_[0-9]#SQLD");
    static const std::regex rb("RB_(\\d\\d)");
    static const std::regex sw("SW-(\\d\\d)");
    std::smatch match;
    MSSpWindowColumns spwCols(_ms->spectralWindow());
    Vector<Double> bws = spwCols.totalBandwidth().getColumn();
    ArrayQuantColumn<Double> cfCol(
        _ms->spectralWindow(),
        MSSpectralWindow::columnName(MSSpectralWindowEnums::CHAN_FREQ)
    );
    ArrayQuantColumn<Double> cwCol(
        _ms->spectralWindow(),
        MSSpectralWindow::columnName(MSSpectralWindowEnums::CHAN_WIDTH)
    );
    ScalarMeasColumn<MFrequency> reffreqs(
        _ms->spectralWindow(),
        MSSpectralWindow::columnName(MSSpectralWindowEnums::REF_FREQUENCY)
    );
    ArrayQuantColumn<Double> ebwCol(
        _ms->spectralWindow(),
        MSSpectralWindow::columnName(MSSpectralWindowEnums::EFFECTIVE_BW)
    );
    ArrayQuantColumn<Double> resCol(
        _ms->spectralWindow(),
        MSSpectralWindow::columnName(MSSpectralWindowEnums::RESOLUTION)
    );
    auto nss = spwCols.netSideband().getColumn();
    auto name = spwCols.name().getColumn();
    auto myHasBBCNo = hasBBCNo();
    auto bbcno = myHasBBCNo ? spwCols.bbcNo().getColumn() : Vector<Int>();
    const auto spwTableName = _ms->spectralWindowTableName();
    const Table spwTable(spwTableName);
    Vector<String> scb;
    if (spwTable.tableDesc().isColumn("SDM_CORR_BIT")) {
        // CAS-13749 SPECTRAL_WINDOW::SDM_CORR_BIT
        // is an adhoc, ALMA-specific column
        ScalarColumn<String> scbCol(_ms->spectralWindow(), "SDM_CORR_BIT");
        scb = scbCol.getColumn();
    }
    vector<Double> freqLimits(2);
    Vector<Quantity> tmp;
    vector<SpwProperties> spwInfo(bws.size());
    std::set<uInt> wvrFirst, wvrSecond;
    const static Unit emptyUnit;
    const static Unit hz("Hz");
    const static String wvr = "WVR";
    const static String wvrNominal = "WVR#NOMINAL";
    uInt nrows = bws.size();
    std::shared_ptr<vector<int>> freqBands;
    for (uInt i=0; i<nrows; ++i) {
        spwInfo[i].bandwidth = bws[i];
        tmp.resize(0);
        cfCol.get(i, tmp);
        spwInfo[i].chanfreqs = QVD(tmp);
        auto u = spwInfo[i].chanfreqs.getFullUnit();
        spwInfo[i].meanfreq = Quantity(
            mean(spwInfo[i].chanfreqs.getValue()), u
        );
        freqLimits[0] = spwInfo[i].chanfreqs.min().getValue(u);
        freqLimits[1] = spwInfo[i].chanfreqs.max().getValue(u);
        spwInfo[i].edgechans = freqLimits;
        tmp.resize(0);
        cwCol.get(i, tmp);
        spwInfo[i].chanwidths = QVD(tmp);
        spwInfo[i].netsideband = nss[i];
        spwInfo[i].nchans = tmp.size();
        uInt nchan = spwInfo[i].nchans;
        tmp.resize(0);
        ebwCol.get(i, tmp);
        spwInfo[i].effbw = QVD(tmp);
        tmp.resize(0);
        resCol.get(i, tmp);
        spwInfo[i].resolution = QVD(tmp);
        auto halfWidths = (spwInfo[i].chanwidths)/2.0;
        auto lowFreq = (spwInfo[i].chanfreqs - halfWidths).min();
        auto highFreq = (spwInfo[i].chanfreqs + halfWidths).max();
        spwInfo[i].centerfreq = (lowFreq + highFreq)/2;
        spwInfo[i].name = name[i];
        if (myHasBBCNo) {
            spwInfo[i].bbcno = bbcno[i];
            if (name[i].contains(rxSqld)) {
                sqldSpw.insert(i);
            }
        }
        spwInfo[i].corrbit = scb.size() == 0 ? "UNKNOWN" : scb[i];
        spwInfo[i].reffreq = reffreqs(i);
        if (spwInfo[i].reffreq.getUnit() == emptyUnit) {
            spwInfo[i].reffreq.set(hz);
        }
        // types of ALMA spws
        // algorithm from thunter, CAS-5794, CAS-12592, CAS-13362
        if (name[i].contains(wvr)) {
            wvrFirst.insert(i);
            if (name[i] == wvrNominal) {
                wvrSecond.insert(i);
            }
        }
        else if (
            spwInfo[i].nchans == 1 && ! name[i].contains("FULL_RES")
        ) {
            avgSpw.insert(i);
        }
        else if (
            spwInfo[i].bandwidth < 2e9 || (
                nchan >= 15 && ! (
                    nchan == 256 || nchan == 128 || nchan == 64
                    || nchan == 32 || nchan == 16 || nchan == 248
                    || nchan == 124 || nchan == 62 || nchan == 31
                )
            )
        ) {
            fdmSpw.insert(i);
        }
        else {
            const auto spwToPol = _getSpwToPolMap();
            if (
                spwToPol[i].size() == 1
                && spwInfo[i].nchans
                    * getNumCorrs()[*(spwToPol[i].begin())] > 256
            ) {
                fdmSpw.insert(i);
            }
            else {
                tdmSpw.insert(i);
            }
        }
        // CAS-13973 for ALMA get subwindow and receiver band
        spwInfo[i].rb = -1;
        if (regex_search(name[i], match, rb)) {
            spwInfo[i].rb = stoi(match.str(1));
        }
        else {
            if (! freqBands) {
                freqBands = _almaReceiverBands(nrows);
            }
            spwInfo[i].rb = (*freqBands)[i];
        }
        spwInfo[i].sw = -1;
        if (regex_search(name[i], match, sw)) {
            spwInfo[i].sw = stoi(match.str(1));
        }
        // CAS-13973 for ALMA get subwindow and receiver band
        spwInfo[i].rb = -1;
        if (regex_search(name[i], match, rb)) {
            spwInfo[i].rb = stoi(match.str(1));
        }
        else {
            if (! freqBands) {
                freqBands = _almaReceiverBands(nrows);
            }
            spwInfo[i].rb = (*freqBands)[i];
        }
        spwInfo[i].sw = -1;
        if (regex_search(name[i], match, sw)) {
            spwInfo[i].sw = stoi(match.str(1));
        }
    }
    wvrSpw = wvrSecond.empty() ? wvrFirst : wvrSecond;
    return spwInfo;
}

std::map<Int, uInt> MSMetaData::_toUIntMap(const Vector<Int>& v) {
    ThrowIf(
        anyLT(v, 0), "Column that should contain nonnegative ints has a negative int"
    );
    std::map<Int, uInt> m;
    Int count = 0;
    for (Vector<Int>::const_iterator iter=v.begin(); iter!=v.end(); ++iter, ++count) {
        m[count] = *iter;
    }
    return m;
}

std::set<SubScanKey> MSMetaData::getSubScanKeys(
    const ArrayKey& arrayKey
) const {
    std::map<ArrayKey, std::set<SubScanKey> > mymap = _getArrayKeysToSubScanKeys();
    std::map<ArrayKey, std::set<SubScanKey> >::const_iterator iter = mymap.find(arrayKey);
    ThrowIf(
        iter == mymap.end(),
        "MS does not contain requested ArrayKey"
    );
    return iter->second;
}

std::map<ArrayKey, std::set<SubScanKey> > MSMetaData::_getArrayKeysToSubScanKeys() const {
    // this method is responsible for setting _arrayToSubScans
    if (! _arrayToSubScans.empty()) {
        return _arrayToSubScans;
    }
    std::set<SubScanKey> subScans = _getSubScanKeys();
    std::set<SubScanKey>::const_iterator iter = subScans.begin();
    std::set<SubScanKey>::const_iterator end = subScans.end();
    std::map<ArrayKey, std::set<SubScanKey> > mymap;
    ArrayKey akey;
    for ( ; iter != end; ++iter) {
        akey.arrayID = iter->arrayID;
        akey.obsID = iter->obsID;
        if (mymap.find(akey) == mymap.end()) {
            mymap[akey] = std::set<SubScanKey>();
        }
        mymap[akey].insert(*iter);
    }
    uInt mysize = 0;
    std::map<ArrayKey, std::set<SubScanKey> >::const_iterator miter = mymap.begin();
    std::map<ArrayKey, std::set<SubScanKey> >::const_iterator mend = mymap.end();
    for ( ; miter != mend; ++miter) {
        mysize += sizeof(SubScanKey)*miter->second.size();
    }
    mysize += mymap.size() * sizeof(ArrayKey);
    if (_cacheUpdated(mysize)) {
        _arrayToSubScans = mymap;
    }
    return mymap;
}
/*
map<SubScanKey, Quantity> MSMetaData::_getMeanExposureTimes() const {
    // this method is responsible for setting _meanExposureTimeMap
    if (! _meanExposureTimeMap.empty()) {
        return _meanExposureTimeMap;
    }

}
*/

}
<|MERGE_RESOLUTION|>--- conflicted
+++ resolved
@@ -4999,7 +4999,6 @@
     return freqBands;
 }
 
-<<<<<<< HEAD
 std::vector<std::vector<uInt>> MSMetaData::_getSpwToPolMap() const {
     if (! _spwIDToPolIDMap.empty()) {
         return _spwIDToPolIDMap;
@@ -5015,8 +5014,6 @@
     return _spwIDToPolIDMap;
 }
 
-=======
->>>>>>> bf9e4118
 vector<MSMetaData::SpwProperties>  MSMetaData::_getSpwInfo2(
     std::set<uInt>& avgSpw, std::set<uInt>& tdmSpw, std::set<uInt>& fdmSpw,
     std::set<uInt>& wvrSpw, std::set<uInt>& sqldSpw
