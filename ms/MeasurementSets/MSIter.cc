//# MSIter.cc: Step through MeasurementSet by table
//# Copyright (C) 1996,1997,1998,1999,2000,2001,2002,2003
//# Associated Universities, Inc. Washington DC, USA.
//#
//# This library is free software; you can redistribute it and/or modify it
//# under the terms of the GNU Library General Public License as published by
//# the Free Software Foundation; either version 2 of the License, or (at your
//# option) any later version.
//#
//# This library is distributed in the hope that it will be useful, but WITHOUT
//# ANY WARRANTY; without even the implied warranty of MERCHANTABILITY or
//# FITNESS FOR A PARTICULAR PURPOSE.  See the GNU Library General Public
//# License for more details.
//#
//# You should have received a copy of the GNU Library General Public License
//# along with this library; if not, write to the Free Software Foundation,
//# Inc., 675 Massachusetts Ave, Cambridge, MA 02139, USA.
//#
//# Correspondence concerning AIPS++ should be addressed as follows:
//#        Internet email: aips2-request@nrao.edu.
//#        Postal address: AIPS++ Project Office
//#                        National Radio Astronomy Observatory
//#                        520 Edgemont Road
//#                        Charlottesville, VA 22903-2475 USA
//#
//# $Id$

#include <casacore/ms/MeasurementSets/MSIter.h>
#include <casacore/casa/Arrays/ArrayMath.h>
#include <casacore/casa/Arrays/ArrayLogical.h>
#include <casacore/casa/Arrays/Slice.h>
#include <casacore/casa/Exceptions/Error.h>
#include <casacore/tables/Tables/TableIter.h>
#include <casacore/casa/Utilities/Assert.h>
#include <casacore/casa/Utilities/GenSort.h>
#include <casacore/casa/Arrays/Slicer.h>
#include <casacore/ms/MeasurementSets/MSColumns.h>
#include <casacore/ms/MSSel/MSSpwIndex.h>
#include <casacore/measures/Measures.h>
#include <casacore/measures/Measures/MeasTable.h>
#include <casacore/measures/Measures/MPosition.h>
#include <casacore/measures/Measures/MEpoch.h>
#include <casacore/measures/Measures/Stokes.h>
#include <casacore/tables/Tables/TableRecord.h>
#include <casacore/casa/Logging/LogIO.h>
#include <casacore/casa/iostream.h>

namespace casacore { //# NAMESPACE CASACORE - BEGIN

 
int MSInterval::comp(const void * obj1, const void * obj2) const
{
  double v1 = *(const Double*)obj1;
  double v2 = *(const Double*)obj2;
  // Initialize offset_p to first timestamp.
  // Subtract a bit to avoid rounding problems.
  // Note that a time is the middle of an interval; ideally half that width
  // should be subtracted, but we don't know the width.
  if (offset_p == 0.0) {
    offset_p = v2 - 0.01;
  }
  // Shortcut if values are equal.
  if (v1 == v2) return 0;

  // Avoid dividing by interval_p if it is very small.
  // It only takes a few / DBL_MIN to get inf,
  // and inf == inf, even if "few" differs.
  // (Specifying timeInterval = 0 leads to DBL_MAX, which might be the opposite
  //  of what is wanted!  Avoiding underflow allows those who want no chunking
  //  by TIME to use an interval_p which is guaranteed to be small enough
  //  without having to read the INTERVAL column.)
  //
  // The 2.0 is a fudge factor.  The result of the comparison should probably
  // be cached.
  if(abs(interval_p) < 2.0 * DBL_MIN)
    return v1 < v2 ? -1 : 1;

  // The times are binned in bins with a width of interval_p.
  double t1 = floor((v1 - offset_p) / interval_p);
  double t2 = floor((v2 - offset_p) / interval_p);

  return (t1==t2 ? 0 : (t1<t2 ? -1 : 1));
}


  MSIter::MSIter():nMS_p(0),storeSorted_p(False),prevFirstTimeStamp_p(-1.0), allBeamOffsetsZero_p(True)
{}

MSIter::MSIter(const MeasurementSet& ms,
	       const Block<Int>& sortColumns,
	       Double timeInterval,
	       Bool addDefaultSortColumns,
	       Bool storeSorted)
: curMS_p(0),lastMS_p(-1),
  storeSorted_p(storeSorted),
  interval_p(timeInterval), prevFirstTimeStamp_p(-1.0),
  allBeamOffsetsZero_p(True)
{
  bms_p.resize(1); 
  bms_p[0]=ms;
  construct(sortColumns,addDefaultSortColumns);
}

MSIter::MSIter(const Block<MeasurementSet>& mss,
	       const Block<Int>& sortColumns,
	       Double timeInterval,
	       Bool addDefaultSortColumns,
	       Bool storeSorted)
: bms_p(mss),curMS_p(0),lastMS_p(-1),
  storeSorted_p(storeSorted),
  interval_p(timeInterval), prevFirstTimeStamp_p(-1.0)
{
  construct(sortColumns,addDefaultSortColumns);
}

<<<<<<< HEAD
Bool MSIter::isSubSet (const Vector<rownr_t>& r1, const Vector<rownr_t>& r2) {
=======
Bool MSIter::isSubSet (const Vector<uInt>& r1, const Vector<uInt>& r2) {
>>>>>>> b2ee4bda
  Int n1 = r1.nelements();
  Int n2 = r2.nelements();
  if (n1==0) return True;
  if (n2<n1) return False;
  Bool freeR1, freeR2;
<<<<<<< HEAD
  const rownr_t* p1=r1.getStorage(freeR1);
  const rownr_t* p2=r2.getStorage(freeR2);
=======
  const uInt* p1=r1.getStorage(freeR1);
  const uInt* p2=r2.getStorage(freeR2);
>>>>>>> b2ee4bda
  Int i,j;
  for (i=0,j=0; i<n1 && j<n2; i++) {
    while (p1[i]!=p2[j++] && j<n2) {}
  }
  Bool ok=(j<n2 || (i==n1 && p1[n1-1]==p2[n2-1]));
  r1.freeStorage(p1,freeR1);
  r2.freeStorage(p2,freeR2);
  return ok;
}

void MSIter::construct(const Block<Int>& sortColumns, 
		       Bool addDefaultSortColumns)
{
  This = (MSIter*)this; 
  nMS_p=bms_p.nelements();
  if (nMS_p==0) throw(AipsError("MSIter::construct -  No input MeasurementSets"));
  for (Int i=0; i<nMS_p; i++) {
    if (bms_p[i].nrow()==0) {
      throw(AipsError("MSIter::construct - Input MeasurementSet.has zero selected rows"));
    }
  }
  tabIter_p.resize(nMS_p);
  tabIterAtStart_p.resize(nMS_p);
  // 'sort out' the sort orders
  // We normally require the table to be sorted on ARRAY_ID and FIELD_ID,
  // DATA_DESC_ID and TIME for the correct operation of the
  // VisibilityIterator (it needs to know when any of these changes to
  // be able to give the correct coordinates with the data)
  // If these columns are not explicitly sorted on, they will be added
  // BEFORE any others, unless addDefaultSortColumns=False

  Block<Int> cols; 
  // try to reuse the existing sorted table if we didn't specify
  // any sortColumns
  if (sortColumns.nelements()==0 && 
      bms_p[0].keywordSet().isDefined("SORT_COLUMNS")) {
    // note that we use the order of the first MS for all MS's
    Vector<String> colNames = bms_p[0].keywordSet().asArrayString("SORT_COLUMNS");
    uInt n=colNames.nelements();
    cols.resize(n);
    for (uInt i=0; i<n; i++) cols[i]=MS::columnType(colNames(i));
  } else {
    cols=sortColumns;
  }

  Bool timeSeen=False, arraySeen=False, ddSeen=False, fieldSeen=False;
  Int nCol=0;
  for (uInt i=0; i<cols.nelements(); i++) {
    if (cols[i]>0 && 
	cols[i]<MS::NUMBER_PREDEFINED_COLUMNS) {
      if (cols[i]==MS::ARRAY_ID && !arraySeen) { arraySeen=True; nCol++; }
      if (cols[i]==MS::FIELD_ID && !fieldSeen) { fieldSeen=True; nCol++; }
      if (cols[i]==MS::DATA_DESC_ID && !ddSeen) { ddSeen=True; nCol++; }
      if (cols[i]==MS::TIME && !timeSeen) { timeSeen=True; nCol++; }
    } else {
      throw(AipsError("MSIter() - invalid sort column"));
    }
  }
  Block<String> columns;
  
  Int iCol=0;
  if (addDefaultSortColumns) {
    columns.resize(cols.nelements()+4-nCol);
    if (!arraySeen) {
      // add array if it's not there
      columns[iCol++]=MS::columnName(MS::ARRAY_ID);
    }
    if (!fieldSeen) {
      // add field if it's not there
      columns[iCol++]=MS::columnName(MS::FIELD_ID);
    }
    if (!ddSeen) {
      // add dd if it's not there
      columns[iCol++]=MS::columnName(MS::DATA_DESC_ID);
    }
    if (!timeSeen) {
      // add time if it's not there
      columns[iCol++]=MS::columnName(MS::TIME);
      timeSeen = True;
    }
  } else {
    columns.resize(cols.nelements());
  }
  for (uInt i=0; i<cols.nelements(); i++) {
    columns[iCol++]=MS::columnName(MS::PredefinedColumns(cols[i]));
  }

  if (interval_p==0.0) {
    interval_p=DBL_MAX; // semi infinite
  } else {
    // assume that we want to sort on time if interval is set
    if (!timeSeen) {
      columns.resize(columns.nelements()+1);
      columns[iCol++]=MS::columnName(MS::TIME);
    }
  }
  
  // now find the time column and set the compare function
  Block<CountedPtr<BaseCompare> > objComp(columns.nelements());
  for (uInt i=0; i<columns.nelements(); i++) {
    if (columns[i]==MS::columnName(MS::TIME)) {
      timeComp_p = new MSInterval(interval_p);
      objComp[i] = timeComp_p;
    }
  }
  Block<Int> orders(columns.nelements(),TableIterator::Ascending);
  
  // Store the sorted table for future access if possible, 
  // reuse it if already there
  for (Int i=0; i<nMS_p; i++) {
    Bool useIn=False, store=False, useSorted=False;
    Table sorted;
    // check if we already have a sorted table consistent with the requested
    // sort order
    if (!bms_p[i].keywordSet().isDefined("SORT_COLUMNS") ||
	!bms_p[i].keywordSet().isDefined("SORTED_TABLE") ||
	bms_p[i].keywordSet().asArrayString("SORT_COLUMNS").nelements()!=
	columns.nelements() ||
	!allEQ(bms_p[i].keywordSet().asArrayString("SORT_COLUMNS"),
	       Vector<String>(columns))) {
      // if not, sort and store it (if possible)
      store=(bms_p[i].isWritable() && (bms_p[i].tableType() != Table::Memory));
    } else {
      sorted = bms_p[i].keywordSet().asTable("SORTED_TABLE");
      // if sorted table is smaller it can't be useful, remake it
      if (sorted.nrow() < bms_p[i].nrow()) store = bms_p[i].isWritable();
      else { 
	// if input is a sorted subset of the stored sorted table
	// we can use the input in the iterator
	if (isSubSet(bms_p[i].rowNumbers(),sorted.rowNumbers())) {
	  useIn=True;
	} else {
	  // check if #rows in input table is the same as the base table
	  // i.e., this is the entire table, if so, use sorted version instead
	  String anttab = bms_p[i].antenna().tableName(); // see comments below
	  Table base (anttab.erase(anttab.length()-8));
	  if (base.nrow()==bms_p[i].nrow()) {
	    useSorted = True;
	  } else {
	    store=bms_p[i].isWritable();
	  }
	}
      }
    }

    if (!useIn && !useSorted) {
      // we have to resort the input
      if (aips_debug) cout << "MSIter::construct - resorting table"<<endl;
      sorted = bms_p[i].sort(columns, Sort::Ascending, Sort::QuickSort);
    }
    
    // Only store if globally requested _and_ locally decided
    if (storeSorted_p && store) {
	// We need to get the name of the base table to add a persistent
	// subtable (the ms used here might be a reference table)
	// There is no table function to get this, so we use the name of
	// the antenna subtable to get at it.
	String anttab = bms_p[i].antenna().tableName();
	sorted.rename(anttab.erase(anttab.length()-7)+"SORTED_TABLE",Table::New); 
	sorted.flush();
	bms_p[i].rwKeywordSet().defineTable("SORTED_TABLE",sorted);
	bms_p[i].rwKeywordSet().define("SORT_COLUMNS", Vector<String>(columns));
    }

    // create the iterator for each MS
    // at this stage either the input is sorted already or we are using
    // the sorted table, so the iterator can avoid sorting.
    if (useIn) {
      tabIter_p[i] = new TableIterator(bms_p[i],columns,objComp,orders,
				       TableIterator::NoSort);
    } else {
      tabIter_p[i] = new TableIterator(sorted,columns,objComp,orders,
				       TableIterator::NoSort);
    } 
    tabIterAtStart_p[i]=True;
  }
  setMSInfo();
  
}

MSIter::MSIter(const MSIter& other)
	: nMS_p(0), storeSorted_p(False), allBeamOffsetsZero_p(True)
{
    operator=(other);
}

MSIter::~MSIter() 
{
  for (Int i=0; i<nMS_p; i++) delete tabIter_p[i];
}

MSIter& 
MSIter::operator=(const MSIter& other) 
{
  if (this == &other) return *this;
  This = (MSIter*)this;
  bms_p = other.bms_p;
  for (Int i =0 ; i < nMS_p; ++i) delete tabIter_p[i];
  nMS_p = other.nMS_p;
  tabIter_p.resize(nMS_p);
  for (Int i = 0; i < nMS_p; ++i) {
    tabIter_p[i] = new TableIterator(*(other.tabIter_p[i]));
    tabIter_p[i]->copyState(*other.tabIter_p[i]);
  }
  tabIterAtStart_p = other.tabIterAtStart_p;
  curMS_p = other.curMS_p;
  lastMS_p = other.lastMS_p;
  msc_p = other.msc_p;
  curTable_p = tabIter_p[curMS_p]->table();
  curArray_p = other.curArray_p;
  lastArray_p = other.lastArray_p;
  curSource_p = other.curSource_p;
  curFieldName_p = other.curFieldName_p;
  curSourceName_p = other.curSourceName_p;
  curField_p = other.curField_p;
  lastField_p = other.lastField_p;
  curSpectralWindow_p = other.curSpectralWindow_p;
  lastSpectralWindow_p = other.lastSpectralWindow_p;
  curPolarizationId_p = other.curPolarizationId_p;
  lastPolarizationId_p = other.lastPolarizationId_p;
  curDataDescId_p = other.curDataDescId_p;
  lastDataDescId_p = other.lastDataDescId_p;
  more_p = other.more_p;
  newMS_p = other.newMS_p;
  newArray_p = other.newArray_p;
  newField_p = other.newField_p;
  newSpectralWindow_p = other.newSpectralWindow_p;
  newPolarizationId_p = other.newPolarizationId_p;
  newDataDescId_p = other.newDataDescId_p;
<<<<<<< HEAD
  preselected_p = other.preselected_p;
  timeDepFeed_p = other.timeDepFeed_p;
  spwDepFeed_p = other.spwDepFeed_p;
  checkFeed_p = other.checkFeed_p;
  startChan_p = other.startChan_p;
  storeSorted_p = other.storeSorted_p;
  interval_p = other.interval_p;
  preselectedChanStart_p = other.preselectedChanStart_p;
  preselectednChan_p = other.preselectednChan_p;
=======
  timeDepFeed_p = other.timeDepFeed_p;
  spwDepFeed_p = other.spwDepFeed_p;
  checkFeed_p = other.checkFeed_p;
  storeSorted_p = other.storeSorted_p;
  interval_p = other.interval_p;
>>>>>>> b2ee4bda
  colArray_p = other.colArray_p;
  colDataDesc_p = other.colDataDesc_p;
  colField_p = other.colField_p;
  phaseCenter_p = other.phaseCenter_p;
  receptorAnglesFeed0_p = other.receptorAnglesFeed0_p;
  receptorAngles_p = other.receptorAngles_p;
  CJonesFeed0_p = other.CJonesFeed0_p;
  CJones_p = other.CJones_p;
  antennaMounts_p = other.antennaMounts_p;
  beamOffsets_p = other.beamOffsets_p;
  allBeamOffsetsZero_p = other.allBeamOffsetsZero_p;
  polFrame_p = other.polFrame_p;
  freqCacheOK_p = other.freqCacheOK_p;
  frequency_p = other.frequency_p;
  frequency0_p = other.frequency0_p;
  restFrequency_p = other.restFrequency_p;
  telescopePosition_p = other.telescopePosition_p;
  timeComp_p.reset(new MSInterval(interval_p));
  prevFirstTimeStamp_p=other.prevFirstTimeStamp_p;
  return *this;
}

MSIter *
MSIter::clone() const {
	return new MSIter(*this);
}

const MS& MSIter::ms(const uInt id) const {

  if(id < bms_p.nelements()){
    return bms_p[id];
  }
  else{
    return bms_p[curMS_p];
  }
  
}

void MSIter::setInterval(Double timeInterval)
{
  interval_p=timeInterval;
  if (timeComp_p) {
    timeComp_p->setInterval(timeInterval);
  }
}

void MSIter::origin()
{
  curMS_p=0;
  checkFeed_p=True;
  if (!tabIterAtStart_p[curMS_p]) tabIter_p[curMS_p]->reset();
  setState();
  newMS_p=newArray_p=newSpectralWindow_p=newField_p=newPolarizationId_p=
    newDataDescId_p=more_p=True;
}

MSIter & MSIter::operator++(int)
{
  if (!more_p) return *this;
  advance();
  return *this;
}

MSIter & MSIter::operator++()
{
  if (!more_p) return *this;
  advance();
  return *this;
}

void MSIter::advance()
{
  newMS_p=newArray_p=newSpectralWindow_p=newPolarizationId_p=
    newDataDescId_p=newField_p=checkFeed_p=False;
  tabIter_p[curMS_p]->next();
  tabIterAtStart_p[curMS_p]=False;
  
  if (tabIter_p[curMS_p]->pastEnd()) {
    if (++curMS_p >= nMS_p) {
      curMS_p--;
      more_p=False;
    }
  }
  if (more_p) setState();
}

void MSIter::setState()
{
  setMSInfo();
  if(newMS_p)
    checkFeed_p=True;
  curTable_p=tabIter_p[curMS_p]->table();
  colArray_p.attach(curTable_p,MS::columnName(MS::ARRAY_ID));
  colDataDesc_p.attach(curTable_p,MS::columnName(MS::DATA_DESC_ID));
  colField_p.attach(curTable_p,MS::columnName(MS::FIELD_ID));
  // msc_p is already defined here (it is set in setMSInfo)
  if(newMS_p)
    msc_p->antenna().mount().getColumn(antennaMounts_p,True);
  setDataDescInfo();
  setArrayInfo();
  setFeedInfo();
  setFieldInfo();

  // If time binning, update the MSInterval's offset to account for glitches.
  // For example, if averaging to 5s and the input is
  //   TIME  STATE_ID  INTERVAL
  //    0      0         1
  //    1      0         1
  //    2      1         1
  //    3      1         1
  //    4      1         1
  //    5      1         1
  //    6      1         1
  //    7      0         1
  //    8      0         1
  //    9      0         1
  //   10      0         1
  //   11      0         1
  //  we want the output to be
  //   TIME  STATE_ID  INTERVAL
  //    0.5    0         2
  //    4      1         5
  //    9      0         5
  //  not what we'd get without the glitch fix:
  //   TIME  STATE_ID  INTERVAL
  //    0.5    0         2
  //    3      1         3
  //    5.5    1         2
  //    8      0         3
  //   10.5    0         2
  //
  // Resetting the offset with each advance() might be too often, i.e. we might
  // need different spws to share the same offset.  But in testing resetting
  // with each advance produces results more consistent with expectations than
  // either not resetting at all or resetting only
  // if(colTime_p(0) - 0.02 > timeComp_p->getOffset()).
  //
  if(timeComp_p){
      timeComp_p->setOffset(0.0);
  }
}

const Vector<Double>& MSIter::frequency() const
{
  if (!freqCacheOK_p) {
    This->freqCacheOK_p=True;
    Int spw = curSpectralWindow_p;
<<<<<<< HEAD
    if (preselected_p) {
      msc_p->spectralWindow().chanFreq().
	getSlice(spw,Slicer(Slice(preselectedChanStart_p[spw],
				  preselectednChan_p[spw])),
		 This->frequency_p,True);
    } else {
      msc_p->spectralWindow().chanFreq().
	get(spw,This->frequency_p,True);
    }
=======
    msc_p->spectralWindow().chanFreq().
      get(spw,This->frequency_p,True);
>>>>>>> b2ee4bda
  }
  return frequency_p;
}

const MFrequency& MSIter::frequency0() const
{
  // set the channel0 frequency measure
    This->frequency0_p=
      Vector<MFrequency>(msc_p->spectralWindow().
			 chanFreqMeas()(curSpectralWindow_p))(0);
    // get the reference frame out off the freq measure and set epoch measure.
    This->frequency0_p.getRefPtr()->getFrame().set(msc_p->timeMeas()(0));
  return frequency0_p;
}

const MFrequency& MSIter::restFrequency(Int line) const
{
  MFrequency freq;
  Int sourceId = msc_p->field().sourceId()(curField_p);
  if (!msc_p->source().restFrequency().isNull()) {
    if (line>=0 && line < msc_p->source().restFrequency()(sourceId).shape()(0))
      freq = Vector<MFrequency>(msc_p->source().
				restFrequencyMeas()(sourceId))(line);
  }
  This->restFrequency_p=freq;
  return restFrequency_p;
}

void MSIter::setMSInfo()
{
  newMS_p = (lastMS_p != curMS_p);
  if (newMS_p) {
    lastMS_p = curMS_p;
    if (!tabIterAtStart_p[curMS_p]) tabIter_p[curMS_p]->reset();
    msc_p = new MSColumns(bms_p[curMS_p]);
<<<<<<< HEAD
    // check to see if we are attached to a 'reference MS' with a 
    // DATA column that is a selection of the original DATA
    if(!msc_p->data().isNull() || !msc_p->floatData().isNull())
    {
      const TableRecord & kws = (msc_p->data().isNull() ?
          msc_p->floatData().keywordSet() :
          msc_p->data().keywordSet());
      preselected_p = kws.isDefined("CHANNEL_SELECTION");
      if (preselected_p) {
        // get the selection
        Matrix<Int> selection;
        kws.get("CHANNEL_SELECTION",selection);
        Int nSpw = selection.ncolumn();
        preselectedChanStart_p.resize(nSpw);
        preselectednChan_p.resize(nSpw);
        for (Int i = 0; i < nSpw; i++) {
          preselectedChanStart_p[i] = selection(0,i);
          preselectednChan_p[i] = selection(1,i);
        }
      }
    }
    else
      preselected_p = false;

    // determine the reference frame position
    String observatory;
    if (msc_p->observation().nrow() > 0) {
      observatory = msc_p->observation().telescopeName()
	(msc_p->observationId()(0));
    }
    if (observatory.length() == 0 || 
	!MeasTable::Observatory(telescopePosition_p,observatory)) {
      // unknown observatory, use first antenna
      telescopePosition_p=msc_p->antenna().positionMeas()(0);
    }
    // get the reference frame out of the freq measure and set the
    // position measure.
    frequency0_p.getRefPtr()->getFrame().set(telescopePosition_p);

    // force updates
    lastSpectralWindow_p=-1;
    lastArray_p=-1;
    lastPolarizationId_p=-1;
    lastDataDescId_p=-1;
    lastField_p=-1;
  }
}

void MSIter::setArrayInfo()
{
  // Set the array info
  curArray_p=colArray_p(0);
  newArray_p=(lastArray_p!=curArray_p);
  if (newArray_p) {
    lastArray_p=curArray_p;
  }
}

void MSIter::setFeedInfo()
{ 
  // Setup CJones and the receptor angle
  
  // Time-dependent feed tables are not yet supported due to a lack of
  // real application. The values for the last time range will be used
  // if such a table is encountered.
  //
  // A reasonable way (plan) to implement the code for time-dependent feed
  // tables is outlined below
  //  1. Move the detection of the time dependent table into a separate
  //     method and call it each time the measurement set is changed 
  //  2. In this method build a vector of critical times when the feed
  //     information is changed
  //  3. Add a set method for MSIterval to be able to access this vector
  //     (using a pointer or reference to avoid unnecessary copying)
  //     and make sure that critical times are known to MSInterval before
  //     tabIter_p[curMS_p]->next() in MSIter::advance
  //  4. Change MSInterval::comp to break iteration (i.e. return -1 or +1)
  //     if any critical time lies in between  *obj1 and *obj2.
  //     A sorted vector of critical times can speed up the search.
  //  5. Add an additional condition to
  //      if (((!spwDepFeed_p) || spwId(i)==curSpectralWindow_p))
  //     and to
  //      if ((spwDepFeed_p && newSpectralWindow_p) || first)
  //     in the code below.
  //     A flag newTime_p similar to newSpectralWindow_p is needed for a
  //     better performance

  // Check for time dependence.
  Bool first=False;
  if (checkFeed_p) {
    Vector<Double> feedTimes=msc_p->feed().time().getColumn();
    Vector<Double> interval=msc_p->feed().interval().getColumn();
    // Assume time dependence
    timeDepFeed_p=True;
    // if all interval values are <= zero or very large, 
    // there is no time dependence
    if (allLE(interval,0.0)||allGE(interval,1.e9)) timeDepFeed_p=False;
    else { 
      // check if any antennas appear more than once
      // check for each spectral window and feed in turn..
      Block<String> cols(2); 
      cols[0]=MSFeed::columnName(MSFeed::SPECTRAL_WINDOW_ID);
      cols[1]=MSFeed::columnName(MSFeed::FEED_ID);      
      Bool unique = True;
      for (TableIterator tabIter(msc_p->feed().time().table(),cols);
	   !tabIter.pastEnd(); tabIter.next()) {
	MSFeedColumns msfc(MSFeed(tabIter.table()));
	// check if any antennas appear more than once
	Vector<Int> antennas=msfc.antennaId().getColumn();
	Int nRow=antennas.nelements();
	Int nUniq=GenSort<Int>::sort(antennas,Sort::Ascending,
				     Sort::HeapSort | Sort::NoDuplicates);
	if (nUniq!=nRow) unique=False;
      }
      timeDepFeed_p=!unique;
    }
    Vector<Int> spwId=msc_p->feed().spectralWindowId().getColumn();
    spwDepFeed_p = !(allEQ(spwId,-1));
    first=True;
    checkFeed_p = False;
    if (timeDepFeed_p) {
      LogIO os;
      os << LogIO::WARN << LogOrigin("MSIter","setFeedInfo")
	 <<" time dependent feed table encountered - not correctly handled "
	 <<" - continuing anyway"<< LogIO::POST;
    }
  }
  // assume there's no time dependence, if there is we'll end up using the
  // last entry.
  if ((spwDepFeed_p && newSpectralWindow_p) || first) {
    Vector<Int> antennaId=msc_p->feed().antennaId().getColumn();
    Vector<Int> feedId=msc_p->feed().feedId().getColumn();
    Int maxAntId=max(antennaId);
    Int maxFeedId=max(feedId);
    AlwaysAssert((maxAntId>=0 && maxFeedId>=0),AipsError);    
    CJones_p.resize(maxAntId+1,maxFeedId+1);
    Vector<Int> numRecept=msc_p->feed().numReceptors().getColumn();
    uInt maxNumReceptors=max(numRecept);
    if (maxNumReceptors>2)
        throw AipsError("Can't handle more than 2 receptors");    
    receptorAngles_p.resize(maxNumReceptors,maxAntId+1,maxFeedId+1);
    receptorAnglesFeed0_p.resize(maxNumReceptors,maxAntId+1);
    beamOffsets_p.resize(maxNumReceptors,maxAntId+1,maxFeedId+1);
    allBeamOffsetsZero_p=True; 
    Vector<Int> spwId=msc_p->feed().spectralWindowId().getColumn();
    const ArrayColumn<Double>& beamOffsetColumn=
	               msc_p->feed().beamOffset();
    DebugAssert(beamOffsetColumn.nrow()==spwId.nelements(),AipsError);
    
    for (uInt i=0; i<spwId.nelements(); i++) {
      if (((!spwDepFeed_p) || spwId(i)==curSpectralWindow_p)) {
	Int iAnt=antennaId(i);
	Int iFeed=feedId(i);
	if (maxNumReceptors==1) 
	  CJones_p(iAnt,iFeed)=SquareMatrix<Complex,2>
	    ((Matrix<Complex>(msc_p->feed().polResponse()(i)))(0,0));
        else 
	  CJones_p(iAnt,iFeed)=Matrix<Complex>(msc_p->feed().polResponse()(i));
	
	// Handle variable numRecept
	IPosition blc(1,0);
	IPosition trc(1,numRecept(i)-1);
	receptorAngles_p.xyPlane(iFeed).column(iAnt)(blc,trc)=
	  Vector<Double>(msc_p->feed().receptorAngle()(i))(blc,trc);

	for (uInt rcpt=0;rcpt<maxNumReceptors;++rcpt)
	     for (uInt j=0;j<2;++j) {
		  // do an explicit iteration because these matrices are
		  // small and an element by element iteration will be
		  // required anyway to check for non-zero elements
                  Double beamOffsetBuf=
			    beamOffsetColumn(i)(IPosition(2,j,rcpt));
		  if (fabs(beamOffsetBuf)>1e-10) 
	              allBeamOffsetsZero_p=False;
	          beamOffsets_p(rcpt,iAnt,iFeed)(j)=beamOffsetBuf;
             }
      }
    }

    // a bit ugly construction
    // to preserve the old interface (feed=0 only)
    receptorAnglesFeed0_p.resize();
    receptorAnglesFeed0_p=receptorAngles_p.xyPlane(0); 
    CJonesFeed0_p.resize();
    CJonesFeed0_p=CJones_p.column(0);
    //
  }
}

void MSIter::setDataDescInfo()
{
  curDataDescId_p = colDataDesc_p(0);
  curSpectralWindow_p = msc_p->dataDescription().spectralWindowId()
    (curDataDescId_p);
  curPolarizationId_p = msc_p->dataDescription().polarizationId()
    (curDataDescId_p);
  newDataDescId_p=(lastDataDescId_p!=curDataDescId_p);
  if (newDataDescId_p) lastDataDescId_p=curDataDescId_p;
  newSpectralWindow_p=(lastSpectralWindow_p!=curSpectralWindow_p);
  newPolarizationId_p=(lastPolarizationId_p!=curPolarizationId_p);
  if (newSpectralWindow_p) {
    lastSpectralWindow_p = curSpectralWindow_p;
    startChan_p= (preselected_p ? preselectedChanStart_p[curSpectralWindow_p] :
		  0);
    freqCacheOK_p=False;
  
  }
  if (newPolarizationId_p) {
    lastPolarizationId_p = curPolarizationId_p;
    polFrame_p=Circular;
    Int polType = Vector<Int>(msc_p->polarization().
			      corrType()(curPolarizationId_p))(0);
    if (polType>=Stokes::XX && polType<=Stokes::YY) polFrame_p=Linear;
  }
}

void MSIter::setFieldInfo()
{
  curField_p=colField_p(0);
  newField_p=(lastField_p!=curField_p);
  if (newField_p) {
    lastField_p = curField_p;
  }
}
const String& MSIter::fieldName()  const { 
  if(newField_p)
    This->curFieldName_p = msc_p->field().name()(curField_p);

  return curFieldName_p;
}

const String& MSIter::sourceName()  const { 
  if(newField_p){
    // Retrieve source name, if specified.
    This->curSourceName_p = "";
    if (curSource_p >= 0 && !msc_p->source().sourceId().isNull()) {
      Vector<Int> sourceId=msc_p->source().sourceId().getColumn();
      uInt i=0;
      Bool found=False;
      while (i < sourceId.nelements() && !found) {
    	if (sourceId(i)==curSource_p) {
    	  found=True;
    	  This->curSourceName_p=msc_p->source().name()(i);
    	}
    	i++;
      }
    }
=======

    // determine the reference frame position
    String observatory;
    if (msc_p->observation().nrow() > 0) {
      observatory = msc_p->observation().telescopeName()
	(msc_p->observationId()(0));
    }
    if (observatory.length() == 0 || 
	!MeasTable::Observatory(telescopePosition_p,observatory)) {
      // unknown observatory, use first antenna
      telescopePosition_p=msc_p->antenna().positionMeas()(0);
    }
    // get the reference frame out of the freq measure and set the
    // position measure.
    frequency0_p.getRefPtr()->getFrame().set(telescopePosition_p);

    // force updates
    lastSpectralWindow_p=-1;
    lastArray_p=-1;
    lastPolarizationId_p=-1;
    lastDataDescId_p=-1;
    lastField_p=-1;
  }
}

void MSIter::setArrayInfo()
{
  // Set the array info
  curArray_p=colArray_p(0);
  newArray_p=(lastArray_p!=curArray_p);
  if (newArray_p) {
    lastArray_p=curArray_p;
  }
}

void MSIter::setFeedInfo()
{ 
  // Setup CJones and the receptor angle
  
  // Time-dependent feed tables are not yet supported due to a lack of
  // real application. The values for the last time range will be used
  // if such a table is encountered.
  //
  // A reasonable way (plan) to implement the code for time-dependent feed
  // tables is outlined below
  //  1. Move the detection of the time dependent table into a separate
  //     method and call it each time the measurement set is changed 
  //  2. In this method build a vector of critical times when the feed
  //     information is changed
  //  3. Add a set method for MSIterval to be able to access this vector
  //     (using a pointer or reference to avoid unnecessary copying)
  //     and make sure that critical times are known to MSInterval before
  //     tabIter_p[curMS_p]->next() in MSIter::advance
  //  4. Change MSInterval::comp to break iteration (i.e. return -1 or +1)
  //     if any critical time lies in between  *obj1 and *obj2.
  //     A sorted vector of critical times can speed up the search.
  //  5. Add an additional condition to
  //      if (((!spwDepFeed_p) || spwId(i)==curSpectralWindow_p))
  //     and to
  //      if ((spwDepFeed_p && newSpectralWindow_p) || first)
  //     in the code below.
  //     A flag newTime_p similar to newSpectralWindow_p is needed for a
  //     better performance

  // Check for time dependence.
  Bool first=False;
  if (checkFeed_p) {
    Vector<Double> feedTimes=msc_p->feed().time().getColumn();
    Vector<Double> interval=msc_p->feed().interval().getColumn();
    // Assume time dependence
    timeDepFeed_p=True;
    // if all interval values are <= zero or very large, 
    // there is no time dependence
    if (allLE(interval,0.0)||allGE(interval,1.e9)) timeDepFeed_p=False;
    else { 
      // check if any antennas appear more than once
      // check for each spectral window and feed in turn..
      Block<String> cols(2); 
      cols[0]=MSFeed::columnName(MSFeed::SPECTRAL_WINDOW_ID);
      cols[1]=MSFeed::columnName(MSFeed::FEED_ID);      
      Bool unique = True;
      for (TableIterator tabIter(msc_p->feed().time().table(),cols);
	   !tabIter.pastEnd(); tabIter.next()) {
	MSFeedColumns msfc(MSFeed(tabIter.table()));
	// check if any antennas appear more than once
	Vector<Int> antennas=msfc.antennaId().getColumn();
	Int nRow=antennas.nelements();
	Int nUniq=GenSort<Int>::sort(antennas,Sort::Ascending,
				     Sort::HeapSort | Sort::NoDuplicates);
	if (nUniq!=nRow) unique=False;
      }
      timeDepFeed_p=!unique;
    }
    Vector<Int> spwId=msc_p->feed().spectralWindowId().getColumn();
    spwDepFeed_p = !(allEQ(spwId,-1));
    first=True;
    checkFeed_p = False;
    if (timeDepFeed_p) {
      LogIO os;
      os << LogIO::WARN << LogOrigin("MSIter","setFeedInfo")
	 <<" time dependent feed table encountered - not correctly handled "
	 <<" - continuing anyway"<< LogIO::POST;
    }
  }
  // assume there's no time dependence, if there is we'll end up using the
  // last entry.
  if ((spwDepFeed_p && newSpectralWindow_p) || first) {
    Vector<Int> antennaId=msc_p->feed().antennaId().getColumn();
    Vector<Int> feedId=msc_p->feed().feedId().getColumn();
    Int maxAntId=max(antennaId);
    Int maxFeedId=max(feedId);
    AlwaysAssert((maxAntId>=0 && maxFeedId>=0),AipsError);    
    CJones_p.resize(maxAntId+1,maxFeedId+1);
    Vector<Int> numRecept=msc_p->feed().numReceptors().getColumn();
    uInt maxNumReceptors=max(numRecept);
    if (maxNumReceptors>2)
        throw AipsError("Can't handle more than 2 receptors");    
    receptorAngles_p.resize(maxNumReceptors,maxAntId+1,maxFeedId+1);
    receptorAnglesFeed0_p.resize(maxNumReceptors,maxAntId+1);
    beamOffsets_p.resize(maxNumReceptors,maxAntId+1,maxFeedId+1);
    allBeamOffsetsZero_p=True; 
    Vector<Int> spwId=msc_p->feed().spectralWindowId().getColumn();
    const ArrayColumn<Double>& beamOffsetColumn=
	               msc_p->feed().beamOffset();
    DebugAssert(beamOffsetColumn.nrow()==spwId.nelements(),AipsError);
    
    for (uInt i=0; i<spwId.nelements(); i++) {
      if (((!spwDepFeed_p) || spwId(i)==curSpectralWindow_p)) {
	Int iAnt=antennaId(i);
	Int iFeed=feedId(i);
	if (maxNumReceptors==1) 
	  CJones_p(iAnt,iFeed)=SquareMatrix<Complex,2>
	    ((Matrix<Complex>(msc_p->feed().polResponse()(i)))(0,0));
        else 
	  CJones_p(iAnt,iFeed)=Matrix<Complex>(msc_p->feed().polResponse()(i));
	
	// Handle variable numRecept
	IPosition blc(1,0);
	IPosition trc(1,numRecept(i)-1);
	receptorAngles_p.xyPlane(iFeed).column(iAnt)(blc,trc)=
	  Vector<Double>(msc_p->feed().receptorAngle()(i))(blc,trc);

	for (uInt rcpt=0;rcpt<maxNumReceptors;++rcpt)
	     for (uInt j=0;j<2;++j) {
		  // do an explicit iteration because these matrices are
		  // small and an element by element iteration will be
		  // required anyway to check for non-zero elements
                  Double beamOffsetBuf=
			    beamOffsetColumn(i)(IPosition(2,j,rcpt));
		  if (fabs(beamOffsetBuf)>1e-10) 
	              allBeamOffsetsZero_p=False;
	          beamOffsets_p(rcpt,iAnt,iFeed)(j)=beamOffsetBuf;
             }
      }
    }

    // a bit ugly construction
    // to preserve the old interface (feed=0 only)
    receptorAnglesFeed0_p.resize();
    receptorAnglesFeed0_p=receptorAngles_p.xyPlane(0); 
    CJonesFeed0_p.resize();
    CJonesFeed0_p=CJones_p.column(0);
    //
  }
}

void MSIter::setDataDescInfo()
{
  curDataDescId_p = colDataDesc_p(0);
  curSpectralWindow_p = msc_p->dataDescription().spectralWindowId()
    (curDataDescId_p);
  curPolarizationId_p = msc_p->dataDescription().polarizationId()
    (curDataDescId_p);
  newDataDescId_p=(lastDataDescId_p!=curDataDescId_p);
  if (newDataDescId_p) lastDataDescId_p=curDataDescId_p;
  newSpectralWindow_p=(lastSpectralWindow_p!=curSpectralWindow_p);
  newPolarizationId_p=(lastPolarizationId_p!=curPolarizationId_p);
  if (newSpectralWindow_p) {
    lastSpectralWindow_p = curSpectralWindow_p;
    freqCacheOK_p=False;
  }
  if (newPolarizationId_p) {
    lastPolarizationId_p = curPolarizationId_p;
    polFrame_p=Circular;
    Int polType = Vector<Int>(msc_p->polarization().
			      corrType()(curPolarizationId_p))(0);
    if (polType>=Stokes::XX && polType<=Stokes::YY) polFrame_p=Linear;
  }
}

void MSIter::setFieldInfo()
{
  curField_p=colField_p(0);
  newField_p=(lastField_p!=curField_p);
  if (newField_p) {
    lastField_p = curField_p;
  }
}
const String& MSIter::fieldName()  const { 
  if(newField_p)
    This->curFieldName_p = msc_p->field().name()(curField_p);

  return curFieldName_p;
}

const String& MSIter::sourceName()  const { 
  if(newField_p){
    // Retrieve source name, if specified.
    This->curSourceName_p = "";
    if (curSource_p >= 0 && !msc_p->source().sourceId().isNull()) {
      Vector<Int> sourceId=msc_p->source().sourceId().getColumn();
      uInt i=0;
      Bool found=False;
      while (i < sourceId.nelements() && !found) {
    	if (sourceId(i)==curSource_p) {
    	  found=True;
    	  This->curSourceName_p=msc_p->source().name()(i);
    	}
    	i++;
      }
    }
>>>>>>> b2ee4bda
  }
  
  return curSourceName_p;			
}
const MDirection& MSIter::phaseCenter() const {
  if(msc_p){
    Double firstTimeStamp=ScalarColumn<Double>(curTable_p, MS::columnName(MS::TIME)).get(0);
    if(newField_p || (firstTimeStamp != prevFirstTimeStamp_p)){
      This->prevFirstTimeStamp_p=firstTimeStamp;
      This->phaseCenter_p=msc_p->field().phaseDirMeas(curField_p, firstTimeStamp);
      
    }
  }
  return phaseCenter_p;
}
const MDirection MSIter::phaseCenter(const Int fldid, const Double timeStamp) const{
  if(msc_p)
    return msc_p->field().phaseDirMeas(fldid, timeStamp);
  return phaseCenter_p;
}
void  MSIter::getSpwInFreqRange(Block<Vector<Int> >& spw, 
				Block<Vector<Int> >& start, 
				Block<Vector<Int> >& nchan, 
				Double freqStart, Double freqEnd, 
				Double freqStep){

  spw.resize(nMS_p, True, False);
  start.resize(nMS_p, True, False);
  nchan.resize(nMS_p, True, False);

  for (Int k=0; k < nMS_p; ++k){
    MSSpwIndex spwIn(bms_p[k].spectralWindow());
    
    spwIn.matchFrequencyRange(freqStart-0.5*freqStep, freqEnd+0.5*freqStep, spw[k], start[k], nchan[k]); 
    /*
    Vector<Float> freqlist(4);
    freqlist(0)=freqStart-freqStep;
    freqlist(1)=freqEnd+freqStep;
    freqlist(2)=freqStep;
    freqlist(3)=MSSpwIndex::MSSPW_UNITHZ;
    Int numSpec;
    spw[k].resize();
    spw[k]=spwIn.convertToSpwIndex(freqlist, numSpec);
    Vector<Int> retchanlist=
      spwIn.convertToChannelIndex(spw[k], freqlist, numSpec);
    cout << "retchanlist " << retchanlist << endl;
    if((retchanlist.nelements()%3) != 0){
      cout << "Error in getting channel out " << endl;
    }
    else{
      start[k].resize(spw[k].nelements());
      nchan[k].resize(spw[k].nelements());
      for (uInt j=0; j < retchanlist.nelements()/3; ++j){
	//convert to channe returns start, stop...change to start, nchan
	start[k][j]=retchanlist[j*3];
	nchan[k][j]=retchanlist[j*3+1]-retchanlist[j*3]+1;
      }

    }
    */


  }
}

// Report Name of slowest column that changes at end of current iteration
const String& MSIter::keyChange() const
{
  return tabIter_p[curMS_p]->keyChangeAtLastNext();
}

} //# NAMESPACE CASACORE - END
<|MERGE_RESOLUTION|>--- conflicted
+++ resolved
@@ -47,7 +47,7 @@
 
 namespace casacore { //# NAMESPACE CASACORE - BEGIN
 
- 
+
 int MSInterval::comp(const void * obj1, const void * obj2) const
 {
   double v1 = *(const Double*)obj1;
@@ -96,7 +96,7 @@
   interval_p(timeInterval), prevFirstTimeStamp_p(-1.0),
   allBeamOffsetsZero_p(True)
 {
-  bms_p.resize(1); 
+  bms_p.resize(1);
   bms_p[0]=ms;
   construct(sortColumns,addDefaultSortColumns);
 }
@@ -113,23 +113,14 @@
   construct(sortColumns,addDefaultSortColumns);
 }
 
-<<<<<<< HEAD
 Bool MSIter::isSubSet (const Vector<rownr_t>& r1, const Vector<rownr_t>& r2) {
-=======
-Bool MSIter::isSubSet (const Vector<uInt>& r1, const Vector<uInt>& r2) {
->>>>>>> b2ee4bda
   Int n1 = r1.nelements();
   Int n2 = r2.nelements();
   if (n1==0) return True;
   if (n2<n1) return False;
   Bool freeR1, freeR2;
-<<<<<<< HEAD
   const rownr_t* p1=r1.getStorage(freeR1);
   const rownr_t* p2=r2.getStorage(freeR2);
-=======
-  const uInt* p1=r1.getStorage(freeR1);
-  const uInt* p2=r2.getStorage(freeR2);
->>>>>>> b2ee4bda
   Int i,j;
   for (i=0,j=0; i<n1 && j<n2; i++) {
     while (p1[i]!=p2[j++] && j<n2) {}
@@ -140,10 +131,10 @@
   return ok;
 }
 
-void MSIter::construct(const Block<Int>& sortColumns, 
+void MSIter::construct(const Block<Int>& sortColumns,
 		       Bool addDefaultSortColumns)
 {
-  This = (MSIter*)this; 
+  This = (MSIter*)this;
   nMS_p=bms_p.nelements();
   if (nMS_p==0) throw(AipsError("MSIter::construct -  No input MeasurementSets"));
   for (Int i=0; i<nMS_p; i++) {
@@ -161,10 +152,10 @@
   // If these columns are not explicitly sorted on, they will be added
   // BEFORE any others, unless addDefaultSortColumns=False
 
-  Block<Int> cols; 
+  Block<Int> cols;
   // try to reuse the existing sorted table if we didn't specify
   // any sortColumns
-  if (sortColumns.nelements()==0 && 
+  if (sortColumns.nelements()==0 &&
       bms_p[0].keywordSet().isDefined("SORT_COLUMNS")) {
     // note that we use the order of the first MS for all MS's
     Vector<String> colNames = bms_p[0].keywordSet().asArrayString("SORT_COLUMNS");
@@ -178,7 +169,7 @@
   Bool timeSeen=False, arraySeen=False, ddSeen=False, fieldSeen=False;
   Int nCol=0;
   for (uInt i=0; i<cols.nelements(); i++) {
-    if (cols[i]>0 && 
+    if (cols[i]>0 &&
 	cols[i]<MS::NUMBER_PREDEFINED_COLUMNS) {
       if (cols[i]==MS::ARRAY_ID && !arraySeen) { arraySeen=True; nCol++; }
       if (cols[i]==MS::FIELD_ID && !fieldSeen) { fieldSeen=True; nCol++; }
@@ -189,7 +180,7 @@
     }
   }
   Block<String> columns;
-  
+
   Int iCol=0;
   if (addDefaultSortColumns) {
     columns.resize(cols.nelements()+4-nCol);
@@ -226,7 +217,7 @@
       columns[iCol++]=MS::columnName(MS::TIME);
     }
   }
-  
+
   // now find the time column and set the compare function
   Block<CountedPtr<BaseCompare> > objComp(columns.nelements());
   for (uInt i=0; i<columns.nelements(); i++) {
@@ -236,8 +227,8 @@
     }
   }
   Block<Int> orders(columns.nelements(),TableIterator::Ascending);
-  
-  // Store the sorted table for future access if possible, 
+
+  // Store the sorted table for future access if possible,
   // reuse it if already there
   for (Int i=0; i<nMS_p; i++) {
     Bool useIn=False, store=False, useSorted=False;
@@ -256,7 +247,7 @@
       sorted = bms_p[i].keywordSet().asTable("SORTED_TABLE");
       // if sorted table is smaller it can't be useful, remake it
       if (sorted.nrow() < bms_p[i].nrow()) store = bms_p[i].isWritable();
-      else { 
+      else {
 	// if input is a sorted subset of the stored sorted table
 	// we can use the input in the iterator
 	if (isSubSet(bms_p[i].rowNumbers(),sorted.rowNumbers())) {
@@ -280,7 +271,7 @@
       if (aips_debug) cout << "MSIter::construct - resorting table"<<endl;
       sorted = bms_p[i].sort(columns, Sort::Ascending, Sort::QuickSort);
     }
-    
+
     // Only store if globally requested _and_ locally decided
     if (storeSorted_p && store) {
 	// We need to get the name of the base table to add a persistent
@@ -288,7 +279,7 @@
 	// There is no table function to get this, so we use the name of
 	// the antenna subtable to get at it.
 	String anttab = bms_p[i].antenna().tableName();
-	sorted.rename(anttab.erase(anttab.length()-7)+"SORTED_TABLE",Table::New); 
+	sorted.rename(anttab.erase(anttab.length()-7)+"SORTED_TABLE",Table::New);
 	sorted.flush();
 	bms_p[i].rwKeywordSet().defineTable("SORTED_TABLE",sorted);
 	bms_p[i].rwKeywordSet().define("SORT_COLUMNS", Vector<String>(columns));
@@ -303,11 +294,11 @@
     } else {
       tabIter_p[i] = new TableIterator(sorted,columns,objComp,orders,
 				       TableIterator::NoSort);
-    } 
+    }
     tabIterAtStart_p[i]=True;
   }
   setMSInfo();
-  
+
 }
 
 MSIter::MSIter(const MSIter& other)
@@ -316,13 +307,13 @@
     operator=(other);
 }
 
-MSIter::~MSIter() 
+MSIter::~MSIter()
 {
   for (Int i=0; i<nMS_p; i++) delete tabIter_p[i];
 }
 
-MSIter& 
-MSIter::operator=(const MSIter& other) 
+MSIter&
+MSIter::operator=(const MSIter& other)
 {
   if (this == &other) return *this;
   This = (MSIter*)this;
@@ -359,23 +350,11 @@
   newSpectralWindow_p = other.newSpectralWindow_p;
   newPolarizationId_p = other.newPolarizationId_p;
   newDataDescId_p = other.newDataDescId_p;
-<<<<<<< HEAD
-  preselected_p = other.preselected_p;
-  timeDepFeed_p = other.timeDepFeed_p;
-  spwDepFeed_p = other.spwDepFeed_p;
-  checkFeed_p = other.checkFeed_p;
-  startChan_p = other.startChan_p;
-  storeSorted_p = other.storeSorted_p;
-  interval_p = other.interval_p;
-  preselectedChanStart_p = other.preselectedChanStart_p;
-  preselectednChan_p = other.preselectednChan_p;
-=======
   timeDepFeed_p = other.timeDepFeed_p;
   spwDepFeed_p = other.spwDepFeed_p;
   checkFeed_p = other.checkFeed_p;
   storeSorted_p = other.storeSorted_p;
   interval_p = other.interval_p;
->>>>>>> b2ee4bda
   colArray_p = other.colArray_p;
   colDataDesc_p = other.colDataDesc_p;
   colField_p = other.colField_p;
@@ -411,7 +390,7 @@
   else{
     return bms_p[curMS_p];
   }
-  
+
 }
 
 void MSIter::setInterval(Double timeInterval)
@@ -452,7 +431,7 @@
     newDataDescId_p=newField_p=checkFeed_p=False;
   tabIter_p[curMS_p]->next();
   tabIterAtStart_p[curMS_p]=False;
-  
+
   if (tabIter_p[curMS_p]->pastEnd()) {
     if (++curMS_p >= nMS_p) {
       curMS_p--;
@@ -523,20 +502,8 @@
   if (!freqCacheOK_p) {
     This->freqCacheOK_p=True;
     Int spw = curSpectralWindow_p;
-<<<<<<< HEAD
-    if (preselected_p) {
-      msc_p->spectralWindow().chanFreq().
-	getSlice(spw,Slicer(Slice(preselectedChanStart_p[spw],
-				  preselectednChan_p[spw])),
-		 This->frequency_p,True);
-    } else {
-      msc_p->spectralWindow().chanFreq().
-	get(spw,This->frequency_p,True);
-    }
-=======
     msc_p->spectralWindow().chanFreq().
       get(spw,This->frequency_p,True);
->>>>>>> b2ee4bda
   }
   return frequency_p;
 }
@@ -572,30 +539,6 @@
     lastMS_p = curMS_p;
     if (!tabIterAtStart_p[curMS_p]) tabIter_p[curMS_p]->reset();
     msc_p = new MSColumns(bms_p[curMS_p]);
-<<<<<<< HEAD
-    // check to see if we are attached to a 'reference MS' with a 
-    // DATA column that is a selection of the original DATA
-    if(!msc_p->data().isNull() || !msc_p->floatData().isNull())
-    {
-      const TableRecord & kws = (msc_p->data().isNull() ?
-          msc_p->floatData().keywordSet() :
-          msc_p->data().keywordSet());
-      preselected_p = kws.isDefined("CHANNEL_SELECTION");
-      if (preselected_p) {
-        // get the selection
-        Matrix<Int> selection;
-        kws.get("CHANNEL_SELECTION",selection);
-        Int nSpw = selection.ncolumn();
-        preselectedChanStart_p.resize(nSpw);
-        preselectednChan_p.resize(nSpw);
-        for (Int i = 0; i < nSpw; i++) {
-          preselectedChanStart_p[i] = selection(0,i);
-          preselectednChan_p[i] = selection(1,i);
-        }
-      }
-    }
-    else
-      preselected_p = false;
 
     // determine the reference frame position
     String observatory;
@@ -603,7 +546,7 @@
       observatory = msc_p->observation().telescopeName()
 	(msc_p->observationId()(0));
     }
-    if (observatory.length() == 0 || 
+    if (observatory.length() == 0 ||
 	!MeasTable::Observatory(telescopePosition_p,observatory)) {
       // unknown observatory, use first antenna
       telescopePosition_p=msc_p->antenna().positionMeas()(0);
@@ -632,9 +575,9 @@
 }
 
 void MSIter::setFeedInfo()
-{ 
+{
   // Setup CJones and the receptor angle
-  
+
   // Time-dependent feed tables are not yet supported due to a lack of
   // real application. The values for the last time range will be used
   // if such a table is encountered.
@@ -642,7 +585,7 @@
   // A reasonable way (plan) to implement the code for time-dependent feed
   // tables is outlined below
   //  1. Move the detection of the time dependent table into a separate
-  //     method and call it each time the measurement set is changed 
+  //     method and call it each time the measurement set is changed
   //  2. In this method build a vector of critical times when the feed
   //     information is changed
   //  3. Add a set method for MSIterval to be able to access this vector
@@ -667,15 +610,15 @@
     Vector<Double> interval=msc_p->feed().interval().getColumn();
     // Assume time dependence
     timeDepFeed_p=True;
-    // if all interval values are <= zero or very large, 
+    // if all interval values are <= zero or very large,
     // there is no time dependence
     if (allLE(interval,0.0)||allGE(interval,1.e9)) timeDepFeed_p=False;
-    else { 
+    else {
       // check if any antennas appear more than once
       // check for each spectral window and feed in turn..
-      Block<String> cols(2); 
+      Block<String> cols(2);
       cols[0]=MSFeed::columnName(MSFeed::SPECTRAL_WINDOW_ID);
-      cols[1]=MSFeed::columnName(MSFeed::FEED_ID);      
+      cols[1]=MSFeed::columnName(MSFeed::FEED_ID);
       Bool unique = True;
       for (TableIterator tabIter(msc_p->feed().time().table(),cols);
 	   !tabIter.pastEnd(); tabIter.next()) {
@@ -707,31 +650,31 @@
     Vector<Int> feedId=msc_p->feed().feedId().getColumn();
     Int maxAntId=max(antennaId);
     Int maxFeedId=max(feedId);
-    AlwaysAssert((maxAntId>=0 && maxFeedId>=0),AipsError);    
+    AlwaysAssert((maxAntId>=0 && maxFeedId>=0),AipsError);
     CJones_p.resize(maxAntId+1,maxFeedId+1);
     Vector<Int> numRecept=msc_p->feed().numReceptors().getColumn();
     uInt maxNumReceptors=max(numRecept);
     if (maxNumReceptors>2)
-        throw AipsError("Can't handle more than 2 receptors");    
+        throw AipsError("Can't handle more than 2 receptors");
     receptorAngles_p.resize(maxNumReceptors,maxAntId+1,maxFeedId+1);
     receptorAnglesFeed0_p.resize(maxNumReceptors,maxAntId+1);
     beamOffsets_p.resize(maxNumReceptors,maxAntId+1,maxFeedId+1);
-    allBeamOffsetsZero_p=True; 
+    allBeamOffsetsZero_p=True;
     Vector<Int> spwId=msc_p->feed().spectralWindowId().getColumn();
     const ArrayColumn<Double>& beamOffsetColumn=
 	               msc_p->feed().beamOffset();
     DebugAssert(beamOffsetColumn.nrow()==spwId.nelements(),AipsError);
-    
+
     for (uInt i=0; i<spwId.nelements(); i++) {
       if (((!spwDepFeed_p) || spwId(i)==curSpectralWindow_p)) {
 	Int iAnt=antennaId(i);
 	Int iFeed=feedId(i);
-	if (maxNumReceptors==1) 
+	if (maxNumReceptors==1)
 	  CJones_p(iAnt,iFeed)=SquareMatrix<Complex,2>
 	    ((Matrix<Complex>(msc_p->feed().polResponse()(i)))(0,0));
-        else 
+        else
 	  CJones_p(iAnt,iFeed)=Matrix<Complex>(msc_p->feed().polResponse()(i));
-	
+
 	// Handle variable numRecept
 	IPosition blc(1,0);
 	IPosition trc(1,numRecept(i)-1);
@@ -745,7 +688,7 @@
 		  // required anyway to check for non-zero elements
                   Double beamOffsetBuf=
 			    beamOffsetColumn(i)(IPosition(2,j,rcpt));
-		  if (fabs(beamOffsetBuf)>1e-10) 
+		  if (fabs(beamOffsetBuf)>1e-10)
 	              allBeamOffsetsZero_p=False;
 	          beamOffsets_p(rcpt,iAnt,iFeed)(j)=beamOffsetBuf;
              }
@@ -755,7 +698,7 @@
     // a bit ugly construction
     // to preserve the old interface (feed=0 only)
     receptorAnglesFeed0_p.resize();
-    receptorAnglesFeed0_p=receptorAngles_p.xyPlane(0); 
+    receptorAnglesFeed0_p=receptorAngles_p.xyPlane(0);
     CJonesFeed0_p.resize();
     CJonesFeed0_p=CJones_p.column(0);
     //
@@ -775,10 +718,7 @@
   newPolarizationId_p=(lastPolarizationId_p!=curPolarizationId_p);
   if (newSpectralWindow_p) {
     lastSpectralWindow_p = curSpectralWindow_p;
-    startChan_p= (preselected_p ? preselectedChanStart_p[curSpectralWindow_p] :
-		  0);
     freqCacheOK_p=False;
-  
   }
   if (newPolarizationId_p) {
     lastPolarizationId_p = curPolarizationId_p;
@@ -797,14 +737,14 @@
     lastField_p = curField_p;
   }
 }
-const String& MSIter::fieldName()  const { 
+const String& MSIter::fieldName()  const {
   if(newField_p)
     This->curFieldName_p = msc_p->field().name()(curField_p);
 
   return curFieldName_p;
 }
 
-const String& MSIter::sourceName()  const { 
+const String& MSIter::sourceName()  const {
   if(newField_p){
     // Retrieve source name, if specified.
     This->curSourceName_p = "";
@@ -820,232 +760,9 @@
     	i++;
       }
     }
-=======
-
-    // determine the reference frame position
-    String observatory;
-    if (msc_p->observation().nrow() > 0) {
-      observatory = msc_p->observation().telescopeName()
-	(msc_p->observationId()(0));
-    }
-    if (observatory.length() == 0 || 
-	!MeasTable::Observatory(telescopePosition_p,observatory)) {
-      // unknown observatory, use first antenna
-      telescopePosition_p=msc_p->antenna().positionMeas()(0);
-    }
-    // get the reference frame out of the freq measure and set the
-    // position measure.
-    frequency0_p.getRefPtr()->getFrame().set(telescopePosition_p);
-
-    // force updates
-    lastSpectralWindow_p=-1;
-    lastArray_p=-1;
-    lastPolarizationId_p=-1;
-    lastDataDescId_p=-1;
-    lastField_p=-1;
-  }
-}
-
-void MSIter::setArrayInfo()
-{
-  // Set the array info
-  curArray_p=colArray_p(0);
-  newArray_p=(lastArray_p!=curArray_p);
-  if (newArray_p) {
-    lastArray_p=curArray_p;
-  }
-}
-
-void MSIter::setFeedInfo()
-{ 
-  // Setup CJones and the receptor angle
-  
-  // Time-dependent feed tables are not yet supported due to a lack of
-  // real application. The values for the last time range will be used
-  // if such a table is encountered.
-  //
-  // A reasonable way (plan) to implement the code for time-dependent feed
-  // tables is outlined below
-  //  1. Move the detection of the time dependent table into a separate
-  //     method and call it each time the measurement set is changed 
-  //  2. In this method build a vector of critical times when the feed
-  //     information is changed
-  //  3. Add a set method for MSIterval to be able to access this vector
-  //     (using a pointer or reference to avoid unnecessary copying)
-  //     and make sure that critical times are known to MSInterval before
-  //     tabIter_p[curMS_p]->next() in MSIter::advance
-  //  4. Change MSInterval::comp to break iteration (i.e. return -1 or +1)
-  //     if any critical time lies in between  *obj1 and *obj2.
-  //     A sorted vector of critical times can speed up the search.
-  //  5. Add an additional condition to
-  //      if (((!spwDepFeed_p) || spwId(i)==curSpectralWindow_p))
-  //     and to
-  //      if ((spwDepFeed_p && newSpectralWindow_p) || first)
-  //     in the code below.
-  //     A flag newTime_p similar to newSpectralWindow_p is needed for a
-  //     better performance
-
-  // Check for time dependence.
-  Bool first=False;
-  if (checkFeed_p) {
-    Vector<Double> feedTimes=msc_p->feed().time().getColumn();
-    Vector<Double> interval=msc_p->feed().interval().getColumn();
-    // Assume time dependence
-    timeDepFeed_p=True;
-    // if all interval values are <= zero or very large, 
-    // there is no time dependence
-    if (allLE(interval,0.0)||allGE(interval,1.e9)) timeDepFeed_p=False;
-    else { 
-      // check if any antennas appear more than once
-      // check for each spectral window and feed in turn..
-      Block<String> cols(2); 
-      cols[0]=MSFeed::columnName(MSFeed::SPECTRAL_WINDOW_ID);
-      cols[1]=MSFeed::columnName(MSFeed::FEED_ID);      
-      Bool unique = True;
-      for (TableIterator tabIter(msc_p->feed().time().table(),cols);
-	   !tabIter.pastEnd(); tabIter.next()) {
-	MSFeedColumns msfc(MSFeed(tabIter.table()));
-	// check if any antennas appear more than once
-	Vector<Int> antennas=msfc.antennaId().getColumn();
-	Int nRow=antennas.nelements();
-	Int nUniq=GenSort<Int>::sort(antennas,Sort::Ascending,
-				     Sort::HeapSort | Sort::NoDuplicates);
-	if (nUniq!=nRow) unique=False;
-      }
-      timeDepFeed_p=!unique;
-    }
-    Vector<Int> spwId=msc_p->feed().spectralWindowId().getColumn();
-    spwDepFeed_p = !(allEQ(spwId,-1));
-    first=True;
-    checkFeed_p = False;
-    if (timeDepFeed_p) {
-      LogIO os;
-      os << LogIO::WARN << LogOrigin("MSIter","setFeedInfo")
-	 <<" time dependent feed table encountered - not correctly handled "
-	 <<" - continuing anyway"<< LogIO::POST;
-    }
-  }
-  // assume there's no time dependence, if there is we'll end up using the
-  // last entry.
-  if ((spwDepFeed_p && newSpectralWindow_p) || first) {
-    Vector<Int> antennaId=msc_p->feed().antennaId().getColumn();
-    Vector<Int> feedId=msc_p->feed().feedId().getColumn();
-    Int maxAntId=max(antennaId);
-    Int maxFeedId=max(feedId);
-    AlwaysAssert((maxAntId>=0 && maxFeedId>=0),AipsError);    
-    CJones_p.resize(maxAntId+1,maxFeedId+1);
-    Vector<Int> numRecept=msc_p->feed().numReceptors().getColumn();
-    uInt maxNumReceptors=max(numRecept);
-    if (maxNumReceptors>2)
-        throw AipsError("Can't handle more than 2 receptors");    
-    receptorAngles_p.resize(maxNumReceptors,maxAntId+1,maxFeedId+1);
-    receptorAnglesFeed0_p.resize(maxNumReceptors,maxAntId+1);
-    beamOffsets_p.resize(maxNumReceptors,maxAntId+1,maxFeedId+1);
-    allBeamOffsetsZero_p=True; 
-    Vector<Int> spwId=msc_p->feed().spectralWindowId().getColumn();
-    const ArrayColumn<Double>& beamOffsetColumn=
-	               msc_p->feed().beamOffset();
-    DebugAssert(beamOffsetColumn.nrow()==spwId.nelements(),AipsError);
-    
-    for (uInt i=0; i<spwId.nelements(); i++) {
-      if (((!spwDepFeed_p) || spwId(i)==curSpectralWindow_p)) {
-	Int iAnt=antennaId(i);
-	Int iFeed=feedId(i);
-	if (maxNumReceptors==1) 
-	  CJones_p(iAnt,iFeed)=SquareMatrix<Complex,2>
-	    ((Matrix<Complex>(msc_p->feed().polResponse()(i)))(0,0));
-        else 
-	  CJones_p(iAnt,iFeed)=Matrix<Complex>(msc_p->feed().polResponse()(i));
-	
-	// Handle variable numRecept
-	IPosition blc(1,0);
-	IPosition trc(1,numRecept(i)-1);
-	receptorAngles_p.xyPlane(iFeed).column(iAnt)(blc,trc)=
-	  Vector<Double>(msc_p->feed().receptorAngle()(i))(blc,trc);
-
-	for (uInt rcpt=0;rcpt<maxNumReceptors;++rcpt)
-	     for (uInt j=0;j<2;++j) {
-		  // do an explicit iteration because these matrices are
-		  // small and an element by element iteration will be
-		  // required anyway to check for non-zero elements
-                  Double beamOffsetBuf=
-			    beamOffsetColumn(i)(IPosition(2,j,rcpt));
-		  if (fabs(beamOffsetBuf)>1e-10) 
-	              allBeamOffsetsZero_p=False;
-	          beamOffsets_p(rcpt,iAnt,iFeed)(j)=beamOffsetBuf;
-             }
-      }
-    }
-
-    // a bit ugly construction
-    // to preserve the old interface (feed=0 only)
-    receptorAnglesFeed0_p.resize();
-    receptorAnglesFeed0_p=receptorAngles_p.xyPlane(0); 
-    CJonesFeed0_p.resize();
-    CJonesFeed0_p=CJones_p.column(0);
-    //
-  }
-}
-
-void MSIter::setDataDescInfo()
-{
-  curDataDescId_p = colDataDesc_p(0);
-  curSpectralWindow_p = msc_p->dataDescription().spectralWindowId()
-    (curDataDescId_p);
-  curPolarizationId_p = msc_p->dataDescription().polarizationId()
-    (curDataDescId_p);
-  newDataDescId_p=(lastDataDescId_p!=curDataDescId_p);
-  if (newDataDescId_p) lastDataDescId_p=curDataDescId_p;
-  newSpectralWindow_p=(lastSpectralWindow_p!=curSpectralWindow_p);
-  newPolarizationId_p=(lastPolarizationId_p!=curPolarizationId_p);
-  if (newSpectralWindow_p) {
-    lastSpectralWindow_p = curSpectralWindow_p;
-    freqCacheOK_p=False;
-  }
-  if (newPolarizationId_p) {
-    lastPolarizationId_p = curPolarizationId_p;
-    polFrame_p=Circular;
-    Int polType = Vector<Int>(msc_p->polarization().
-			      corrType()(curPolarizationId_p))(0);
-    if (polType>=Stokes::XX && polType<=Stokes::YY) polFrame_p=Linear;
-  }
-}
-
-void MSIter::setFieldInfo()
-{
-  curField_p=colField_p(0);
-  newField_p=(lastField_p!=curField_p);
-  if (newField_p) {
-    lastField_p = curField_p;
-  }
-}
-const String& MSIter::fieldName()  const { 
-  if(newField_p)
-    This->curFieldName_p = msc_p->field().name()(curField_p);
-
-  return curFieldName_p;
-}
-
-const String& MSIter::sourceName()  const { 
-  if(newField_p){
-    // Retrieve source name, if specified.
-    This->curSourceName_p = "";
-    if (curSource_p >= 0 && !msc_p->source().sourceId().isNull()) {
-      Vector<Int> sourceId=msc_p->source().sourceId().getColumn();
-      uInt i=0;
-      Bool found=False;
-      while (i < sourceId.nelements() && !found) {
-    	if (sourceId(i)==curSource_p) {
-    	  found=True;
-    	  This->curSourceName_p=msc_p->source().name()(i);
-    	}
-    	i++;
-      }
-    }
->>>>>>> b2ee4bda
-  }
-  
-  return curSourceName_p;			
+  }
+
+  return curSourceName_p;
 }
 const MDirection& MSIter::phaseCenter() const {
   if(msc_p){
@@ -1053,7 +770,7 @@
     if(newField_p || (firstTimeStamp != prevFirstTimeStamp_p)){
       This->prevFirstTimeStamp_p=firstTimeStamp;
       This->phaseCenter_p=msc_p->field().phaseDirMeas(curField_p, firstTimeStamp);
-      
+
     }
   }
   return phaseCenter_p;
@@ -1063,10 +780,10 @@
     return msc_p->field().phaseDirMeas(fldid, timeStamp);
   return phaseCenter_p;
 }
-void  MSIter::getSpwInFreqRange(Block<Vector<Int> >& spw, 
-				Block<Vector<Int> >& start, 
-				Block<Vector<Int> >& nchan, 
-				Double freqStart, Double freqEnd, 
+void  MSIter::getSpwInFreqRange(Block<Vector<Int> >& spw,
+				Block<Vector<Int> >& start,
+				Block<Vector<Int> >& nchan,
+				Double freqStart, Double freqEnd,
 				Double freqStep){
 
   spw.resize(nMS_p, True, False);
@@ -1075,8 +792,8 @@
 
   for (Int k=0; k < nMS_p; ++k){
     MSSpwIndex spwIn(bms_p[k].spectralWindow());
-    
-    spwIn.matchFrequencyRange(freqStart-0.5*freqStep, freqEnd+0.5*freqStep, spw[k], start[k], nchan[k]); 
+
+    spwIn.matchFrequencyRange(freqStart-0.5*freqStep, freqEnd+0.5*freqStep, spw[k], start[k], nchan[k]);
     /*
     Vector<Float> freqlist(4);
     freqlist(0)=freqStart-freqStep;
