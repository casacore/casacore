<<<<<<< HEAD
//# MSIter.h: Step through the MeasurementEquation by table
//# Copyright (C) 1996,1999,2000,2001,2002
//# Associated Universities, Inc. Washington DC, USA.
//#
//# This library is free software; you can redistribute it and/or modify it
//# under the terms of the GNU Library General Public License as published by
//# the Free Software Foundation; either version 2 of the License, or (at your
//# option) any later version.
//#
//# This library is distributed in the hope that it will be useful, but WITHOUT
//# ANY WARRANTY; without even the implied warranty of MERCHANTABILITY or
//# FITNESS FOR A PARTICULAR PURPOSE.  See the GNU Library General Public
//# License for more details.
//#
//# You should have received a copy of the GNU Library General Public License
//# along with this library; if not, write to the Free Software Foundation,
//# Inc., 675 Massachusetts Ave, Cambridge, MA 02139, USA.
//#
//# Correspondence concerning AIPS++ should be addressed as follows:
//#        Internet email: aips2-request@nrao.edu.
//#        Postal address: AIPS++ Project Office
//#                        National Radio Astronomy Observatory
//#                        520 Edgemont Road
//#                        Charlottesville, VA 22903-2475 USA
//#
//# $Id$

#ifndef MS_MSITER_H
#define MS_MSITER_H

#include <casacore/casa/aips.h>
#include <casacore/casa/Arrays/Matrix.h>
#include <casacore/casa/Arrays/Cube.h>
#include <casacore/ms/MeasurementSets/MeasurementSet.h>
#include <casacore/measures/Measures/MFrequency.h>
#include <casacore/measures/Measures/MDirection.h>
#include <casacore/measures/Measures/MPosition.h>
#include <casacore/tables/Tables/ScalarColumn.h>
#include <casacore/casa/Utilities/Compare.h>
#include <casacore/casa/BasicSL/String.h>
#include <casacore/scimath/Mathematics/SquareMatrix.h>
#include <casacore/scimath/Mathematics/RigidVector.h>

namespace casacore { //# NAMESPACE CASACORE - BEGIN

//# forward decl
class MSColumns;
class TableIterator;

// <summary>
// Small helper class to specify an 'interval' comparison
// </summary>
// <synopsis>
// Small helper class to specify an 'interval' comparison for table iteration
// by time interval.
// </synopsis>
class MSInterval : public BaseCompare
{
public:
  explicit MSInterval(Double interval) : interval_p(interval), offset_p(0) {}
    virtual ~MSInterval() {}
    virtual int comp(const void * obj1, const void * obj2) const;
    Double getOffset() const {return offset_p;}
    virtual void setOffset(Double offset) {offset_p=offset;}
    Double getInterval() const {return interval_p;}
    void setInterval(Double interval) {interval_p=interval;}
private:
    Double interval_p;
    mutable Double offset_p;
};

// <summary> 
// An iterator class for MeasurementSets
// </summary>
 
// <use visibility=export>
 
// <prerequisite>
//   <li> <linkto class="MeasurementSet:description">MeasurementSet</linkto> 
// </prerequisite>
//
// <etymology>
// MSIter stands for the MeasurementSet Iterator class.
// </etymology>
//
// <synopsis> 
// An MSIter is a class to traverse a MeasurementSet in various orders.  It
// automatically adds four predefined sort columns to your selection of sort
// columns (see constructor) so that it can keep track of changes in frequency
// or polarization setup, field position and sub-array.  Note that this can
// cause iterations to occur in a different way from what you would expect, see
// examples below.  MSIter implements iteration by time interval for the use of
// e.g., calibration tasks that want to calculate solutions over some interval
// of time.  You can iterate over multiple MeasurementSets with this class.
// </synopsis> 
//
// <example>
// <srcblock>
// // The following code iterates by by ARRAY_ID, FIELD_ID, DATA_DESC_ID and
// // TIME (all implicitly added columns) and then by baseline (antenna pair),
// // in 3000s intervals.
// MeasurementSet ms("3C273XC1.ms"); 
// Block<int> sort(2);
//        sort[0] = MS::ANTENNA1;
//        sort[1] = MS::ANTENNA2;
// Double timeInterval = 3000;
// MSIter msIter(ms,sort,timeInteval);
// for (msIter.origin(); msIter.more(); msIter++) {
// // print out some of the iteration state
//    cout << msIter.fieldId() << endl;
//    cout << msIter.fieldName() << endl;
//    cout << msIter.dataDescriptionId() << endl;
//    cout << msIter.frequency0() << endl;
//    cout << msIter.table().nrow() << endl;
//    process(msIter.table()); // process the data in the current iteration
// }
// // Output shows only 1 row at a time because the table is sorted on TIME
// // first and ANTENNA1, ANTENNA2 next and each baseline occurs only once per 
// // TIME stamp. The interval has no effect in this case.
// </srcblock>
// </example>

// <example>
// <srcblock>
// // The following code iterates by baseline (antenna pair), TIME, and,
// // implicitly, by ARRAY_ID, FIELD_ID and DATA_DESC_ID in 3000s
// // intervals.
// MeasurementSet ms("3C273XC1.ms"); 
// Block<int> sort(3);
//        sort[0] = MS::ANTENNA1;
//        sort[1] = MS::ANTENNA2;
//        sort[2] = MS::TIME;
// Double timeInterval = 3000;
// MSIter msIter(ms,sort,timeInteval);
// for (msIter.origin(); msIter.more(); msIter++) {
// // print out some of the iteration state
//    cout << msIter.fieldId() << endl;
//    cout << msIter.fieldName() << endl;
//    cout << msIter.dataDescriptionId() << endl;
//    cout << msIter.frequency0() << endl;
//    cout << msIter.table().nrow() << endl;
//    process(msIter.table()); // process the data in the current iteration
// // Now the output shows 7 rows at a time, all with identical ANTENNA1
// // and ANTENNA2 values and TIME values within a 3000s interval.
// }
// </srcblock>
// </example>
//
// <motivation>
// This class was originally part of the VisibilityIterator class, but that 
// class was getting too large and complicated. By splitting out the toplevel
// iteration into this class the code is much easier to understand. It is now
// also available through the ms tool.
// </motivation>
//
// <todo>
// <li> multiple observatories in a single MS are not handled correctly (need to
//      sort on observation id and check observatory name to set position frame)
// </todo>

class MSIter
{
public:
  enum PolFrame {
    // Circular polarization
    Circular=0,
    // Linear polarization
    Linear=1
  };

  // Default constructor - useful only to assign another iterator later.
  // Use of other member functions on this object is likely to dump core.
  MSIter();

  // Construct from MS and a Block of MS column enums specifying the 
  // iteration order, if none are specified, ARRAY_ID, FIELD_ID, DATA_DESC_ID,
  // and TIME iteration is implicit (unless addDefaultSortColumns=False)
  // These columns will be added first if they are not specified.
  // An optional timeInterval can be given to iterate through chunks of time.
  // The default interval of 0 groups all times together.
  // Every 'chunk' of data contains all data within a certain time interval
  // and with identical values of the other iteration columns (e.g.
  // DATA_DESCRIPTION_ID and FIELD_ID).
  // See the examples above for the effect of different sort orders.
  //
  // The storeSorted parameter determines how the resulting SORT_TABLE is
  // managed.  If storeSorted is true then the table will be stored on disk;
  // this potentially allows its reuse in the future but has also been shown
  // to be a problem when the MS is being read in parallel.  If storeSorted is
  // false then the SORTED_TABLE is constructed and used in memory which keeps
  // concurrent readers from interfering with each other.

  MSIter(const MeasurementSet& ms, const Block<Int>& sortColumns, 
	 Double timeInterval=0, Bool addDefaultSortColumns=True,
	 Bool storeSorted=True);

  // Same as above with multiple MSs as input.
  MSIter(const Block<MeasurementSet>& mss, const Block<Int>& sortColumns, 
	 Double timeInterval=0, Bool addDefaultSortColumns=True,
	 Bool storeSorted=True);

  // Copy construct. This calls the assigment operator.
  MSIter(const MSIter & other);

  MSIter *clone() const;

  // Destructor
  virtual ~MSIter();
  
  // Assigment. This will reset the iterator to the origin.
  MSIter & operator=(const MSIter &other);

  //# Members
 
  // Set or reset the time interval to use for iteration.
  // You should call origin() to reset the iteration after 
  // calling this.
  void setInterval(Double timeInterval);
 
  // Reset iterator to start of data
  virtual void origin();
 
  // Return False if there is no more data
  virtual Bool more() const;

  // Advance iterator through data
  virtual MSIter & operator++(int);
  virtual MSIter & operator++();

  // Report Name of slowest column that changes at end of current iteration
  const String& keyChange() const;

  // Return the current Table iteration
  Table table() const;

  // Return reference to the current MS
  const MS& ms() const;

  // Return reference to the current MSColumns
  const MSColumns& msColumns() const;

  // Return the current MS Id (according to the order in which 
  // they appeared in the constructor)
  Int msId() const;

  // Return true if msId has changed since last iteration
  Bool newMS() const;

  // Return the current ArrayId
  Int arrayId() const;

  // Return True if ArrayId has changed since last iteration
  Bool newArray() const;

  // Return the current FieldId
  Int fieldId() const;

  // Return True if FieldId/Source has changed since last iteration
  Bool newField() const;

  // Return current SpectralWindow
  Int spectralWindowId() const;

  // Return True if SpectralWindow has changed since last iteration
  Bool newSpectralWindow() const;

  // Return current DataDescriptionId
  Int dataDescriptionId() const;

  // Return True if DataDescriptionId has changed since last iteration
  Bool newDataDescriptionId() const;

  // Return current PolarizationId
  Int polarizationId() const;

  // Return True if polarization has changed since last iteration
  Bool newPolarizationId() const;


  // Return frame for polarization (returns PolFrame enum)
  Int polFrame() const;

  // Return the frequencies corresponding to the DATA matrix.
  const Vector<Double>& frequency() const;

  // Return frequency of first channel with reference frame as a Measure.
  // The reference frame Epoch is that of the first row, reset it as needed
  // for each row.
  // The reference frame Position is the average of the antenna positions.
  const MFrequency& frequency0() const;

  // Return the rest frequency of the specified line as a Measure
  const MFrequency& restFrequency(Int line=0) const;

  // Return the telescope position (if a known telescope) or the 
  // position of the first antenna (if unknown)
  const MPosition& telescopePosition() const;

  // Return the feed configuration/leakage matrix for feed 0 on each antenna
  // TODO: CJonesAll can be used instead of this method in all instances
  const Vector<SquareMatrix<Complex,2> >& CJones() const;

  // Return the feed configuration/leakage matrix for all feeds and antennae
  // First axis is antennaId, 2nd axis is feedId. Result of CJones() is
  // a reference to the first column of the matrix returned by this method
  const Matrix<SquareMatrix<Complex,2> >& CJonesAll() const;

  // Return the receptor angle for feed 0 on each antenna.
  // First axis is receptor number, 2nd axis is antennaId.
  // TODO: receptorAngles() can be used instead of this method
  const Matrix<Double>& receptorAngle() const;

  // Return the receptor angles for all feeds and antennae
  // First axis is a receptor number, 2nd axis is antennaId,
  // 3rd axis is feedId. Result of receptorAngle() is just a reference
  // to the first plane of the cube returned by this method
  const Cube<Double>& receptorAngles() const;

  // Return the channel number of the first channel in the DATA.
  // (non-zero for reference MS created by VisSet with channel selection)
  Int startChan() const;

  // Return a string mount identifier for each antenna
  const Vector<String>& antennaMounts() const;

  // Return a cube containing pairs of coordinate offset for each receptor
  // of each feed (values are in radians, coordinate system is fixed with 
  // antenna and is the same as used to define the BEAM_OFFSET parameter 
  // in the feed table). The cube axes are receptor, antenna, feed. 
  const Cube<RigidVector<Double, 2> >& getBeamOffsets() const;

  // True if all elements of the cube returned by getBeamOffsets are zero
  Bool allBeamOffsetsZero() const;

  // Get the spw, start  and nchan for all the ms's is this msiter that 
  // match the frequecy "freqstart-freqStep" and "freqEnd+freqStep" range
  
  void getSpwInFreqRange(Block<Vector<Int> >& spw, 
			 Block<Vector<Int> >& start, 
			 Block<Vector<Int> >& nchan, 
			 Double freqStart, Double freqEnd, 
			 Double freqStep);

  //Get the number of actual ms's associated wth this iterator
  Int numMS() const;

  //Get a reference to the nth ms in the list of ms associated with this 
  // iterator. If larger than the list of ms's current ms is returned
  // So better check wth numMS() before making the call
  const MS& ms(const uInt n) const;

  //Returns the phasecenter for the first time stamp of the iteration
  //The time is important for field tables that have polynomial or ephemerides 
  //phasecenters, i.e time varying for a given field_id..
  //If the iterator is set so as one iteration has more that 1 time stamp 
  //then this version is correct only for fixed phasecenters
  const MDirection& phaseCenter() const ;

  //If the iterator is set so as one iteration has more that 1 value of time stamp 
  // or fieldid 
  //then the caller should use the phasecenter with field id and time explicitly
  const MDirection phaseCenter(const Int fldID, const Double timeStamp) const ;
  
  //return FIELD table associated current fieldname and sourcename respectively
  const String& fieldName() const; 
  const String& sourceName() const; 

protected:
  // handle the construction details
  void construct(const Block<Int>& sortColumns, Bool addDefaultSortColumns);
  // advance the iteration
  void advance();
  // set the iteration state
  virtual void setState();
  void setMSInfo();
  void setArrayInfo();
  void setFeedInfo();
  void setDataDescInfo();
  void setFieldInfo();

// Determine if the numbers in r1 are a sorted subset of those in r2
  Bool isSubSet(const Vector<rownr_t>& r1, const Vector<rownr_t>& r2);

  MSIter* This;
  Block<MeasurementSet> bms_p;
  PtrBlock<TableIterator* > tabIter_p;
  Block<Bool> tabIterAtStart_p;

  Int nMS_p;
  CountedPtr<MSColumns> msc_p;
  Table curTable_p;
  Int curMS_p, lastMS_p, curArray_p, lastArray_p, curSource_p;
  String curFieldName_p, curSourceName_p;
  Int curField_p, lastField_p, curSpectralWindow_p, lastSpectralWindow_p;
  Int curPolarizationId_p, lastPolarizationId_p;
  Int curDataDescId_p, lastDataDescId_p;
  Bool more_p, newMS_p, newArray_p, newField_p, newSpectralWindow_p, 
    newPolarizationId_p, newDataDescId_p, preselected_p,
    timeDepFeed_p, spwDepFeed_p, checkFeed_p;
  Int startChan_p;

  // Globally control disk storage of SORTED_TABLE
  Bool storeSorted_p;

  // time selection
  Double interval_p;
  // channel selection
  Block<Int> preselectedChanStart_p,preselectednChan_p;
  
  // columns
  ScalarColumn<Int> colArray_p, colDataDesc_p, colField_p;
  
  MDirection phaseCenter_p;
  Double prevFirstTimeStamp_p;
  //cache for access functions
  Matrix<Double> receptorAnglesFeed0_p; // former receptorAngle_p,
                                   // temporary retained for compatibility
                                   // contain actually a reference to the
				   // first plane of receptorAngles_p
  Cube<Double> receptorAngles_p;
  Vector<SquareMatrix<Complex,2> > CJonesFeed0_p; // a temporary reference
                                   // similar to receptorAngle_p
  Matrix<SquareMatrix<Complex,2> > CJones_p;
  Vector<String>  antennaMounts_p; // a string mount identifier for each
                                   // antenna (e.g. EQUATORIAL, ALT-AZ,...)
  Cube<RigidVector<Double, 2> > beamOffsets_p;// angular offsets (two values for
                                   // each element of the cube in radians) 
				   // in the antenna coordinate system. 
				   // Cube axes are: receptor, antenna, feed.
  Bool allBeamOffsetsZero_p;       // True if all elements of beamOffsets_p
                                   // are zero (to speed things up in a 
				   // single beam case)
  PolFrame polFrame_p;
  Bool freqCacheOK_p;
  Vector<Double> frequency_p;
  MFrequency frequency0_p;
  MFrequency restFrequency_p;
  MPosition telescopePosition_p;

  CountedPtr<MSInterval> timeComp_p; // Points to the time comparator.
                                     // 0 if not using a time interval.
};

inline Bool MSIter::more() const { return more_p;}
inline Table MSIter::table() const {return curTable_p;}
inline const MS& MSIter::ms() const {return bms_p[curMS_p];}
inline const MSColumns& MSIter::msColumns() const { return *msc_p;}
inline Bool MSIter::newMS() const { return newMS_p;}
inline Bool MSIter::newArray() const {return newArray_p;}
inline Bool MSIter::newField() const { return newField_p;}
inline Bool MSIter::newSpectralWindow() const 
{ return newSpectralWindow_p;}
inline Int MSIter::msId() const { return curMS_p;}
inline Int MSIter::numMS() const { return nMS_p;}
inline Int MSIter::arrayId() const {return curArray_p;}
inline Int MSIter::fieldId() const { return curField_p;}
inline Int MSIter::spectralWindowId() const 
{ return curSpectralWindow_p;}
inline Int MSIter::polarizationId() const {return curPolarizationId_p;}
inline Int MSIter::dataDescriptionId() const {return curDataDescId_p;}
inline Bool MSIter::newPolarizationId() const { return newPolarizationId_p;}
inline Bool MSIter::newDataDescriptionId() const { return newDataDescId_p;}
inline Int MSIter::polFrame() const { return polFrame_p;}
inline const MPosition& MSIter::telescopePosition() const
{ return telescopePosition_p;}
inline const Vector<SquareMatrix<Complex,2> >& MSIter::CJones() const  
{ return CJonesFeed0_p;}
inline const Matrix<SquareMatrix<Complex,2> >& MSIter::CJonesAll() const
{ return CJones_p;}
inline const Matrix<Double>& MSIter::receptorAngle() const 
{return receptorAnglesFeed0_p;}
inline const Cube<Double>& MSIter::receptorAngles() const
{return receptorAngles_p;}
inline const Vector<String>& MSIter::antennaMounts() const
{return antennaMounts_p;}
inline const Cube<RigidVector<Double, 2> >& MSIter::getBeamOffsets() const
{return beamOffsets_p;}
inline Int MSIter::startChan() const {return startChan_p;}
inline Bool MSIter::allBeamOffsetsZero() const {return allBeamOffsetsZero_p;}

} //# NAMESPACE CASACORE - END

#endif
=======
//# MSIter.h: Step through the MeasurementEquation by table
//# Copyright (C) 1996,1999,2000,2001,2002
//# Associated Universities, Inc. Washington DC, USA.
//#
//# This library is free software; you can redistribute it and/or modify it
//# under the terms of the GNU Library General Public License as published by
//# the Free Software Foundation; either version 2 of the License, or (at your
//# option) any later version.
//#
//# This library is distributed in the hope that it will be useful, but WITHOUT
//# ANY WARRANTY; without even the implied warranty of MERCHANTABILITY or
//# FITNESS FOR A PARTICULAR PURPOSE.  See the GNU Library General Public
//# License for more details.
//#
//# You should have received a copy of the GNU Library General Public License
//# along with this library; if not, write to the Free Software Foundation,
//# Inc., 675 Massachusetts Ave, Cambridge, MA 02139, USA.
//#
//# Correspondence concerning AIPS++ should be addressed as follows:
//#        Internet email: aips2-request@nrao.edu.
//#        Postal address: AIPS++ Project Office
//#                        National Radio Astronomy Observatory
//#                        520 Edgemont Road
//#                        Charlottesville, VA 22903-2475 USA
//#
//# $Id$

#ifndef MS_MSITER_H
#define MS_MSITER_H

#include <casacore/casa/aips.h>
#include <casacore/casa/Arrays/Matrix.h>
#include <casacore/casa/Arrays/Cube.h>
#include <casacore/ms/MeasurementSets/MeasurementSet.h>
#include <casacore/measures/Measures/MFrequency.h>
#include <casacore/measures/Measures/MDirection.h>
#include <casacore/measures/Measures/MPosition.h>
#include <casacore/tables/Tables/ScalarColumn.h>
#include <casacore/casa/Utilities/Compare.h>
#include <casacore/casa/BasicSL/String.h>
#include <casacore/scimath/Mathematics/SquareMatrix.h>
#include <casacore/scimath/Mathematics/RigidVector.h>

namespace casacore { //# NAMESPACE CASACORE - BEGIN

//# forward decl
class MSColumns;
class TableIterator;

// <summary>
// Small helper class to specify an 'interval' comparison
// </summary>
// <synopsis>
// Small helper class to specify an 'interval' comparison for table iteration
// by time interval.
// </synopsis>
class MSInterval : public BaseCompare
{
public:
  explicit MSInterval(Double interval) : interval_p(interval), offset_p(0) {}
    virtual ~MSInterval() {}
    virtual int comp(const void * obj1, const void * obj2) const;
    Double getOffset() const {return offset_p;}
    virtual void setOffset(Double offset) {offset_p=offset;}
    Double getInterval() const {return interval_p;}
    void setInterval(Double interval) {interval_p=interval;}
private:
    Double interval_p;
    mutable Double offset_p;
};

// <summary> 
// An iterator class for MeasurementSets
// </summary>
 
// <use visibility=export>
 
// <prerequisite>
//   <li> <linkto class="MeasurementSet:description">MeasurementSet</linkto> 
// </prerequisite>
//
// <etymology>
// MSIter stands for the MeasurementSet Iterator class.
// </etymology>
//
// <synopsis> 
// An MSIter is a class to traverse a MeasurementSet in various orders.  It
// automatically adds four predefined sort columns to your selection of sort
// columns (see constructor) so that it can keep track of changes in frequency
// or polarization setup, field position and sub-array.  Note that this can
// cause iterations to occur in a different way from what you would expect, see
// examples below.  MSIter implements iteration by time interval for the use of
// e.g., calibration tasks that want to calculate solutions over some interval
// of time.  You can iterate over multiple MeasurementSets with this class.
// </synopsis> 
//
// <example>
// <srcblock>
// // The following code iterates by by ARRAY_ID, FIELD_ID, DATA_DESC_ID and
// // TIME (all implicitly added columns) and then by baseline (antenna pair),
// // in 3000s intervals.
// MeasurementSet ms("3C273XC1.ms"); 
// Block<int> sort(2);
//        sort[0] = MS::ANTENNA1;
//        sort[1] = MS::ANTENNA2;
// Double timeInterval = 3000;
// MSIter msIter(ms,sort,timeInteval);
// for (msIter.origin(); msIter.more(); msIter++) {
// // print out some of the iteration state
//    cout << msIter.fieldId() << endl;
//    cout << msIter.fieldName() << endl;
//    cout << msIter.dataDescriptionId() << endl;
//    cout << msIter.frequency0() << endl;
//    cout << msIter.table().nrow() << endl;
//    process(msIter.table()); // process the data in the current iteration
// }
// // Output shows only 1 row at a time because the table is sorted on TIME
// // first and ANTENNA1, ANTENNA2 next and each baseline occurs only once per 
// // TIME stamp. The interval has no effect in this case.
// </srcblock>
// </example>

// <example>
// <srcblock>
// // The following code iterates by baseline (antenna pair), TIME, and,
// // implicitly, by ARRAY_ID, FIELD_ID and DATA_DESC_ID in 3000s
// // intervals.
// MeasurementSet ms("3C273XC1.ms"); 
// Block<int> sort(3);
//        sort[0] = MS::ANTENNA1;
//        sort[1] = MS::ANTENNA2;
//        sort[2] = MS::TIME;
// Double timeInterval = 3000;
// MSIter msIter(ms,sort,timeInteval);
// for (msIter.origin(); msIter.more(); msIter++) {
// // print out some of the iteration state
//    cout << msIter.fieldId() << endl;
//    cout << msIter.fieldName() << endl;
//    cout << msIter.dataDescriptionId() << endl;
//    cout << msIter.frequency0() << endl;
//    cout << msIter.table().nrow() << endl;
//    process(msIter.table()); // process the data in the current iteration
// // Now the output shows 7 rows at a time, all with identical ANTENNA1
// // and ANTENNA2 values and TIME values within a 3000s interval.
// }
// </srcblock>
// </example>
//
// <motivation>
// This class was originally part of the VisibilityIterator class, but that 
// class was getting too large and complicated. By splitting out the toplevel
// iteration into this class the code is much easier to understand. It is now
// also available through the ms tool.
// </motivation>
//
// <todo>
// <li> multiple observatories in a single MS are not handled correctly (need to
//      sort on observation id and check observatory name to set position frame)
// </todo>

class MSIter
{
public:
  enum PolFrame {
    // Circular polarization
    Circular=0,
    // Linear polarization
    Linear=1
  };

  // Default constructor - useful only to assign another iterator later.
  // Use of other member functions on this object is likely to dump core.
  MSIter();

  // Construct from MS and a Block of MS column enums specifying the 
  // iteration order, if none are specified, ARRAY_ID, FIELD_ID, DATA_DESC_ID,
  // and TIME iteration is implicit (unless addDefaultSortColumns=False)
  // These columns will be added first if they are not specified.
  // An optional timeInterval can be given to iterate through chunks of time.
  // The default interval of 0 groups all times together.
  // Every 'chunk' of data contains all data within a certain time interval
  // and with identical values of the other iteration columns (e.g.
  // DATA_DESCRIPTION_ID and FIELD_ID).
  // See the examples above for the effect of different sort orders.
  //
  // The storeSorted parameter determines how the resulting SORT_TABLE is
  // managed.  If storeSorted is true then the table will be stored on disk;
  // this potentially allows its reuse in the future but has also been shown
  // to be a problem when the MS is being read in parallel.  If storeSorted is
  // false then the SORTED_TABLE is constructed and used in memory which keeps
  // concurrent readers from interfering with each other.

  MSIter(const MeasurementSet& ms, const Block<Int>& sortColumns, 
	 Double timeInterval=0, Bool addDefaultSortColumns=True,
	 Bool storeSorted=True);

  // Same as above with multiple MSs as input.
  MSIter(const Block<MeasurementSet>& mss, const Block<Int>& sortColumns, 
	 Double timeInterval=0, Bool addDefaultSortColumns=True,
	 Bool storeSorted=True);

  // Copy construct. This calls the assigment operator.
  MSIter(const MSIter & other);

  MSIter *clone() const;

  // Destructor
  virtual ~MSIter();
  
  // Assigment. This will reset the iterator to the origin.
  MSIter & operator=(const MSIter &other);

  //# Members
 
  // Set or reset the time interval to use for iteration.
  // You should call origin() to reset the iteration after 
  // calling this.
  void setInterval(Double timeInterval);
 
  // Reset iterator to start of data
  virtual void origin();
 
  // Return False if there is no more data
  virtual Bool more() const;

  // Advance iterator through data
  virtual MSIter & operator++(int);
  virtual MSIter & operator++();

  // Report Name of slowest column that changes at end of current iteration
  const String& keyChange() const;

  // Return the current Table iteration
  Table table() const;

  // Return reference to the current MS
  const MS& ms() const;

  // Return reference to the current MSColumns
  const MSColumns& msColumns() const;

  // Return the current MS Id (according to the order in which 
  // they appeared in the constructor)
  Int msId() const;

  // Return true if msId has changed since last iteration
  Bool newMS() const;

  // Return the current ArrayId
  Int arrayId() const;

  // Return True if ArrayId has changed since last iteration
  Bool newArray() const;

  // Return the current FieldId
  Int fieldId() const;

  // Return True if FieldId/Source has changed since last iteration
  Bool newField() const;

  // Return current SpectralWindow
  Int spectralWindowId() const;

  // Return True if SpectralWindow has changed since last iteration
  Bool newSpectralWindow() const;

  // Return current DataDescriptionId
  Int dataDescriptionId() const;

  // Return True if DataDescriptionId has changed since last iteration
  Bool newDataDescriptionId() const;

  // Return current PolarizationId
  Int polarizationId() const;

  // Return True if polarization has changed since last iteration
  Bool newPolarizationId() const;


  // Return frame for polarization (returns PolFrame enum)
  Int polFrame() const;

  // Return the frequencies corresponding to the DATA matrix.
  const Vector<Double>& frequency() const;

  // Return frequency of first channel with reference frame as a Measure.
  // The reference frame Epoch is that of the first row, reset it as needed
  // for each row.
  // The reference frame Position is the average of the antenna positions.
  const MFrequency& frequency0() const;

  // Return the rest frequency of the specified line as a Measure
  const MFrequency& restFrequency(Int line=0) const;

  // Return the telescope position (if a known telescope) or the 
  // position of the first antenna (if unknown)
  const MPosition& telescopePosition() const;

  // Return the feed configuration/leakage matrix for feed 0 on each antenna
  // TODO: CJonesAll can be used instead of this method in all instances
  const Vector<SquareMatrix<Complex,2> >& CJones() const;

  // Return the feed configuration/leakage matrix for all feeds and antennae
  // First axis is antennaId, 2nd axis is feedId. Result of CJones() is
  // a reference to the first column of the matrix returned by this method
  const Matrix<SquareMatrix<Complex,2> >& CJonesAll() const;

  // Return the receptor angle for feed 0 on each antenna.
  // First axis is receptor number, 2nd axis is antennaId.
  // TODO: receptorAngles() can be used instead of this method
  const Matrix<Double>& receptorAngle() const;

  // Return the receptor angles for all feeds and antennae
  // First axis is a receptor number, 2nd axis is antennaId,
  // 3rd axis is feedId. Result of receptorAngle() is just a reference
  // to the first plane of the cube returned by this method
  const Cube<Double>& receptorAngles() const;

  // Return a string mount identifier for each antenna
  const Vector<String>& antennaMounts() const;

  // Return a cube containing pairs of coordinate offset for each receptor
  // of each feed (values are in radians, coordinate system is fixed with 
  // antenna and is the same as used to define the BEAM_OFFSET parameter 
  // in the feed table). The cube axes are receptor, antenna, feed. 
  const Cube<RigidVector<Double, 2> >& getBeamOffsets() const;

  // True if all elements of the cube returned by getBeamOffsets are zero
  Bool allBeamOffsetsZero() const;

  // Get the spw, start  and nchan for all the ms's is this msiter that 
  // match the frequecy "freqstart-freqStep" and "freqEnd+freqStep" range
  
  void getSpwInFreqRange(Block<Vector<Int> >& spw, 
			 Block<Vector<Int> >& start, 
			 Block<Vector<Int> >& nchan, 
			 Double freqStart, Double freqEnd, 
			 Double freqStep);

  //Get the number of actual ms's associated wth this iterator
  Int numMS() const;

  //Get a reference to the nth ms in the list of ms associated with this 
  // iterator. If larger than the list of ms's current ms is returned
  // So better check wth numMS() before making the call
  const MS& ms(const uInt n) const;

  //Returns the phasecenter for the first time stamp of the iteration
  //The time is important for field tables that have polynomial or ephemerides 
  //phasecenters, i.e time varying for a given field_id..
  //If the iterator is set so as one iteration has more that 1 time stamp 
  //then this version is correct only for fixed phasecenters
  const MDirection& phaseCenter() const ;

  //If the iterator is set so as one iteration has more that 1 value of time stamp 
  // or fieldid 
  //then the caller should use the phasecenter with field id and time explicitly
  const MDirection phaseCenter(const Int fldID, const Double timeStamp) const ;
  
  //return FIELD table associated current fieldname and sourcename respectively
  const String& fieldName() const; 
  const String& sourceName() const; 

protected:
  // handle the construction details
  void construct(const Block<Int>& sortColumns, Bool addDefaultSortColumns);
  // advance the iteration
  void advance();
  // set the iteration state
  virtual void setState();
  void setMSInfo();
  void setArrayInfo();
  void setFeedInfo();
  void setDataDescInfo();
  void setFieldInfo();

// Determine if the numbers in r1 are a sorted subset of those in r2
  Bool isSubSet(const Vector<uInt>& r1, const Vector<uInt>& r2);

  MSIter* This;
  Block<MeasurementSet> bms_p;
  PtrBlock<TableIterator* > tabIter_p;
  Block<Bool> tabIterAtStart_p;

  Int nMS_p;
  CountedPtr<MSColumns> msc_p;
  Table curTable_p;
  Int curMS_p, lastMS_p, curArray_p, lastArray_p, curSource_p;
  String curFieldName_p, curSourceName_p;
  Int curField_p, lastField_p, curSpectralWindow_p, lastSpectralWindow_p;
  Int curPolarizationId_p, lastPolarizationId_p;
  Int curDataDescId_p, lastDataDescId_p;
  Bool more_p, newMS_p, newArray_p, newField_p, newSpectralWindow_p, 
    newPolarizationId_p, newDataDescId_p, 
    timeDepFeed_p, spwDepFeed_p, checkFeed_p;

  // Globally control disk storage of SORTED_TABLE
  Bool storeSorted_p;

  // time selection
  Double interval_p;
  
  // columns
  ScalarColumn<Int> colArray_p, colDataDesc_p, colField_p;
  
  MDirection phaseCenter_p;
  Double prevFirstTimeStamp_p;
  //cache for access functions
  Matrix<Double> receptorAnglesFeed0_p; // former receptorAngle_p,
                                   // temporary retained for compatibility
                                   // contain actually a reference to the
				   // first plane of receptorAngles_p
  Cube<Double> receptorAngles_p;
  Vector<SquareMatrix<Complex,2> > CJonesFeed0_p; // a temporary reference
                                   // similar to receptorAngle_p
  Matrix<SquareMatrix<Complex,2> > CJones_p;
  Vector<String>  antennaMounts_p; // a string mount identifier for each
                                   // antenna (e.g. EQUATORIAL, ALT-AZ,...)
  Cube<RigidVector<Double, 2> > beamOffsets_p;// angular offsets (two values for
                                   // each element of the cube in radians) 
				   // in the antenna coordinate system. 
				   // Cube axes are: receptor, antenna, feed.
  Bool allBeamOffsetsZero_p;       // True if all elements of beamOffsets_p
                                   // are zero (to speed things up in a 
				   // single beam case)
  PolFrame polFrame_p;
  Bool freqCacheOK_p;
  Vector<Double> frequency_p;
  MFrequency frequency0_p;
  MFrequency restFrequency_p;
  MPosition telescopePosition_p;

  CountedPtr<MSInterval> timeComp_p; // Points to the time comparator.
                                     // 0 if not using a time interval.
};

inline Bool MSIter::more() const { return more_p;}
inline Table MSIter::table() const {return curTable_p;}
inline const MS& MSIter::ms() const {return bms_p[curMS_p];}
inline const MSColumns& MSIter::msColumns() const { return *msc_p;}
inline Bool MSIter::newMS() const { return newMS_p;}
inline Bool MSIter::newArray() const {return newArray_p;}
inline Bool MSIter::newField() const { return newField_p;}
inline Bool MSIter::newSpectralWindow() const 
{ return newSpectralWindow_p;}
inline Int MSIter::msId() const { return curMS_p;}
inline Int MSIter::numMS() const { return nMS_p;}
inline Int MSIter::arrayId() const {return curArray_p;}
inline Int MSIter::fieldId() const { return curField_p;}
inline Int MSIter::spectralWindowId() const 
{ return curSpectralWindow_p;}
inline Int MSIter::polarizationId() const {return curPolarizationId_p;}
inline Int MSIter::dataDescriptionId() const {return curDataDescId_p;}
inline Bool MSIter::newPolarizationId() const { return newPolarizationId_p;}
inline Bool MSIter::newDataDescriptionId() const { return newDataDescId_p;}
inline Int MSIter::polFrame() const { return polFrame_p;}
inline const MPosition& MSIter::telescopePosition() const
{ return telescopePosition_p;}
inline const Vector<SquareMatrix<Complex,2> >& MSIter::CJones() const  
{ return CJonesFeed0_p;}
inline const Matrix<SquareMatrix<Complex,2> >& MSIter::CJonesAll() const
{ return CJones_p;}
inline const Matrix<Double>& MSIter::receptorAngle() const 
{return receptorAnglesFeed0_p;}
inline const Cube<Double>& MSIter::receptorAngles() const
{return receptorAngles_p;}
inline const Vector<String>& MSIter::antennaMounts() const
{return antennaMounts_p;}
inline const Cube<RigidVector<Double, 2> >& MSIter::getBeamOffsets() const
{return beamOffsets_p;}
inline Bool MSIter::allBeamOffsetsZero() const {return allBeamOffsetsZero_p;}

} //# NAMESPACE CASACORE - END

#endif
>>>>>>> b2ee4bda
<|MERGE_RESOLUTION|>--- conflicted
+++ resolved
@@ -1,4 +1,3 @@
-<<<<<<< HEAD
 //# MSIter.h: Step through the MeasurementEquation by table
 //# Copyright (C) 1996,1999,2000,2001,2002
 //# Associated Universities, Inc. Washington DC, USA.
@@ -70,21 +69,21 @@
     mutable Double offset_p;
 };
 
-// <summary> 
+// <summary>
 // An iterator class for MeasurementSets
 // </summary>
- 
+
 // <use visibility=export>
- 
+
 // <prerequisite>
-//   <li> <linkto class="MeasurementSet:description">MeasurementSet</linkto> 
+//   <li> <linkto class="MeasurementSet:description">MeasurementSet</linkto>
 // </prerequisite>
 //
 // <etymology>
 // MSIter stands for the MeasurementSet Iterator class.
 // </etymology>
 //
-// <synopsis> 
+// <synopsis>
 // An MSIter is a class to traverse a MeasurementSet in various orders.  It
 // automatically adds four predefined sort columns to your selection of sort
 // columns (see constructor) so that it can keep track of changes in frequency
@@ -93,14 +92,14 @@
 // examples below.  MSIter implements iteration by time interval for the use of
 // e.g., calibration tasks that want to calculate solutions over some interval
 // of time.  You can iterate over multiple MeasurementSets with this class.
-// </synopsis> 
+// </synopsis>
 //
 // <example>
 // <srcblock>
 // // The following code iterates by by ARRAY_ID, FIELD_ID, DATA_DESC_ID and
 // // TIME (all implicitly added columns) and then by baseline (antenna pair),
 // // in 3000s intervals.
-// MeasurementSet ms("3C273XC1.ms"); 
+// MeasurementSet ms("3C273XC1.ms");
 // Block<int> sort(2);
 //        sort[0] = MS::ANTENNA1;
 //        sort[1] = MS::ANTENNA2;
@@ -116,7 +115,7 @@
 //    process(msIter.table()); // process the data in the current iteration
 // }
 // // Output shows only 1 row at a time because the table is sorted on TIME
-// // first and ANTENNA1, ANTENNA2 next and each baseline occurs only once per 
+// // first and ANTENNA1, ANTENNA2 next and each baseline occurs only once per
 // // TIME stamp. The interval has no effect in this case.
 // </srcblock>
 // </example>
@@ -126,7 +125,7 @@
 // // The following code iterates by baseline (antenna pair), TIME, and,
 // // implicitly, by ARRAY_ID, FIELD_ID and DATA_DESC_ID in 3000s
 // // intervals.
-// MeasurementSet ms("3C273XC1.ms"); 
+// MeasurementSet ms("3C273XC1.ms");
 // Block<int> sort(3);
 //        sort[0] = MS::ANTENNA1;
 //        sort[1] = MS::ANTENNA2;
@@ -148,7 +147,7 @@
 // </example>
 //
 // <motivation>
-// This class was originally part of the VisibilityIterator class, but that 
+// This class was originally part of the VisibilityIterator class, but that
 // class was getting too large and complicated. By splitting out the toplevel
 // iteration into this class the code is much easier to understand. It is now
 // also available through the ms tool.
@@ -173,7 +172,7 @@
   // Use of other member functions on this object is likely to dump core.
   MSIter();
 
-  // Construct from MS and a Block of MS column enums specifying the 
+  // Construct from MS and a Block of MS column enums specifying the
   // iteration order, if none are specified, ARRAY_ID, FIELD_ID, DATA_DESC_ID,
   // and TIME iteration is implicit (unless addDefaultSortColumns=False)
   // These columns will be added first if they are not specified.
@@ -191,12 +190,12 @@
   // false then the SORTED_TABLE is constructed and used in memory which keeps
   // concurrent readers from interfering with each other.
 
-  MSIter(const MeasurementSet& ms, const Block<Int>& sortColumns, 
+  MSIter(const MeasurementSet& ms, const Block<Int>& sortColumns,
 	 Double timeInterval=0, Bool addDefaultSortColumns=True,
 	 Bool storeSorted=True);
 
   // Same as above with multiple MSs as input.
-  MSIter(const Block<MeasurementSet>& mss, const Block<Int>& sortColumns, 
+  MSIter(const Block<MeasurementSet>& mss, const Block<Int>& sortColumns,
 	 Double timeInterval=0, Bool addDefaultSortColumns=True,
 	 Bool storeSorted=True);
 
@@ -207,20 +206,20 @@
 
   // Destructor
   virtual ~MSIter();
-  
+
   // Assigment. This will reset the iterator to the origin.
   MSIter & operator=(const MSIter &other);
 
   //# Members
- 
+
   // Set or reset the time interval to use for iteration.
-  // You should call origin() to reset the iteration after 
+  // You should call origin() to reset the iteration after
   // calling this.
   void setInterval(Double timeInterval);
- 
+
   // Reset iterator to start of data
   virtual void origin();
- 
+
   // Return False if there is no more data
   virtual Bool more() const;
 
@@ -240,7 +239,7 @@
   // Return reference to the current MSColumns
   const MSColumns& msColumns() const;
 
-  // Return the current MS Id (according to the order in which 
+  // Return the current MS Id (according to the order in which
   // they appeared in the constructor)
   Int msId() const;
 
@@ -293,7 +292,7 @@
   // Return the rest frequency of the specified line as a Measure
   const MFrequency& restFrequency(Int line=0) const;
 
-  // Return the telescope position (if a known telescope) or the 
+  // Return the telescope position (if a known telescope) or the
   // position of the first antenna (if unknown)
   const MPosition& telescopePosition() const;
 
@@ -317,54 +316,50 @@
   // to the first plane of the cube returned by this method
   const Cube<Double>& receptorAngles() const;
 
-  // Return the channel number of the first channel in the DATA.
-  // (non-zero for reference MS created by VisSet with channel selection)
-  Int startChan() const;
-
   // Return a string mount identifier for each antenna
   const Vector<String>& antennaMounts() const;
 
   // Return a cube containing pairs of coordinate offset for each receptor
-  // of each feed (values are in radians, coordinate system is fixed with 
-  // antenna and is the same as used to define the BEAM_OFFSET parameter 
-  // in the feed table). The cube axes are receptor, antenna, feed. 
+  // of each feed (values are in radians, coordinate system is fixed with
+  // antenna and is the same as used to define the BEAM_OFFSET parameter
+  // in the feed table). The cube axes are receptor, antenna, feed.
   const Cube<RigidVector<Double, 2> >& getBeamOffsets() const;
 
   // True if all elements of the cube returned by getBeamOffsets are zero
   Bool allBeamOffsetsZero() const;
 
-  // Get the spw, start  and nchan for all the ms's is this msiter that 
+  // Get the spw, start  and nchan for all the ms's is this msiter that
   // match the frequecy "freqstart-freqStep" and "freqEnd+freqStep" range
-  
-  void getSpwInFreqRange(Block<Vector<Int> >& spw, 
-			 Block<Vector<Int> >& start, 
-			 Block<Vector<Int> >& nchan, 
-			 Double freqStart, Double freqEnd, 
+
+  void getSpwInFreqRange(Block<Vector<Int> >& spw,
+			 Block<Vector<Int> >& start,
+			 Block<Vector<Int> >& nchan,
+			 Double freqStart, Double freqEnd,
 			 Double freqStep);
 
   //Get the number of actual ms's associated wth this iterator
   Int numMS() const;
 
-  //Get a reference to the nth ms in the list of ms associated with this 
+  //Get a reference to the nth ms in the list of ms associated with this
   // iterator. If larger than the list of ms's current ms is returned
   // So better check wth numMS() before making the call
   const MS& ms(const uInt n) const;
 
   //Returns the phasecenter for the first time stamp of the iteration
-  //The time is important for field tables that have polynomial or ephemerides 
+  //The time is important for field tables that have polynomial or ephemerides
   //phasecenters, i.e time varying for a given field_id..
-  //If the iterator is set so as one iteration has more that 1 time stamp 
+  //If the iterator is set so as one iteration has more that 1 time stamp
   //then this version is correct only for fixed phasecenters
   const MDirection& phaseCenter() const ;
 
-  //If the iterator is set so as one iteration has more that 1 value of time stamp 
-  // or fieldid 
+  //If the iterator is set so as one iteration has more that 1 value of time stamp
+  // or fieldid
   //then the caller should use the phasecenter with field id and time explicitly
   const MDirection phaseCenter(const Int fldID, const Double timeStamp) const ;
-  
+
   //return FIELD table associated current fieldname and sourcename respectively
-  const String& fieldName() const; 
-  const String& sourceName() const; 
+  const String& fieldName() const;
+  const String& sourceName() const;
 
 protected:
   // handle the construction details
@@ -395,22 +390,19 @@
   Int curField_p, lastField_p, curSpectralWindow_p, lastSpectralWindow_p;
   Int curPolarizationId_p, lastPolarizationId_p;
   Int curDataDescId_p, lastDataDescId_p;
-  Bool more_p, newMS_p, newArray_p, newField_p, newSpectralWindow_p, 
-    newPolarizationId_p, newDataDescId_p, preselected_p,
+  Bool more_p, newMS_p, newArray_p, newField_p, newSpectralWindow_p,
+    newPolarizationId_p, newDataDescId_p,
     timeDepFeed_p, spwDepFeed_p, checkFeed_p;
-  Int startChan_p;
 
   // Globally control disk storage of SORTED_TABLE
   Bool storeSorted_p;
 
   // time selection
   Double interval_p;
-  // channel selection
-  Block<Int> preselectedChanStart_p,preselectednChan_p;
-  
+
   // columns
   ScalarColumn<Int> colArray_p, colDataDesc_p, colField_p;
-  
+
   MDirection phaseCenter_p;
   Double prevFirstTimeStamp_p;
   //cache for access functions
@@ -425,11 +417,11 @@
   Vector<String>  antennaMounts_p; // a string mount identifier for each
                                    // antenna (e.g. EQUATORIAL, ALT-AZ,...)
   Cube<RigidVector<Double, 2> > beamOffsets_p;// angular offsets (two values for
-                                   // each element of the cube in radians) 
-				   // in the antenna coordinate system. 
+                                   // each element of the cube in radians)
+				   // in the antenna coordinate system.
 				   // Cube axes are: receptor, antenna, feed.
   Bool allBeamOffsetsZero_p;       // True if all elements of beamOffsets_p
-                                   // are zero (to speed things up in a 
+                                   // are zero (to speed things up in a
 				   // single beam case)
   PolFrame polFrame_p;
   Bool freqCacheOK_p;
@@ -449,13 +441,13 @@
 inline Bool MSIter::newMS() const { return newMS_p;}
 inline Bool MSIter::newArray() const {return newArray_p;}
 inline Bool MSIter::newField() const { return newField_p;}
-inline Bool MSIter::newSpectralWindow() const 
+inline Bool MSIter::newSpectralWindow() const
 { return newSpectralWindow_p;}
 inline Int MSIter::msId() const { return curMS_p;}
 inline Int MSIter::numMS() const { return nMS_p;}
 inline Int MSIter::arrayId() const {return curArray_p;}
 inline Int MSIter::fieldId() const { return curField_p;}
-inline Int MSIter::spectralWindowId() const 
+inline Int MSIter::spectralWindowId() const
 { return curSpectralWindow_p;}
 inline Int MSIter::polarizationId() const {return curPolarizationId_p;}
 inline Int MSIter::dataDescriptionId() const {return curDataDescId_p;}
@@ -464,488 +456,11 @@
 inline Int MSIter::polFrame() const { return polFrame_p;}
 inline const MPosition& MSIter::telescopePosition() const
 { return telescopePosition_p;}
-inline const Vector<SquareMatrix<Complex,2> >& MSIter::CJones() const  
+inline const Vector<SquareMatrix<Complex,2> >& MSIter::CJones() const
 { return CJonesFeed0_p;}
 inline const Matrix<SquareMatrix<Complex,2> >& MSIter::CJonesAll() const
 { return CJones_p;}
-inline const Matrix<Double>& MSIter::receptorAngle() const 
-{return receptorAnglesFeed0_p;}
-inline const Cube<Double>& MSIter::receptorAngles() const
-{return receptorAngles_p;}
-inline const Vector<String>& MSIter::antennaMounts() const
-{return antennaMounts_p;}
-inline const Cube<RigidVector<Double, 2> >& MSIter::getBeamOffsets() const
-{return beamOffsets_p;}
-inline Int MSIter::startChan() const {return startChan_p;}
-inline Bool MSIter::allBeamOffsetsZero() const {return allBeamOffsetsZero_p;}
-
-} //# NAMESPACE CASACORE - END
-
-#endif
-=======
-//# MSIter.h: Step through the MeasurementEquation by table
-//# Copyright (C) 1996,1999,2000,2001,2002
-//# Associated Universities, Inc. Washington DC, USA.
-//#
-//# This library is free software; you can redistribute it and/or modify it
-//# under the terms of the GNU Library General Public License as published by
-//# the Free Software Foundation; either version 2 of the License, or (at your
-//# option) any later version.
-//#
-//# This library is distributed in the hope that it will be useful, but WITHOUT
-//# ANY WARRANTY; without even the implied warranty of MERCHANTABILITY or
-//# FITNESS FOR A PARTICULAR PURPOSE.  See the GNU Library General Public
-//# License for more details.
-//#
-//# You should have received a copy of the GNU Library General Public License
-//# along with this library; if not, write to the Free Software Foundation,
-//# Inc., 675 Massachusetts Ave, Cambridge, MA 02139, USA.
-//#
-//# Correspondence concerning AIPS++ should be addressed as follows:
-//#        Internet email: aips2-request@nrao.edu.
-//#        Postal address: AIPS++ Project Office
-//#                        National Radio Astronomy Observatory
-//#                        520 Edgemont Road
-//#                        Charlottesville, VA 22903-2475 USA
-//#
-//# $Id$
-
-#ifndef MS_MSITER_H
-#define MS_MSITER_H
-
-#include <casacore/casa/aips.h>
-#include <casacore/casa/Arrays/Matrix.h>
-#include <casacore/casa/Arrays/Cube.h>
-#include <casacore/ms/MeasurementSets/MeasurementSet.h>
-#include <casacore/measures/Measures/MFrequency.h>
-#include <casacore/measures/Measures/MDirection.h>
-#include <casacore/measures/Measures/MPosition.h>
-#include <casacore/tables/Tables/ScalarColumn.h>
-#include <casacore/casa/Utilities/Compare.h>
-#include <casacore/casa/BasicSL/String.h>
-#include <casacore/scimath/Mathematics/SquareMatrix.h>
-#include <casacore/scimath/Mathematics/RigidVector.h>
-
-namespace casacore { //# NAMESPACE CASACORE - BEGIN
-
-//# forward decl
-class MSColumns;
-class TableIterator;
-
-// <summary>
-// Small helper class to specify an 'interval' comparison
-// </summary>
-// <synopsis>
-// Small helper class to specify an 'interval' comparison for table iteration
-// by time interval.
-// </synopsis>
-class MSInterval : public BaseCompare
-{
-public:
-  explicit MSInterval(Double interval) : interval_p(interval), offset_p(0) {}
-    virtual ~MSInterval() {}
-    virtual int comp(const void * obj1, const void * obj2) const;
-    Double getOffset() const {return offset_p;}
-    virtual void setOffset(Double offset) {offset_p=offset;}
-    Double getInterval() const {return interval_p;}
-    void setInterval(Double interval) {interval_p=interval;}
-private:
-    Double interval_p;
-    mutable Double offset_p;
-};
-
-// <summary> 
-// An iterator class for MeasurementSets
-// </summary>
- 
-// <use visibility=export>
- 
-// <prerequisite>
-//   <li> <linkto class="MeasurementSet:description">MeasurementSet</linkto> 
-// </prerequisite>
-//
-// <etymology>
-// MSIter stands for the MeasurementSet Iterator class.
-// </etymology>
-//
-// <synopsis> 
-// An MSIter is a class to traverse a MeasurementSet in various orders.  It
-// automatically adds four predefined sort columns to your selection of sort
-// columns (see constructor) so that it can keep track of changes in frequency
-// or polarization setup, field position and sub-array.  Note that this can
-// cause iterations to occur in a different way from what you would expect, see
-// examples below.  MSIter implements iteration by time interval for the use of
-// e.g., calibration tasks that want to calculate solutions over some interval
-// of time.  You can iterate over multiple MeasurementSets with this class.
-// </synopsis> 
-//
-// <example>
-// <srcblock>
-// // The following code iterates by by ARRAY_ID, FIELD_ID, DATA_DESC_ID and
-// // TIME (all implicitly added columns) and then by baseline (antenna pair),
-// // in 3000s intervals.
-// MeasurementSet ms("3C273XC1.ms"); 
-// Block<int> sort(2);
-//        sort[0] = MS::ANTENNA1;
-//        sort[1] = MS::ANTENNA2;
-// Double timeInterval = 3000;
-// MSIter msIter(ms,sort,timeInteval);
-// for (msIter.origin(); msIter.more(); msIter++) {
-// // print out some of the iteration state
-//    cout << msIter.fieldId() << endl;
-//    cout << msIter.fieldName() << endl;
-//    cout << msIter.dataDescriptionId() << endl;
-//    cout << msIter.frequency0() << endl;
-//    cout << msIter.table().nrow() << endl;
-//    process(msIter.table()); // process the data in the current iteration
-// }
-// // Output shows only 1 row at a time because the table is sorted on TIME
-// // first and ANTENNA1, ANTENNA2 next and each baseline occurs only once per 
-// // TIME stamp. The interval has no effect in this case.
-// </srcblock>
-// </example>
-
-// <example>
-// <srcblock>
-// // The following code iterates by baseline (antenna pair), TIME, and,
-// // implicitly, by ARRAY_ID, FIELD_ID and DATA_DESC_ID in 3000s
-// // intervals.
-// MeasurementSet ms("3C273XC1.ms"); 
-// Block<int> sort(3);
-//        sort[0] = MS::ANTENNA1;
-//        sort[1] = MS::ANTENNA2;
-//        sort[2] = MS::TIME;
-// Double timeInterval = 3000;
-// MSIter msIter(ms,sort,timeInteval);
-// for (msIter.origin(); msIter.more(); msIter++) {
-// // print out some of the iteration state
-//    cout << msIter.fieldId() << endl;
-//    cout << msIter.fieldName() << endl;
-//    cout << msIter.dataDescriptionId() << endl;
-//    cout << msIter.frequency0() << endl;
-//    cout << msIter.table().nrow() << endl;
-//    process(msIter.table()); // process the data in the current iteration
-// // Now the output shows 7 rows at a time, all with identical ANTENNA1
-// // and ANTENNA2 values and TIME values within a 3000s interval.
-// }
-// </srcblock>
-// </example>
-//
-// <motivation>
-// This class was originally part of the VisibilityIterator class, but that 
-// class was getting too large and complicated. By splitting out the toplevel
-// iteration into this class the code is much easier to understand. It is now
-// also available through the ms tool.
-// </motivation>
-//
-// <todo>
-// <li> multiple observatories in a single MS are not handled correctly (need to
-//      sort on observation id and check observatory name to set position frame)
-// </todo>
-
-class MSIter
-{
-public:
-  enum PolFrame {
-    // Circular polarization
-    Circular=0,
-    // Linear polarization
-    Linear=1
-  };
-
-  // Default constructor - useful only to assign another iterator later.
-  // Use of other member functions on this object is likely to dump core.
-  MSIter();
-
-  // Construct from MS and a Block of MS column enums specifying the 
-  // iteration order, if none are specified, ARRAY_ID, FIELD_ID, DATA_DESC_ID,
-  // and TIME iteration is implicit (unless addDefaultSortColumns=False)
-  // These columns will be added first if they are not specified.
-  // An optional timeInterval can be given to iterate through chunks of time.
-  // The default interval of 0 groups all times together.
-  // Every 'chunk' of data contains all data within a certain time interval
-  // and with identical values of the other iteration columns (e.g.
-  // DATA_DESCRIPTION_ID and FIELD_ID).
-  // See the examples above for the effect of different sort orders.
-  //
-  // The storeSorted parameter determines how the resulting SORT_TABLE is
-  // managed.  If storeSorted is true then the table will be stored on disk;
-  // this potentially allows its reuse in the future but has also been shown
-  // to be a problem when the MS is being read in parallel.  If storeSorted is
-  // false then the SORTED_TABLE is constructed and used in memory which keeps
-  // concurrent readers from interfering with each other.
-
-  MSIter(const MeasurementSet& ms, const Block<Int>& sortColumns, 
-	 Double timeInterval=0, Bool addDefaultSortColumns=True,
-	 Bool storeSorted=True);
-
-  // Same as above with multiple MSs as input.
-  MSIter(const Block<MeasurementSet>& mss, const Block<Int>& sortColumns, 
-	 Double timeInterval=0, Bool addDefaultSortColumns=True,
-	 Bool storeSorted=True);
-
-  // Copy construct. This calls the assigment operator.
-  MSIter(const MSIter & other);
-
-  MSIter *clone() const;
-
-  // Destructor
-  virtual ~MSIter();
-  
-  // Assigment. This will reset the iterator to the origin.
-  MSIter & operator=(const MSIter &other);
-
-  //# Members
- 
-  // Set or reset the time interval to use for iteration.
-  // You should call origin() to reset the iteration after 
-  // calling this.
-  void setInterval(Double timeInterval);
- 
-  // Reset iterator to start of data
-  virtual void origin();
- 
-  // Return False if there is no more data
-  virtual Bool more() const;
-
-  // Advance iterator through data
-  virtual MSIter & operator++(int);
-  virtual MSIter & operator++();
-
-  // Report Name of slowest column that changes at end of current iteration
-  const String& keyChange() const;
-
-  // Return the current Table iteration
-  Table table() const;
-
-  // Return reference to the current MS
-  const MS& ms() const;
-
-  // Return reference to the current MSColumns
-  const MSColumns& msColumns() const;
-
-  // Return the current MS Id (according to the order in which 
-  // they appeared in the constructor)
-  Int msId() const;
-
-  // Return true if msId has changed since last iteration
-  Bool newMS() const;
-
-  // Return the current ArrayId
-  Int arrayId() const;
-
-  // Return True if ArrayId has changed since last iteration
-  Bool newArray() const;
-
-  // Return the current FieldId
-  Int fieldId() const;
-
-  // Return True if FieldId/Source has changed since last iteration
-  Bool newField() const;
-
-  // Return current SpectralWindow
-  Int spectralWindowId() const;
-
-  // Return True if SpectralWindow has changed since last iteration
-  Bool newSpectralWindow() const;
-
-  // Return current DataDescriptionId
-  Int dataDescriptionId() const;
-
-  // Return True if DataDescriptionId has changed since last iteration
-  Bool newDataDescriptionId() const;
-
-  // Return current PolarizationId
-  Int polarizationId() const;
-
-  // Return True if polarization has changed since last iteration
-  Bool newPolarizationId() const;
-
-
-  // Return frame for polarization (returns PolFrame enum)
-  Int polFrame() const;
-
-  // Return the frequencies corresponding to the DATA matrix.
-  const Vector<Double>& frequency() const;
-
-  // Return frequency of first channel with reference frame as a Measure.
-  // The reference frame Epoch is that of the first row, reset it as needed
-  // for each row.
-  // The reference frame Position is the average of the antenna positions.
-  const MFrequency& frequency0() const;
-
-  // Return the rest frequency of the specified line as a Measure
-  const MFrequency& restFrequency(Int line=0) const;
-
-  // Return the telescope position (if a known telescope) or the 
-  // position of the first antenna (if unknown)
-  const MPosition& telescopePosition() const;
-
-  // Return the feed configuration/leakage matrix for feed 0 on each antenna
-  // TODO: CJonesAll can be used instead of this method in all instances
-  const Vector<SquareMatrix<Complex,2> >& CJones() const;
-
-  // Return the feed configuration/leakage matrix for all feeds and antennae
-  // First axis is antennaId, 2nd axis is feedId. Result of CJones() is
-  // a reference to the first column of the matrix returned by this method
-  const Matrix<SquareMatrix<Complex,2> >& CJonesAll() const;
-
-  // Return the receptor angle for feed 0 on each antenna.
-  // First axis is receptor number, 2nd axis is antennaId.
-  // TODO: receptorAngles() can be used instead of this method
-  const Matrix<Double>& receptorAngle() const;
-
-  // Return the receptor angles for all feeds and antennae
-  // First axis is a receptor number, 2nd axis is antennaId,
-  // 3rd axis is feedId. Result of receptorAngle() is just a reference
-  // to the first plane of the cube returned by this method
-  const Cube<Double>& receptorAngles() const;
-
-  // Return a string mount identifier for each antenna
-  const Vector<String>& antennaMounts() const;
-
-  // Return a cube containing pairs of coordinate offset for each receptor
-  // of each feed (values are in radians, coordinate system is fixed with 
-  // antenna and is the same as used to define the BEAM_OFFSET parameter 
-  // in the feed table). The cube axes are receptor, antenna, feed. 
-  const Cube<RigidVector<Double, 2> >& getBeamOffsets() const;
-
-  // True if all elements of the cube returned by getBeamOffsets are zero
-  Bool allBeamOffsetsZero() const;
-
-  // Get the spw, start  and nchan for all the ms's is this msiter that 
-  // match the frequecy "freqstart-freqStep" and "freqEnd+freqStep" range
-  
-  void getSpwInFreqRange(Block<Vector<Int> >& spw, 
-			 Block<Vector<Int> >& start, 
-			 Block<Vector<Int> >& nchan, 
-			 Double freqStart, Double freqEnd, 
-			 Double freqStep);
-
-  //Get the number of actual ms's associated wth this iterator
-  Int numMS() const;
-
-  //Get a reference to the nth ms in the list of ms associated with this 
-  // iterator. If larger than the list of ms's current ms is returned
-  // So better check wth numMS() before making the call
-  const MS& ms(const uInt n) const;
-
-  //Returns the phasecenter for the first time stamp of the iteration
-  //The time is important for field tables that have polynomial or ephemerides 
-  //phasecenters, i.e time varying for a given field_id..
-  //If the iterator is set so as one iteration has more that 1 time stamp 
-  //then this version is correct only for fixed phasecenters
-  const MDirection& phaseCenter() const ;
-
-  //If the iterator is set so as one iteration has more that 1 value of time stamp 
-  // or fieldid 
-  //then the caller should use the phasecenter with field id and time explicitly
-  const MDirection phaseCenter(const Int fldID, const Double timeStamp) const ;
-  
-  //return FIELD table associated current fieldname and sourcename respectively
-  const String& fieldName() const; 
-  const String& sourceName() const; 
-
-protected:
-  // handle the construction details
-  void construct(const Block<Int>& sortColumns, Bool addDefaultSortColumns);
-  // advance the iteration
-  void advance();
-  // set the iteration state
-  virtual void setState();
-  void setMSInfo();
-  void setArrayInfo();
-  void setFeedInfo();
-  void setDataDescInfo();
-  void setFieldInfo();
-
-// Determine if the numbers in r1 are a sorted subset of those in r2
-  Bool isSubSet(const Vector<uInt>& r1, const Vector<uInt>& r2);
-
-  MSIter* This;
-  Block<MeasurementSet> bms_p;
-  PtrBlock<TableIterator* > tabIter_p;
-  Block<Bool> tabIterAtStart_p;
-
-  Int nMS_p;
-  CountedPtr<MSColumns> msc_p;
-  Table curTable_p;
-  Int curMS_p, lastMS_p, curArray_p, lastArray_p, curSource_p;
-  String curFieldName_p, curSourceName_p;
-  Int curField_p, lastField_p, curSpectralWindow_p, lastSpectralWindow_p;
-  Int curPolarizationId_p, lastPolarizationId_p;
-  Int curDataDescId_p, lastDataDescId_p;
-  Bool more_p, newMS_p, newArray_p, newField_p, newSpectralWindow_p, 
-    newPolarizationId_p, newDataDescId_p, 
-    timeDepFeed_p, spwDepFeed_p, checkFeed_p;
-
-  // Globally control disk storage of SORTED_TABLE
-  Bool storeSorted_p;
-
-  // time selection
-  Double interval_p;
-  
-  // columns
-  ScalarColumn<Int> colArray_p, colDataDesc_p, colField_p;
-  
-  MDirection phaseCenter_p;
-  Double prevFirstTimeStamp_p;
-  //cache for access functions
-  Matrix<Double> receptorAnglesFeed0_p; // former receptorAngle_p,
-                                   // temporary retained for compatibility
-                                   // contain actually a reference to the
-				   // first plane of receptorAngles_p
-  Cube<Double> receptorAngles_p;
-  Vector<SquareMatrix<Complex,2> > CJonesFeed0_p; // a temporary reference
-                                   // similar to receptorAngle_p
-  Matrix<SquareMatrix<Complex,2> > CJones_p;
-  Vector<String>  antennaMounts_p; // a string mount identifier for each
-                                   // antenna (e.g. EQUATORIAL, ALT-AZ,...)
-  Cube<RigidVector<Double, 2> > beamOffsets_p;// angular offsets (two values for
-                                   // each element of the cube in radians) 
-				   // in the antenna coordinate system. 
-				   // Cube axes are: receptor, antenna, feed.
-  Bool allBeamOffsetsZero_p;       // True if all elements of beamOffsets_p
-                                   // are zero (to speed things up in a 
-				   // single beam case)
-  PolFrame polFrame_p;
-  Bool freqCacheOK_p;
-  Vector<Double> frequency_p;
-  MFrequency frequency0_p;
-  MFrequency restFrequency_p;
-  MPosition telescopePosition_p;
-
-  CountedPtr<MSInterval> timeComp_p; // Points to the time comparator.
-                                     // 0 if not using a time interval.
-};
-
-inline Bool MSIter::more() const { return more_p;}
-inline Table MSIter::table() const {return curTable_p;}
-inline const MS& MSIter::ms() const {return bms_p[curMS_p];}
-inline const MSColumns& MSIter::msColumns() const { return *msc_p;}
-inline Bool MSIter::newMS() const { return newMS_p;}
-inline Bool MSIter::newArray() const {return newArray_p;}
-inline Bool MSIter::newField() const { return newField_p;}
-inline Bool MSIter::newSpectralWindow() const 
-{ return newSpectralWindow_p;}
-inline Int MSIter::msId() const { return curMS_p;}
-inline Int MSIter::numMS() const { return nMS_p;}
-inline Int MSIter::arrayId() const {return curArray_p;}
-inline Int MSIter::fieldId() const { return curField_p;}
-inline Int MSIter::spectralWindowId() const 
-{ return curSpectralWindow_p;}
-inline Int MSIter::polarizationId() const {return curPolarizationId_p;}
-inline Int MSIter::dataDescriptionId() const {return curDataDescId_p;}
-inline Bool MSIter::newPolarizationId() const { return newPolarizationId_p;}
-inline Bool MSIter::newDataDescriptionId() const { return newDataDescId_p;}
-inline Int MSIter::polFrame() const { return polFrame_p;}
-inline const MPosition& MSIter::telescopePosition() const
-{ return telescopePosition_p;}
-inline const Vector<SquareMatrix<Complex,2> >& MSIter::CJones() const  
-{ return CJonesFeed0_p;}
-inline const Matrix<SquareMatrix<Complex,2> >& MSIter::CJonesAll() const
-{ return CJones_p;}
-inline const Matrix<Double>& MSIter::receptorAngle() const 
+inline const Matrix<Double>& MSIter::receptorAngle() const
 {return receptorAnglesFeed0_p;}
 inline const Cube<Double>& MSIter::receptorAngles() const
 {return receptorAngles_p;}
@@ -957,5 +472,4 @@
 
 } //# NAMESPACE CASACORE - END
 
-#endif
->>>>>>> b2ee4bda
+#endif