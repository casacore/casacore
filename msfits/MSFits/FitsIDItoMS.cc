--- conflicted
+++ resolved
@@ -2936,7 +2936,6 @@
   ScalarColumn<Int> fqid(suTab,"FREQID");
 
   // if the values are the same for all bands, the flux, alpha, freqoff, sysvel, and restfreq columns can be scalar
-<<<<<<< HEAD
   ArrayColumn<Float> iflux;
   ArrayColumn<Float> qflux;
   ArrayColumn<Float> uflux;
@@ -2953,29 +2952,9 @@
   ScalarColumn<Float> vfluxS;
   ScalarColumn<Float> alphaS;
   ScalarColumn<Float> foffsetS;
+  ScalarColumn<Double> foffsetSD;
   ScalarColumn<Double> sysvelS;
   ScalarColumn<Double> restfreqS;
-=======
-  ROArrayColumn<Float> iflux;
-  ROArrayColumn<Float> qflux;
-  ROArrayColumn<Float> uflux;
-  ROArrayColumn<Float> vflux;
-  ROArrayColumn<Float> alpha;
-  ROArrayColumn<Float> foffset;  
-  ROArrayColumn<Double> foffsetD;  
-  ROArrayColumn<Double> sysvel;
-  ROArrayColumn<Double> restfreq;
-
-  ROScalarColumn<Float> ifluxS;
-  ROScalarColumn<Float> qfluxS;
-  ROScalarColumn<Float> ufluxS;
-  ROScalarColumn<Float> vfluxS;
-  ROScalarColumn<Float> alphaS;
-  ROScalarColumn<Float> foffsetS;
-  ROScalarColumn<Double> foffsetSD;
-  ROScalarColumn<Double> sysvelS;
-  ROScalarColumn<Double> restfreqS;
->>>>>>> ca188bd6
 
   try{ // try array column first
     iflux.attach(suTab,"IFLUX"); // I (Jy)
