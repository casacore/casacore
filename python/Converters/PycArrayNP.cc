//# PycArrayNP.cc: Convert a Casacore Array to a Python numpy array
//# Copyright (C) 2006
//# Associated Universities, Inc. Washington DC, USA.
//#
//# This library is free software; you can redistribute it and/or modify it
//# under the terms of the GNU Library General Public License as published by
//# the Free Software Foundation; either version 2 of the License, or (at your
//# option) any later version.
//#
//# This library is distributed in the hope that it will be useful, but WITHOUT
//# ANY WARRANTY; without even the implied warranty of MERCHANTABILITY or
//# FITNESS FOR A PARTICULAR PURPOSE.  See the GNU Library General Public
//# License for more details.
//#
//# You should have received a copy of the GNU Library General Public License
//# along with this library; if not, write to the Free Software Foundation,
//# Inc., 675 Massachusetts Ave, Cambridge, MA 02139, USA.
//#
//# Correspondence concerning AIPS++ should be addressed as follows:
//#        Internet email: aips2-request@nrao.edu.
//#        Postal address: AIPS++ Project Office
//#                        National Radio Astronomy Observatory
//#                        520 Edgemont Road
//#                        Charlottesville, VA 22903-2475 USA
//#
//# $Id: PycArrayNP.cc,v 1.2 2006/11/07 00:17:23 gvandiep Exp $

#include <casacore/python/Converters/PycArrayNP.h>
#include <casacore/casa/Arrays/ArrayMath.h>
#include <casacore/casa/Utilities/Assert.h>
#include <casacore/casa/Exceptions/Error.h>
#include <numpy/arrayobject.h>
#include <boost/python/dict.hpp>


#define PYC_USE_PYARRAY "numpy"
namespace casacore { namespace python { namespace numpy {

  Bool importArray()
  {
    // numpy has diferent versions of import_array (from version 1.0.1 on).
    // Therefore import_array1 is used.
    import_array1(True);
    return True;
  }

  Array<String> ArrayCopyStr_toArray (const IPosition& shape,
				      void* data, uInt slen)
  {
    // This code converts from a numpy String array.
    // The longest string determines the length of each value.
    // They are padded with zeroes if shorter.
    Array<String> arr(shape);
    String* to = arr.data();
    const char* src = static_cast<const char*>(data);
    uInt nr = arr.size();
    for (uInt i=0; i<nr; ++i) {
      if (src[slen-1] == 0) {
	to[i] = String(src);
      } else {
	to[i] = String(src, slen);
      }
      src += slen;
    }
    return arr;
  }

  //# Code to deal with numpy array scalars (i.e. a value returned
  //# by taking an element from a numpy array).

  // Check if the object is an array scalar and return its type.
  Bool PycArrayScalarCheck (PyObject* obj_ptr, int& type)
  {
    if (!PyArray_API) {
      if (!isImported()) return False;
      loadAPI();
    }
    // No scalar if array scalar nor 0-dim array.
    if (! PyArray_CheckScalar(obj_ptr)) {
      return False;
    }
    // See if the object is a 0-dim array.
    Bool is0dim = PyArray_Check(obj_ptr);
    const int ntypes = 13;
    // Define them in order of expected usage.
     int types[ntypes] = {
			 NPY_INT32,
			 NPY_INT64,
			 NPY_FLOAT32,
			 NPY_FLOAT64,
			 NPY_COMPLEX64,
			 NPY_COMPLEX128,
			 NPY_UINT32,
			 NPY_UINT64,
			 NPY_BOOL,
			 NPY_INT16,
			 NPY_UINT16,
			 NPY_INT8,
			 NPY_UINT8};
    for (int i=0; i<ntypes; ++i) {
      if (is0dim) {
        if (types[i] == PyArray_TYPE(obj_ptr)) {
          type = types[i];
          return True;
        }
      } else {
        if (obj_ptr->ob_type == (PyTypeObject*)PyArray_TypeObjectFromType(types[i])) {
          type = types[i];
          return True;
        }
      }
    }
    return False;
  }

  DataType PycArrayScalarType (PyObject* obj_ptr)
  {
    int type;
    if (! PycArrayScalarCheck(obj_ptr, type)) {
      return TpOther;
    }
    switch (type) {
    case NPY_BOOL:
      return TpBool;
    case NPY_INT8:
    case NPY_UINT8:
    case NPY_INT16:
    case NPY_UINT16:
    case NPY_INT32:
    case NPY_UINT32:
      return TpInt;
    case NPY_INT64:
    case NPY_UINT64:
      return TpInt64;
    case NPY_FLOAT32:
    case NPY_FLOAT64:
      return TpDouble;
    case NPY_COMPLEX64:
    case NPY_COMPLEX128:
      return TpDComplex;
    default:
      return TpOther;
    }
  }

  ValueHolder makeScalar (PyObject* obj_ptr, int type)
  {
    if (PyArray_Check(obj_ptr)) {
      PyArrayObject* obj = (PyArrayObject*)obj_ptr;
      switch (type) {
      case NPY_BOOL:
        return ValueHolder(*(::npy_bool*)(obj->data) != 0);
      case NPY_INT8:
        return ValueHolder(int(*(::npy_int8*)(obj->data)));
      case NPY_UINT8:
        return ValueHolder(uint(*(::npy_uint8*)(obj->data)));
      case NPY_INT16:
        return ValueHolder(int(*(::npy_int16*)(obj->data)));
      case NPY_UINT16:
        return ValueHolder(uint(*(::npy_uint16*)(obj->data)));
      case NPY_INT32:
        return ValueHolder(int(*(::npy_int32*)(obj->data)));
      case NPY_UINT32:
        return ValueHolder(uint(*(::npy_uint32*)(obj->data)));
      case NPY_INT64:
        return ValueHolder(Int64(*(::npy_int64*)(obj->data)));
      case NPY_UINT64:
        return ValueHolder(Int64(*(::npy_uint64*)(obj->data)));
      case NPY_FLOAT32:
        return ValueHolder(float(*(::npy_float32*)(obj->data)));
      case NPY_FLOAT64:
        return ValueHolder(double(*(::npy_float64*)(obj->data)));
      case NPY_COMPLEX64:
        return ValueHolder(*(Complex*)(obj->data));
      case NPY_COMPLEX128:
        return ValueHolder(*(DComplex*)(obj->data));
      default:
        break;
      }
    } else {
      char buffer[32];
      PyArray_ScalarAsCtype(obj_ptr, buffer);  
      switch (type) {
      case NPY_BOOL:
<<<<<<< HEAD
        return ValueHolder(*(::npy_bool*)buffer != 0);
      case NPY_INT8:
        return ValueHolder(int(*(::npy_int8*)buffer));
      case NPY_UINT8:
        return ValueHolder(uint(*(::npy_uint8*)buffer));
      case NPY_INT16:
        return ValueHolder(int(*(::npy_int16*)buffer));
      case NPY_UINT16:
        return ValueHolder(uint(*(::npy_uint16*)buffer));
      case NPY_INT32:
        return ValueHolder(int(*(::npy_int32*)buffer));
      case NPY_UINT32:
        return ValueHolder(uint(*(::npy_uint32*)buffer));
      case NPY_INT64:
        return ValueHolder(Int64(*(::npy_int64*)buffer));
      case NPY_UINT64:
        return ValueHolder(Int64(*(::npy_uint64*)buffer));
      case NPY_FLOAT32:
        return ValueHolder(float(*(::npy_float32*)buffer));
      case NPY_FLOAT64:
        return ValueHolder(double(*(::npy_float64*)buffer));
      case NPY_COMPLEX64:
        return ValueHolder(*(Complex*)buffer);
      case NPY_COMPLEX128:
        return ValueHolder(*(DComplex*)buffer);
=======
        {
          ::npy_bool* ptr = (::npy_bool* )buffer;
          return ValueHolder(*ptr != 0);
        }
      case NPY_INT8:
        {
          ::npy_int8* ptr = (::npy_int8*)buffer;
          return ValueHolder(Short(*ptr));
        }
      case NPY_UINT8:
        {
          ::npy_uint8* ptr = (::npy_uint8*)buffer;
          return ValueHolder(uShort(*ptr));
        }
      case NPY_INT16:
        {
          ::npy_int16* ptr = (::npy_int16*)buffer;
          return ValueHolder(Short(*ptr));
        }
      case NPY_UINT16:
        {
          ::npy_uint16* ptr = (::npy_uint16*)buffer;
          return ValueHolder(uShort(*ptr));
        }
      case NPY_INT32:
        {
          ::npy_int32* ptr = (::npy_int32*)buffer;
          return ValueHolder(Int(*ptr));
        }
      case NPY_UINT32:
        {
          ::npy_uint32* ptr = (::npy_uint32*)buffer;
          return ValueHolder(uInt(*ptr));
        }
      case NPY_INT64:
        {
          ::npy_int64* ptr = (::npy_int64*)buffer;
          return ValueHolder(Int64(*ptr));
        }
      case NPY_UINT64:
        {
          ::npy_uint64* ptr = (::npy_uint64*)buffer;
          return ValueHolder(Int64(*ptr));
        }
      case NPY_FLOAT32:
        {
          ::npy_float32* ptr = (::npy_float32*)buffer;
          return ValueHolder(float(*ptr));
        }
      case NPY_FLOAT64:
        {
          ::npy_float64* ptr = (::npy_float64*)buffer;
          return ValueHolder(double(*ptr));
        }
      case NPY_COMPLEX64:
        {
          Complex* ptr = (Complex*)buffer;
          return ValueHolder(*ptr);
        }
      case NPY_COMPLEX128:
        {
          DComplex* ptr = (DComplex*)buffer;
          return ValueHolder(*ptr);
        }
>>>>>>> a22ef82f
      default:
        break;
      }
    }
    throw AipsError("invalid data type");
  }


  void register_convert_arrayscalars()
  {
    // Register as casa types.
    // A type like ssize_t maps to Int or Long (depending on machine).
    array_scalar_from_python<Bool>();
    array_scalar_from_python<Char>();
    array_scalar_from_python<uChar>();
    array_scalar_from_python<Short>();
    array_scalar_from_python<uShort>();
    array_scalar_from_python<Int>();
    array_scalar_from_python<uInt>();
    array_scalar_from_python<Long>();
    array_scalar_from_python<uLong>();
    array_scalar_from_python<Int64>();
    array_scalar_from_python<uInt64>();
    array_scalar_from_python<Float>();
    array_scalar_from_python<Double>();
    array_scalar_from_python<Complex>();
    array_scalar_from_python<DComplex>();
  }


#include <casacore/python/Converters/PycArrayComCC.h>

  template <typename T>
  boost::python::object makePyArrayObject (casacore::Array<T> const& arr)
  {
    // Load the API if needed.
    if (!PyArray_API) loadAPI();
    // Swap axes, because Casacore has row minor and Python row major order.
    // A Python array needs at least 1 dimension, otherwise it's a scalar.
    int nd = arr.ndim();
    vector<npy_intp> newshp(1, 0);
    if (nd == 0) {
      nd = 1;
    } else {
      newshp.resize (nd);
      const IPosition& shp = arr.shape();
      for (int i=0; i<nd; i++) {
	newshp[i] = shp[nd-i-1];
      }
    }
    // Create the array from the shape.
<<<<<<< HEAD
    PyArrayObject* po = (PyArrayObject*)
      (PyArray_SimpleNew(nd, &(newshp[0]), TypeConvTraits<T>::pyType()));
    if (po == 0) {
      throw AipsError ("PycArray: failed to allocate python array-object");
    }
=======
    // This gives a warning because a function pointer is converted
    // to a data pointer.
    // A union could be used as in e.g. DynLib.cc, but numpy
    // declarations are too complicated for it.
    PyArrayObject* po = (PyArrayObject*)
      (PyArray_SimpleNew(nd, &(newshp[0]), TypeConvTraits<T>::pyType()));
>>>>>>> a22ef82f
    // Copy the data to numarray.
    if (arr.size() > 0) {
      casacore::Bool deleteIt;
      const T* src = arr.getStorage(deleteIt);
      ArrayCopy<T>::toPy (po->data, src, arr.size());
      arr.freeStorage(src, deleteIt);
    }
    // Return the python array.
    return boost::python::object(boost::python::handle<>((PyObject*)po));
  }


}}}
<|MERGE_RESOLUTION|>--- conflicted
+++ resolved
@@ -182,33 +182,6 @@
       PyArray_ScalarAsCtype(obj_ptr, buffer);  
       switch (type) {
       case NPY_BOOL:
-<<<<<<< HEAD
-        return ValueHolder(*(::npy_bool*)buffer != 0);
-      case NPY_INT8:
-        return ValueHolder(int(*(::npy_int8*)buffer));
-      case NPY_UINT8:
-        return ValueHolder(uint(*(::npy_uint8*)buffer));
-      case NPY_INT16:
-        return ValueHolder(int(*(::npy_int16*)buffer));
-      case NPY_UINT16:
-        return ValueHolder(uint(*(::npy_uint16*)buffer));
-      case NPY_INT32:
-        return ValueHolder(int(*(::npy_int32*)buffer));
-      case NPY_UINT32:
-        return ValueHolder(uint(*(::npy_uint32*)buffer));
-      case NPY_INT64:
-        return ValueHolder(Int64(*(::npy_int64*)buffer));
-      case NPY_UINT64:
-        return ValueHolder(Int64(*(::npy_uint64*)buffer));
-      case NPY_FLOAT32:
-        return ValueHolder(float(*(::npy_float32*)buffer));
-      case NPY_FLOAT64:
-        return ValueHolder(double(*(::npy_float64*)buffer));
-      case NPY_COMPLEX64:
-        return ValueHolder(*(Complex*)buffer);
-      case NPY_COMPLEX128:
-        return ValueHolder(*(DComplex*)buffer);
-=======
         {
           ::npy_bool* ptr = (::npy_bool* )buffer;
           return ValueHolder(*ptr != 0);
@@ -273,7 +246,6 @@
           DComplex* ptr = (DComplex*)buffer;
           return ValueHolder(*ptr);
         }
->>>>>>> a22ef82f
       default:
         break;
       }
@@ -325,20 +297,12 @@
       }
     }
     // Create the array from the shape.
-<<<<<<< HEAD
-    PyArrayObject* po = (PyArrayObject*)
-      (PyArray_SimpleNew(nd, &(newshp[0]), TypeConvTraits<T>::pyType()));
-    if (po == 0) {
-      throw AipsError ("PycArray: failed to allocate python array-object");
-    }
-=======
     // This gives a warning because a function pointer is converted
     // to a data pointer.
     // A union could be used as in e.g. DynLib.cc, but numpy
     // declarations are too complicated for it.
     PyArrayObject* po = (PyArrayObject*)
       (PyArray_SimpleNew(nd, &(newshp[0]), TypeConvTraits<T>::pyType()));
->>>>>>> a22ef82f
     // Copy the data to numarray.
     if (arr.size() > 0) {
       casacore::Bool deleteIt;
