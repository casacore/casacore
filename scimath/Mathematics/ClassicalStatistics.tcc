//# Copyright (C) 2000,2001
//# Associated Universities, Inc. Washington DC, USA.
//#
//# This library is free software; you can redistribute it and/or modify it
//# under the terms of the GNU Library General Public License as published by
//# the Free Software Foundation; either version 2 of the License, or (at your
//# option) any later version.
//#
//# This library is distributed in the hope that it will be useful, but WITHOUT
//# ANY WARRANTY; without even the implied warranty of MERCHANTABILITY or
//# FITNESS FOR A PARTICULAR PURPOSE.  See the GNU Library General Public
//# License for more details.
//#
//# You should have received a copy of the GNU Library General Public License
//# along with this library; if not, write to the Free Software Foundation,
//# Inc., 675 Massachusetts Ave, Cambridge, MA 02139, USA.
//#
//# Correspondence concerning AIPS++ should be addressed as follows:
//#        Internet email: aips2-request@nrao.edu.
//#        Postal address: AIPS++ Project Office
//#                        National Radio Astronomy Observatory
//#                        520 Edgemont Road
//#                        Charlottesville, VA 22903-2475 USA
//#
//# $Id: Array.h 21545 2015-01-22 19:36:35Z gervandiepen $

#ifndef SCIMATH_CLASSICALSTATISTICS_TCC
#define SCIMATH_CLASSICALSTATISTICS_TCC

#include <casacore/scimath/Mathematics/ClassicalStatistics.h>

#include <casacore/scimath/Mathematics/StatisticsIncrementer.h>
#include <casacore/scimath/Mathematics/StatisticsUtilities.h>

#include <iomanip>

#ifdef _OPENMP
#include <omp.h>
#endif

namespace casacore {

// min > max indicates that these quantities have not be calculated
CASA_STATD
ClassicalStatistics<CASA_STATP>::ClassicalStatistics()
    : StatisticsAlgorithm<CASA_STATP>(),
      _statsData(initializeStatsData<AccumType>()),
      _idataset(0), _calculateAsAdded(False), _doMaxMin(True),
      _doMedAbsDevMed(False), _mustAccumulate(False) {
    reset();
}

CASA_STATD
ClassicalStatistics<CASA_STATP>::~ClassicalStatistics() {}

CASA_STATD
ClassicalStatistics<CASA_STATP>::ClassicalStatistics(
    const ClassicalStatistics<CASA_STATP>& cs
) : StatisticsAlgorithm<CASA_STATP>(cs),
    _statsData(cs._statsData),
    _idataset(cs._idataset),_calculateAsAdded(cs._calculateAsAdded),
    _doMaxMin(cs._doMaxMin), _doMedAbsDevMed(cs._doMedAbsDevMed), _mustAccumulate(cs._mustAccumulate),
<<<<<<< HEAD
    _hasData((cs._hasData)) {
=======
    _hasData((cs._hasData)){
>>>>>>> a8a97866
}

CASA_STATD
ClassicalStatistics<CASA_STATP>&
ClassicalStatistics<CASA_STATP>::operator=(
    const ClassicalStatistics<CASA_STATP>& other
) {
    if (this == &other) {
        return *this;
    }
    StatisticsAlgorithm<CASA_STATP>::operator=(other);
    _statsData = copy(_statsData);
    _idataset = other._idataset;
    _calculateAsAdded = other._calculateAsAdded;
    _doMaxMin = other._doMaxMin;
    _doMedAbsDevMed = other._doMedAbsDevMed;
    _mustAccumulate = other._mustAccumulate;
    _hasData = other._hasData;
    return *this;
}

CASA_STATD
AccumType ClassicalStatistics<CASA_STATP>::getMedian(
    CountedPtr<uInt64> knownNpts, CountedPtr<AccumType> knownMin,
    CountedPtr<AccumType> knownMax, uInt binningThreshholdSizeBytes,
    Bool persistSortedArray, uInt64 nBins
) {
    if (! _getStatsData().median.null()) {
        return *_getStatsData().median;
    }
    std::set<uInt64> indices = _medianIndices(knownNpts);
    std::map<uInt64, AccumType> indexToValue = _indicesToValues(
        knownNpts, knownMin, knownMax,
        binningThreshholdSizeBytes/sizeof(AccumType),
        indices, persistSortedArray, nBins
    );
    //_median = indexToValue.size() == 1
    _getStatsData().median = indexToValue.size() == 1
        ? new AccumType(indexToValue[*indices.begin()])
        : new AccumType(
            (
                indexToValue[*indices.begin()]
                + indexToValue[*indices.rbegin()]
            )/AccumType(2)
        );
    //return *_median;
    return *_getStatsData().median;
}

CASA_STATD
std::set<uInt64> ClassicalStatistics<CASA_STATP>::_medianIndices(
    CountedPtr<uInt64> knownNpts
) {
    std::set<uInt64> indices;
    uInt64 mynpts = knownNpts.null() ? getNPts() : *knownNpts;
    if (mynpts % 2 == 0) {
        indices.insert(mynpts/2 - 1);
        indices.insert(mynpts/2);
    }
    else {
        indices.insert(mynpts/2);
    }
    return indices;
}

CASA_STATD
AccumType ClassicalStatistics<CASA_STATP>::getMedianAbsDevMed(
    CountedPtr<uInt64> knownNpts, CountedPtr<AccumType> knownMin,
    CountedPtr<AccumType> knownMax, uInt binningThreshholdSizeBytes,
    Bool persistSortedArray, uInt64 nBins
) {
    if (! _getStatsData().medAbsDevMed.null()) {
        return *_getStatsData().medAbsDevMed;
    }

    // This call calculates the _median of the data set which is stored internally and
    // used, but is not necessary to be captured in the return value here.
    getMedian(
        knownNpts, knownMin, knownMax, binningThreshholdSizeBytes,
        persistSortedArray, nBins
    );
    std::set<uInt64> indices = _medianIndices(knownNpts);
    // throw the proper switch
    _doMedAbsDevMed = True;
    std::map<uInt64, AccumType> indexToValue = _indicesToValues(
        knownNpts, knownMin, knownMax,
        binningThreshholdSizeBytes/sizeof(AccumType),
        indices, persistSortedArray, nBins
    );
    _doMedAbsDevMed = False;
    _getStatsData().medAbsDevMed = indexToValue.size() == 1
        ? new AccumType(indexToValue[*indices.begin()])
        : new AccumType(
            (
                indexToValue[*indices.begin()]
                + indexToValue[*indices.rbegin()]
            )/AccumType(2)
        );
    return *_getStatsData().medAbsDevMed;
}

CASA_STATD
AccumType ClassicalStatistics<CASA_STATP>::getMedianAndQuantiles(
    std::map<Double, AccumType>& quantiles, const std::set<Double>& fractions,
    CountedPtr<uInt64> knownNpts, CountedPtr<AccumType> knownMin,
    CountedPtr<AccumType> knownMax, uInt binningThreshholdSizeBytes,
    Bool persistSortedArray, uInt64 nBins
) {
    std::set<uInt64> medianIndices;
    quantiles.clear();
    CountedPtr<uInt64> mynpts = knownNpts.null() ? new uInt64(getNPts()) : knownNpts;
    ThrowIf(
        *mynpts == 0,
        "No valid data found"
    );
    if (_getStatsData().median.null()) {
        medianIndices = _medianIndices(mynpts);
    }
    std::map<Double, uInt64> quantileToIndex = StatisticsData::indicesFromFractions(
        *mynpts, fractions
    );
    std::set<uInt64> indices = medianIndices;
    std::map<Double, uInt64>::const_iterator qToIIter = quantileToIndex.begin();
    std::map<Double, uInt64>::const_iterator qToIEnd = quantileToIndex.end();
    while(qToIIter != qToIEnd) {
        indices.insert(qToIIter->second);
        ++qToIIter;
    }
    std::map<uInt64, AccumType> indexToValue = _indicesToValues(
        mynpts, knownMin, knownMax,
        binningThreshholdSizeBytes/sizeof(AccumType),
        indices, persistSortedArray, nBins
    );
    if (_getStatsData().median.null()) {
        _getStatsData().median = *mynpts % 2 == 0
            ? new AccumType(
                (
                    indexToValue[*medianIndices.begin()]
                    + indexToValue[*medianIndices.rbegin()]
                )/AccumType(2)
            )
            : new AccumType(indexToValue[*medianIndices.begin()]);
    }
    std::set<Double>::const_iterator fIter = fractions.begin();
    std::set<Double>::const_iterator fEnd = fractions.end();
    while (fIter != fEnd) {
        quantiles[*fIter] = indexToValue[quantileToIndex[*fIter]];
        ++fIter;
    }
    return *_getStatsData().median;
}

CASA_STATD
void ClassicalStatistics<CASA_STATP>::getMinMax(
    AccumType& mymin, AccumType& mymax
) {
    if ( _getStatsData().min.null() || _getStatsData().max.null()) {
        ThrowIf(
            _calculateAsAdded,
            "Min and max cannot be calculated unless all data are available "
            "simultaneously. To ensure that will be the case, call "
            "setCalculateAsAdded(False) on this object"
        );
        _doMinMax(mymin, mymax);
        _getStatsData().min = new AccumType(mymin);
        _getStatsData().max = new AccumType(mymax);
        return;
    }
    mymin = *_getStatsData().min;
    mymax = *_getStatsData().max;
}

CASA_STATD
uInt64 ClassicalStatistics<CASA_STATP>::getNPts() {
    if (_getStatsData().npts == 0) {
        ThrowIf(
            _calculateAsAdded,
            "npts cannot be calculated unless all data are available "
            "simultaneously. To ensure that will be the case, call "
            "setCalculateAsAdded(False) on this object"
        );
        _getStatsData().npts = _doNpts();
    }
    return (uInt64)_getStatsData().npts;
}

CASA_STATD
std::map<Double, AccumType> ClassicalStatistics<CASA_STATP>::getQuantiles(
    const std::set<Double>& fractions, CountedPtr<uInt64> knownNpts, CountedPtr<AccumType> knownMin,
    CountedPtr<AccumType> knownMax, uInt binningThreshholdSizeBytes,
    Bool persistSortedArray, uInt64 nBins
) {
    if (fractions.empty()) {
        return std::map<Double, AccumType>();
    }
    ThrowIf(
        _calculateAsAdded,
        "Quantiles cannot be calculated unless all data are available "
        "simultaneously. To ensure that will be the case, call "
        "setCalculateAsAdded(False) on this object"
    );
    ThrowIf(
        *fractions.begin() <= 0 || *fractions.rbegin() >= 1,
        "Value of all quantiles must be between 0 and 1 (noninclusive)"
    );
    uInt64 mynpts = knownNpts.null() ? getNPts() : *knownNpts;
    ThrowIf(mynpts == 0, "No valid data found");
    std::map<Double, uInt64> quantileToIndexMap = StatisticsData::indicesFromFractions(
        mynpts, fractions
    );
    // This seemingly convoluted way of doing things with maps is necessary because
    // multiple quantiles can map to the same sorted array index, and multiple array
    // indices can map the same value if the values in the array are not unique.
    std::map<Double, AccumType> quantileToValue;
    std::set<uInt64> uniqueIndices;
    std::map<Double, uInt64>::const_iterator qToIIter = quantileToIndexMap.begin();
    std::map<Double, uInt64>::const_iterator qToIEnd = quantileToIndexMap.end();
    while(qToIIter != qToIEnd) {
        uniqueIndices.insert(qToIIter->second);
        ++qToIIter;
    }
    std::map<uInt64, AccumType> indexToValue = _indicesToValues(
        knownNpts, knownMin, knownMax,
        binningThreshholdSizeBytes/sizeof(AccumType),
        uniqueIndices, persistSortedArray, nBins
    );
    qToIIter = quantileToIndexMap.begin();
    while (qToIIter != qToIEnd) {
        Double quantile = qToIIter->first;
        uInt64 index = qToIIter->second;
        quantileToValue[quantile] = indexToValue[index];
        ++qToIIter;
    }
    return quantileToValue;
}

CASA_STATD
void ClassicalStatistics<CASA_STATP>::reset() {
    _clearData();
}

CASA_STATD
void ClassicalStatistics<CASA_STATP>::setCalculateAsAdded(
    Bool c
) {
    ThrowIf (
        this->_getDataProvider() && c,
        "Logic Error: It is nonsensical to call " + String(__func__) + " method "
        "with a True value if one is using a data provider"
    );
    ThrowIf(
        _idataset > 0,
        "Logic Error: " + String(__func__)
        + " cannot be called after the first dataset has been set"
    );
    _calculateAsAdded = c;
}

CASA_STATD
void ClassicalStatistics<CASA_STATP>::setDataProvider(
    StatsDataProvider<CASA_STATP> *dataProvider
) {
    ThrowIf(
        _calculateAsAdded,
        "Logic Error: setCalculateAsAdded(True) has previously been called, "
        "in which case it is nonsensical to use a data provider. Please call "
        "setCalculateAsAdded(False), and then set the data provider"
    );
    StatisticsAlgorithm<CASA_STATP>::setDataProvider(dataProvider);
    _hasData = True;
}

CASA_STATD
void ClassicalStatistics<CASA_STATP>::setStatsToCalculate(
    std::set<StatisticsData::STATS>& stats
) {
    ThrowIf(
        _calculateAsAdded && _idataset > 0,
        "Cannot set stats to be calculated after setting the first dataset when "
        "stats are to be calculated as data are added"
    );
    _doMaxMin = stats.empty()
        || stats.find(StatisticsData::MAX) != stats.end()
        || stats.find(StatisticsData::MIN) != stats.end();
    StatisticsAlgorithm<CASA_STATP>::setStatsToCalculate(stats);
}

CASA_STATD
void ClassicalStatistics<CASA_STATP>::_addData() {
    this->_setSortedArray(vector<AccumType>());
    _getStatsData().median = NULL;
    _mustAccumulate = True;
    _hasData = True;
    if (_calculateAsAdded) {
        _getStatistics();
        StatisticsAlgorithm<CASA_STATP>::_clearData();
    }
}

CASA_STATD
void ClassicalStatistics<CASA_STATP>::_clearData() {
    _clearStats();
    StatisticsAlgorithm<CASA_STATP>::_clearData();
    _hasData = False;
}

CASA_STATD
void ClassicalStatistics<CASA_STATP>::_clearStats() {
    _statsData = initializeStatsData<AccumType>();
    _idataset = 0;
    _doMedAbsDevMed = False;
    _mustAccumulate = True;
}

CASA_STATD
std::pair<Int64, Int64> ClassicalStatistics<CASA_STATP>::getStatisticIndex(
    StatisticsData::STATS stat
) {
    ThrowIf(
        ! (stat == StatisticsData::MAX || stat == StatisticsData::MIN),
        "Index only available for max and min"
    );
    ThrowIf(
        ! _doMaxMin,
        "You must specify to calculate the max "
        "and/or min if you want this index"
    );
    std::set<StatisticsData::STATS> stats = this->_getStatsToCalculate();
    ThrowIf(
        ! stats.empty()
        && (
            (
                stat == StatisticsData::MAX
                && stats.find(StatisticsData::MAX) == stats.end()
            )
            || (
                stat == StatisticsData::MIN
                && stats.find(StatisticsData::MIN) == stats.end()
            )
        ),
        "You did not request to compute this statistic"
    );
    // this call will calculate maxpos and minpos
    _getStatistics();
    if (stat == StatisticsData::MAX) {
        return _getStatsData().maxpos;
    }
    else if (stat == StatisticsData::MIN) {
        return _getStatsData().minpos;
    }
    else {
        ThrowCc(
            "Logic Error: This branch should never be "
            "executed. Please file a defect report."
        );
    }
<<<<<<< HEAD
}

CASA_STATD
StatsData<AccumType> ClassicalStatistics<CASA_STATP>::_getInitialStats() const {
    static const StatsData<AccumType> stats = initializeStatsData<AccumType>();
    return stats;
=======
>>>>>>> a8a97866
}

CASA_STATD
AccumType ClassicalStatistics<CASA_STATP>::_getStatistic(
    StatisticsData::STATS stat
) {
    AccumType value;
    Record r = toRecord(_getStatistics());
    String statString = StatisticsData::toString(stat);
    ThrowIf(
        ! r.isDefined(statString),
        "Logic Error: stat " + statString + " is not defined. "
        "Please file a defect report"
    );
    r.get(statString, value);
    return value;
}

CASA_STATD
StatsData<AccumType> ClassicalStatistics<CASA_STATP>::_getStatistics() {
<<<<<<< HEAD
    StatsData<AccumType>& stats = _getStatsData();
    if (! _mustAccumulate) {
        return copy(stats);
    }
    _initIterators();
#ifdef _OPENMP
    uInt nThreadsMax = omp_get_max_threads();
#else
    uInt nThreadsMax = 1;
#endif
    Int64 *maxpos = new Int64[8*nThreadsMax];
    Int64 *minpos = new Int64[8*nThreadsMax];
    AccumType *mymax = new AccumType[8*nThreadsMax];
    AccumType *mymin = new AccumType[8*nThreadsMax];
    StatsData<AccumType> *tStats = new StatsData<AccumType>[8*nThreadsMax];
    uInt64 *ngood = new uInt64[8*nThreadsMax];
    DataIterator *dataIter = new DataIterator[8*nThreadsMax];
    WeightsIterator *weightsIter = new WeightsIterator[8*nThreadsMax];
    MaskIterator *maskIter = new MaskIterator[8*nThreadsMax];
    for (uInt i=0; i<nThreadsMax; ++i) {
        uInt idx8 = 8*i;
        tStats[idx8] = _getInitialStats();
        maxpos[idx8] = -1;
        minpos[idx8] = -1;
        mymin[idx8] = 0;
        mymax[idx8] = 0;
    }
    vector<uInt> dataCount(nThreadsMax);
    while (True) {
        _initLoopVars();
        uInt nthreads = _myCount == 1
            ? 1 : min(nThreadsMax, _myCount/100 + 2);
        uInt extra = _myCount % nthreads;
        uInt ciCount = _myCount/nthreads;
        vector<uInt> initialOffset(nthreads);
        for (uInt i=0; i<nthreads; ++i) {
            uInt idx8 = 8*i;
            ngood[idx8] = 0;
            dataCount[i] = ciCount;
            if (extra > 0) {
                ++dataCount[i];
                --extra;
            }
            initialOffset[i] = i*_myStride;
            dataIter[idx8] = _myData;
            if (_hasWeights) {
                weightsIter[idx8] = _myWeights;
            }
            for (uInt j=0; j<initialOffset[i]; ++j) {
                // stagger the iterators for each thread
                ++dataIter[idx8];
                if (_hasWeights) {
                    ++weightsIter[idx8];
                }
            }
            if (_hasMask) {
                maskIter[idx8] = _myMask;
                for (uInt j=0; j<i*_maskStride; ++j) {
                    ++maskIter[idx8];
                }
            }
        }
        uInt dataStride = _myStride*nthreads;
        uInt maskStride = _maskStride*nthreads;
        if (_hasWeights) {
            stats.weighted = True;
        }
        if (_hasMask) {
            stats.weighted = True;
        }
#pragma omp parallel for
        for (uInt i=0; i<nthreads; ++i) {
            uInt idx8 = 8*i;
            _computeStats(
                tStats[idx8], ngood[idx8], mymin[idx8], mymax[idx8],
                minpos[idx8], maxpos[idx8], dataIter[idx8], maskIter[idx8],
                weightsIter[idx8], dataStride, maskStride, dataCount[i]
            );
        }
        for (uInt i=0; i<nthreads; ++i) {
            uInt idx8 = 8*i;
            _updateMaxMin(
                tStats[idx8], mymin[idx8], mymax[idx8], minpos[idx8],
                maxpos[idx8], initialOffset[i], dataStride, this->_getIDataset()
            );
        }
        if (_increment(True)) {
            break;
        }
    }
    delete [] dataIter;
    delete [] maskIter;
    delete [] weightsIter;
    vector<StatsData<AccumType> > xstats;
    for (uInt i=0; i<nThreadsMax; ++i) {
        const StatsData<AccumType>& s = tStats[8*i];
        if(s.npts > 0) {
            xstats.push_back(s);
        }
    }
    delete [] tStats;
    delete [] ngood;
    delete [] maxpos;
    delete [] minpos;
    delete [] mymax;
    delete [] mymin;
    if (stats.npts > 0) {
        // we've accumululted some stats previously so we must
        // account for that here
        xstats.push_back(stats);
    }
    StatsData<AccumType> vstats = StatisticsUtilities<AccumType>::combine(xstats);
    stats.masked = vstats.masked;
    stats.max = vstats.max;
    stats.maxpos = vstats.maxpos;
    stats.mean = vstats.mean;
    stats.min = vstats.min;
    stats.minpos = vstats.minpos;
    stats.npts = vstats.npts;
    stats.nvariance = vstats.nvariance;
    stats.rms = vstats.rms;
    stats.stddev = vstats.stddev;
    stats.sum = vstats.sum;
    stats.sumsq = vstats.sumsq;
    stats.sumweights = vstats.sumweights;
    stats.variance = vstats.variance;
    stats.weighted = vstats.weighted;
    _mustAccumulate = False;
    return copy(stats);
}

CASA_STATD
void ClassicalStatistics<CASA_STATP>::_computeStats(
    StatsData<AccumType>& stats, uInt64& ngood, AccumType& mymin, AccumType& mymax,
    Int64& minpos, Int64& maxpos, DataIterator dataIter, MaskIterator maskIter,
    WeightsIterator weightsIter, uInt dataStride, uInt maskStride, uInt64 count
) {
    if (_hasWeights) {
        stats.weighted = True;
        if (_hasMask) {
            stats.masked = True;
            if (_hasRanges) {
                _weightedStats(
                    stats, mymin, mymax, minpos, maxpos,
                    dataIter, weightsIter, count,
                    dataStride, maskIter, maskStride,
                    _myRanges, _myIsInclude
                );
            }
            else {
                _weightedStats(
                    stats, mymin, mymax, minpos, maxpos,
                    dataIter, weightsIter, count,
                    dataStride, maskIter, maskStride
                );
            }
        }
        else if (_hasRanges) {
            _weightedStats(
                stats, mymin, mymax, minpos, maxpos, dataIter,
                weightsIter, count, dataStride,
                _myRanges, _myIsInclude
            );
        }
        else {
            // has weights, but no mask nor ranges
            _weightedStats(
                stats, mymin, mymax, minpos, maxpos, dataIter,
                weightsIter, count, dataStride
            );
        }
    }
    else if (_hasMask) {
        // this data set has no weights, but does have a mask
        stats.masked = True;
        if (_hasRanges) {
            _unweightedStats(
                stats, ngood, mymin, mymax, minpos, maxpos,
                dataIter, count, dataStride, maskIter, maskStride,
                _myRanges, _myIsInclude
            );
        }
        else {
            _unweightedStats(
                stats, ngood, mymin, mymax, minpos, maxpos,
                dataIter, count, dataStride, maskIter, maskStride
            );
        }
    }
    else if (_hasRanges) {
        // this data set has no weights no mask, but does have a set of ranges
        // associated with it
        _unweightedStats(
            stats, ngood, mymin, mymax, minpos, maxpos,
            dataIter, count, dataStride, _myRanges, _myIsInclude
        );
    }
    else {
        // simplest case, this data set has no weights, no mask, nor any ranges associated
        // with it, and its stride is 1. No filtering of the data is necessary.
        _unweightedStats(
            stats, ngood, mymin, mymax, minpos, maxpos, dataIter,
            count, dataStride
        );
    }
    if (! _hasWeights) {
        stats.sumweights += ngood;
    }
=======
    if (! _mustAccumulate) {
        return _getStatsData();
    }
    _initIterators();
    _getStatsData().masked = False;
    _getStatsData().weighted = False;
    while (True) {
        _initLoopVars();
        AccumType mymin = _getStatsData().min.null() ? AccumType(0) : *_getStatsData().min;
        AccumType mymax = _getStatsData().max.null() ? AccumType(0) : *_getStatsData().max;
        Int64 minpos = -1;
        Int64 maxpos = -1;
        uInt64 ngood = 0;
        if (_hasWeights) {
            _getStatsData().weighted = True;
            if (_hasMask) {
                _getStatsData().masked = True;
                if (_hasRanges) {
                    _weightedStats(
                        mymin, mymax, minpos, maxpos,
                        _myData, _myWeights, _myCount, _myStride,
                        _myMask, _maskStride, _myRanges, _myIsInclude
                    );
                }
                else {
                    _weightedStats(
                        mymin, mymax, minpos, maxpos,
                        _myData, _myWeights, _myCount, _myStride,
                        _myMask, _maskStride
                    );
                }
            }
            else if (_hasRanges) {
                _weightedStats(
                    mymin, mymax, minpos, maxpos,
                    _myData, _myWeights, _myCount,
                    _myStride, _myRanges, _myIsInclude
                );
            }
            else {
                // has weights, but no mask nor ranges
                _weightedStats(
                    mymin, mymax, minpos, maxpos,
                    _myData, _myWeights, _myCount, _myStride
                );
            }
        }
        else if (_hasMask) {
            // this data set has no weights, but does have a mask
            _getStatsData().masked = True;
            if (_hasRanges) {
                _unweightedStats(
                    ngood, mymin, mymax, minpos, maxpos,
                    _myData, _myCount, _myStride, _myMask,
                    _maskStride, _myRanges, _myIsInclude
                );
            }
            else {
                _unweightedStats(
                    ngood, mymin, mymax, minpos, maxpos,
                    _myData, _myCount, _myStride, _myMask, _maskStride
                );
            }
        }
        else if (_hasRanges) {
            // this data set has no weights no mask, but does have a set of ranges
            // associated with it
            _unweightedStats(
                ngood, mymin, mymax, minpos, maxpos,
                _myData, _myCount, _myStride, _myRanges, _myIsInclude
            );
        }
        else {
            // simplest case, this data set has no weights, no mask, nor any ranges associated
            // with it, and its stride is 1. No filtering of the data is necessary.
            _unweightedStats(
                ngood, mymin, mymax, minpos, maxpos,
                _myData, _myCount, _myStride
            );
        }
        if (! _hasWeights) {
            _getStatsData().sumweights += ngood;
        }
        if (_doMaxMin) {
            _updateMaxMin(mymin, mymax, minpos, maxpos, _myStride, _idataset);
        }
        if (_increment(True)) {
            break;
        }
    }
    _mustAccumulate = False;
    AccumType one = 1;
    _getStatsData().variance = _getStatsData().sumweights > one
        ? _getStatsData().nvariance/(_getStatsData().sumweights - one) : 0;
    _getStatsData().rms = sqrt(_getStatsData().sumsq/_getStatsData().sumweights);
    _getStatsData().stddev = sqrt(_getStatsData().variance);
    return copy(_getStatsData());
>>>>>>> a8a97866
}

CASA_STATD
Bool ClassicalStatistics<CASA_STATP>::_increment(Bool includeIDataset) {
    if (includeIDataset) {
        ++_idataset;
    }
    StatsDataProvider<CASA_STATP> *dataProvider = this->_getDataProvider();
    if (dataProvider) {
        ++(*dataProvider);
        if (dataProvider->atEnd()) {
            dataProvider->finalize();
            return True;
        }
    }
    else {
        ++_diter;
        if (_diter == _dend) {
            return True;
        }
        ++_citer;
        ++_dsiter;
        ++_dataCount;
    }
    return False;
}

CASA_STATD
void ClassicalStatistics<CASA_STATP>::_accumNpts(
    uInt64& npts,
    const DataIterator& /*dataBegin*/, Int64 nr, uInt /*dataStride*/
) const {
    npts += nr;
}

CASA_STATD
void ClassicalStatistics<CASA_STATP>::_accumNpts(
    uInt64& npts,
    const DataIterator& dataBegin, Int64 nr, uInt dataStride,
    const DataRanges& ranges, Bool isInclude
) const {
    DataIterator datum = dataBegin;
    Int64 count = 0;
    Bool unityStride = dataStride == 1;
    typename DataRanges::const_iterator beginRange = ranges.begin();
    typename DataRanges::const_iterator endRange = ranges.end();
    while (count < nr) {
        if (
            StatisticsUtilities<AccumType>::includeDatum(
                *datum, beginRange, endRange, isInclude
            )
        ) {
            ++npts;
        }
        StatisticsIncrementer<DataIterator, MaskIterator, WeightsIterator>::increment(
            datum, count, unityStride, dataStride
        );
    }
}

CASA_STATD
void ClassicalStatistics<CASA_STATP>::_accumNpts(
    uInt64& npts,
    const DataIterator& dataBegin, Int64 nr, uInt dataStride,
    const MaskIterator& maskBegin, uInt maskStride
) const {
    DataIterator datum = dataBegin;
    MaskIterator mask = maskBegin;
    Int64 count = 0;
    Bool unityStride = dataStride == 1 && maskStride == 1;
    while (count < nr) {
        if (*mask) {
            ++npts;
        }
        StatisticsIncrementer<DataIterator, MaskIterator, WeightsIterator>::increment(
            datum, count, mask, unityStride, dataStride, maskStride
        );
    }
}

CASA_STATD
void ClassicalStatistics<CASA_STATP>::_accumNpts(
    uInt64& npts,
    const DataIterator& dataBegin, Int64 nr, uInt dataStride,
    const MaskIterator& maskBegin, uInt maskStride, const DataRanges& ranges,
    Bool isInclude
) const {
    DataIterator datum = dataBegin;
    MaskIterator mask = maskBegin;
    Int64 count = 0;
    Bool unityStride = dataStride == 1 && maskStride == 1;
    typename DataRanges::const_iterator beginRange = ranges.begin();
    typename DataRanges::const_iterator endRange = ranges.end();
    while (count < nr) {
        if (
            *mask && StatisticsUtilities<AccumType>::includeDatum(
                *datum, beginRange, endRange, isInclude
            )
        ) {
            ++npts;
        }
        StatisticsIncrementer<DataIterator, MaskIterator, WeightsIterator>::increment(
            datum, count, mask, unityStride, dataStride, maskStride
        );
    }
}

CASA_STATD
void ClassicalStatistics<CASA_STATP>::_accumNpts(
    uInt64& npts,
    const DataIterator& dataBegin, const WeightsIterator& weightsBegin,
    Int64 nr, uInt dataStride
) const {
    DataIterator datum = dataBegin;
    WeightsIterator weight = weightsBegin;
    Int64 count = 0;
    Bool unityStride = dataStride == 1;
    while (count < nr) {
        if (*weight > 0) {
            ++npts;
        }
        StatisticsIncrementer<DataIterator, MaskIterator, WeightsIterator>::increment(
            datum, count, weight, unityStride, dataStride
        );
    }
}

CASA_STATD
void ClassicalStatistics<CASA_STATP>::_accumNpts(
    uInt64& npts,
    const DataIterator& dataBegin, const WeightsIterator& weightsBegin,
    Int64 nr, uInt dataStride, const DataRanges& ranges, Bool isInclude
) const {
    DataIterator datum = dataBegin;
    WeightsIterator weight = weightsBegin;
    Int64 count = 0;
    Bool unityStride = dataStride == 1;
    typename DataRanges::const_iterator beginRange = ranges.begin();
    typename DataRanges::const_iterator endRange = ranges.end();
    while (count < nr) {
        if (
            *weight > 0
            && StatisticsUtilities<AccumType>::includeDatum(
                *datum, beginRange, endRange, isInclude
            )
        ) {
            ++npts;
        }
        StatisticsIncrementer<DataIterator, MaskIterator, WeightsIterator>::increment(
            datum, count, weight, unityStride, dataStride
        );
    }
}

CASA_STATD
void ClassicalStatistics<CASA_STATP>::_accumNpts(
    uInt64& npts,
    const DataIterator& dataBegin, const WeightsIterator& weightsBegin,
    Int64 nr, uInt dataStride, const MaskIterator& maskBegin, uInt maskStride,
    const DataRanges& ranges, Bool isInclude
) const {
    DataIterator datum = dataBegin;
    WeightsIterator weight = weightsBegin;
    MaskIterator mask = maskBegin;
    Int64 count = 0;
    Bool unityStride = dataStride == 1 && maskStride == 1;
    typename DataRanges::const_iterator beginRange = ranges.begin();
    typename DataRanges::const_iterator endRange = ranges.end();
    while (count < nr) {
        if (
            *mask && *weight > 0
            && StatisticsUtilities<AccumType>::includeDatum(
                *datum, beginRange, endRange, isInclude
            )
        ) {
            ++npts;
        }
        StatisticsIncrementer<DataIterator, MaskIterator, WeightsIterator>::increment(
            datum, count, weight, mask, unityStride, dataStride, maskStride
        );
    }
}

CASA_STATD
void ClassicalStatistics<CASA_STATP>::_accumNpts(
    uInt64& npts,
    const DataIterator& dataBegin, const WeightsIterator& weightBegin,
    Int64 nr, uInt dataStride, const MaskIterator& maskBegin, uInt maskStride
) const {
    DataIterator datum = dataBegin;
    WeightsIterator weight = weightBegin;
    MaskIterator mask = maskBegin;
    Int64 count = 0;
    Bool unityStride = dataStride == 1 && maskStride == 1;
    while (count < nr) {
        if (*mask && *weight > 0) {
            ++npts;
        }
        StatisticsIncrementer<DataIterator, MaskIterator, WeightsIterator>::increment(
            datum, count, weight, mask, unityStride, dataStride, maskStride
        );
    }
}

CASA_STATD
void ClassicalStatistics<CASA_STATP>::_accumulate(
<<<<<<< HEAD
    StatsData<AccumType>& stats, AccumType& mymin, AccumType& mymax, Int64& minpos,
    Int64& maxpos, const AccumType& datum, Int64 count
) {
    if (_doMaxMin) {
        StatisticsUtilities<AccumType>::accumulate (
            stats.npts, stats.sum, stats.mean, stats.nvariance,
            stats.sumsq, mymin, mymax, minpos, maxpos, datum, count
=======
    AccumType& mymin, AccumType& mymax, Int64& minpos, Int64& maxpos, const AccumType& datum, Int64 count
) {
    if (_doMaxMin) {
        StatisticsUtilities<AccumType>::accumulate (
            _statsData.npts, _statsData.sum, _statsData.mean, _statsData.nvariance,
            _statsData.sumsq, mymin, mymax, minpos,    maxpos, datum, count
>>>>>>> a8a97866
        );
    }
    else {
        StatisticsUtilities<AccumType>::accumulate (
<<<<<<< HEAD
            stats.npts, stats.sum, stats.mean, stats.nvariance,
            stats.sumsq, datum
=======
            _statsData.npts, _statsData.sum, _statsData.mean, _statsData.nvariance,
            _statsData.sumsq, datum
>>>>>>> a8a97866
        );
    }
}

CASA_STATD
void ClassicalStatistics<CASA_STATP>::_accumulate(
<<<<<<< HEAD
    StatsData<AccumType>& stats, AccumType& mymin, AccumType& mymax, Int64& minpos,
    Int64& maxpos, const AccumType& datum, const AccumType& weight, Int64 count
) {
    if (_doMaxMin) {
        StatisticsUtilities<AccumType>::waccumulate (
            stats.npts, stats.sumweights, stats.sum, stats.mean,
            stats.nvariance, stats.sumsq, mymin, mymax, minpos,
=======
    AccumType& mymin, AccumType& mymax, Int64& minpos, Int64& maxpos,
    const AccumType& datum, const AccumType& weight, Int64 count
) {
    if (_doMaxMin) {
        StatisticsUtilities<AccumType>::waccumulate (
            _statsData.npts, _statsData.sumweights, _statsData.sum, _statsData.mean,
            _statsData.nvariance, _statsData.sumsq, mymin, mymax, minpos,
>>>>>>> a8a97866
            maxpos, datum, weight, count
        );
    }
    else {
        StatisticsUtilities<AccumType>::waccumulate (
<<<<<<< HEAD
            stats.npts, stats.sumweights, stats.sum, stats.mean,
            stats.nvariance, stats.sumsq, weight, datum
=======
            _statsData.npts, _statsData.sumweights, _statsData.sum, _statsData.mean,
            _statsData.nvariance, _statsData.sumsq, weight, datum
>>>>>>> a8a97866
        );
    }
}

CASA_STATD
vector<vector<uInt64> > ClassicalStatistics<CASA_STATP>::_binCounts(
    vector<CountedPtr<AccumType> >& sameVal,
    const vector<typename StatisticsUtilities<AccumType>::BinDesc>& binDesc
) {
    typename vector<typename StatisticsUtilities<AccumType>::BinDesc>::const_iterator bDesc = binDesc.begin();
    typename vector<typename StatisticsUtilities<AccumType>::BinDesc>::const_iterator iDesc = bDesc;
    typename vector<typename StatisticsUtilities<AccumType>::BinDesc>::const_iterator eDesc = binDesc.end();
    if (binDesc.size() > 1) {
        typename StatisticsUtilities<AccumType>::BinDesc prevDesc;
        while (iDesc != eDesc) {
            if (iDesc != bDesc) {
                ThrowIf (
                    iDesc->minLimit <= prevDesc.minLimit,
                    "Logic Error: histograms are not monotonically increasing"
                );
            }
            prevDesc = *iDesc;
            ++iDesc;
        }
    }
    vector<Bool> allSame(binDesc.size(), True);
    vector<vector<uInt64> > bins(binDesc.size());
    iDesc = bDesc;
    vector<vector<uInt64> >::iterator bBins = bins.begin();
    vector<vector<uInt64> >::iterator iBins = bBins;
    vector<vector<uInt64> >::iterator eBins = bins.end();
    while (iBins != eBins) {
        *iBins = vector<uInt64>(iDesc->nBins, 0);
        ++iDesc;
        ++iBins;
    }
    sameVal = vector<CountedPtr<AccumType> >(binDesc.size(), NULL);
    vector<AccumType> maxLimit(binDesc.size());
    typename vector<AccumType>::iterator bMaxLimit = maxLimit.begin();
    typename vector<AccumType>::iterator iMaxLimit = bMaxLimit;
    typename vector<AccumType>::iterator eMaxLimit = maxLimit.end();
    iDesc = bDesc;
    while(iMaxLimit != eMaxLimit) {
        *iMaxLimit = iDesc->minLimit + (AccumType)(iDesc->nBins)*(iDesc->binWidth);
        ++iMaxLimit;
        ++iDesc;
    }
    _initIterators();
    while (True) {
        _initLoopVars();
        if (_hasWeights) {
            if (_hasMask) {
                if (_hasRanges) {
                    _findBins(
                        bins, sameVal, allSame, _myData, _myWeights, _myCount,
                        _myStride, _myMask, _maskStride, _myRanges, _myIsInclude,
                        binDesc, maxLimit
                    );
                }
                else {
                    _findBins(
                        bins, sameVal, allSame, _myData, _myWeights,
                        _myCount, _myStride, _myMask, _maskStride,
                        binDesc, maxLimit
                    );
                }
            }
            else if (_hasRanges) {
                _findBins(
                    bins, sameVal, allSame, _myData, _myWeights, _myCount,
                    _myStride, _myRanges, _myIsInclude,
                    binDesc, maxLimit
                );
            }
            else {
                // has weights, but no mask nor ranges
                _findBins(
                    bins, sameVal, allSame, _myData, _myWeights, _myCount, _myStride,
                    binDesc, maxLimit
                );
            }
        }
        else if (_hasMask) {
            // this data set has no weights, but does have a mask
            if (_hasRanges) {
                _findBins(
                    bins, sameVal, allSame, _myData, _myCount, _myStride,
                    _myMask, _maskStride, _myRanges, _myIsInclude,
                    binDesc, maxLimit
                );
            }
            else {
                _findBins(
                    bins, sameVal, allSame, _myData, _myCount, _myStride, _myMask, _maskStride,
                    binDesc, maxLimit
                );
            }
        }
        else if (_hasRanges) {
            // this data set has no weights no mask, but does have a set of ranges
            // associated with it
            _findBins(
                bins, sameVal, allSame, _myData, _myCount, _myStride,
                _myRanges, _myIsInclude,
                binDesc, maxLimit
            );
        }
        else {
            // simplest case, this data set has no weights, no mask, nor any ranges associated
            // with it. No filtering of the data is necessary.
            _findBins(
                bins, sameVal, allSame, _myData, _myCount, _myStride,
                binDesc, maxLimit
            );
        }
        if (_increment(False)) {
            break;
        }
    }
    return bins;
}

CASA_STATD
void ClassicalStatistics<CASA_STATP>::_createDataArray(
    vector<AccumType>& ary
) {
    _initIterators();
    while (True) {
        _initLoopVars();
        if (_hasWeights) {
            if (_hasMask) {
                if (_hasRanges) {
                    _populateArray(
                        ary, _myData, _myWeights, _myCount,
                        _myStride, _myMask, _maskStride, _myRanges, _myIsInclude
                    );
                }
                else {
                    _populateArray(
                        ary, _myData, _myWeights,
                        _myCount, _myStride, _myMask, _maskStride
                    );
                }
            }
            else if (_hasRanges) {
                _populateArray(
                    ary, _myData, _myWeights, _myCount,
                    _myStride, _myRanges, _myIsInclude
                );
            }
            else {
                // has weights, but no mask nor ranges
                _populateArray(
                    ary, _myData, _myWeights, _myCount, _myStride
                );
            }
        }
        else if (_hasMask) {
            // this data set has no weights, but does have a mask
            if (_hasRanges) {
                _populateArray(
                    ary, _myData, _myCount, _myStride,
                    _myMask, _maskStride, _myRanges, _myIsInclude
                );
            }
            else {
                _populateArray(
                    ary, _myData, _myCount, _myStride, _myMask, _maskStride
                );
            }
        }
        else if (_hasRanges) {
            // this data set has no weights no mask, but does have a set of ranges
            // associated with it
            _populateArray(
                ary, _myData, _myCount, _myStride,
                _myRanges, _myIsInclude
            );
        }
        else {
            // simplest case, this data set has no weights, no mask, nor any ranges associated
            // with it, and its stride is 1. No filtering of the data is necessary.
            _populateArray(
                ary, _myData, _myCount, _myStride
            );
        }
        if (_increment(False)) {
            break;
        }
    }
}

CASA_STATD
void ClassicalStatistics<CASA_STATP>::_createDataArrays(
    vector<vector<AccumType> >& arys, const vector<std::pair<AccumType, AccumType> > &includeLimits,
    uInt maxCount
) {
    typename vector<std::pair<AccumType, AccumType> >::const_iterator bLimits = includeLimits.begin();
    typename vector<std::pair<AccumType, AccumType> >::const_iterator iLimits = bLimits;
    typename vector<std::pair<AccumType, AccumType> >::const_iterator eLimits = includeLimits.end();
    std::pair<AccumType, AccumType> prevLimits;
    while(iLimits != eLimits) {
        if (iLimits->first >= iLimits->second) {
            ostringstream os;
            os << "Logic Error: bin limits are nonsensical: " << *iLimits;
            ThrowCc(os.str());
        }
        if (iLimits != bLimits) {
            if (
                iLimits->first <= prevLimits.first
                || iLimits->second <= prevLimits.second
            ) {
                ostringstream os;
                os << "Logic Error: bin limits are not in order: " << prevLimits << " , " << *iLimits;
                ThrowCc(os.str());
            }
        }
        prevLimits = *iLimits;
        ++iLimits;
    }
    _initIterators();
    uInt currentCount = 0;
    while (True) {
        _initLoopVars();
        if (_hasWeights) {
            if (_hasMask) {
                if (_hasRanges) {
                    _populateArrays(
                        arys, currentCount, _myData, _myWeights, _myCount,
                        _myStride, _myMask, _maskStride, _myRanges, _myIsInclude,
                        includeLimits, maxCount
                    );
                }
                else {
                    _populateArrays(
                        arys, currentCount, _myData, _myWeights,
                        _myCount, _myStride, _myMask, _maskStride,
                        includeLimits, maxCount
                    );
                }
            }
            else if (_hasRanges) {
                _populateArrays(
                    arys, currentCount, _myData, _myWeights, _myCount,
                    _myStride, _myRanges, _myIsInclude,
                    includeLimits, maxCount
                );
            }
            else {
                // has weights, but no mask nor ranges
                _populateArrays(
                    arys, currentCount, _myData, _myWeights, _myCount, _myStride,
                    includeLimits, maxCount
                );
            }
        }
        else if (_hasMask) {
            // this data set has no weights, but does have a mask
            if (_hasRanges) {
                _populateArrays(
                    arys, currentCount, _myData, _myCount, _myStride,
                    _myMask, _maskStride, _myRanges, _myIsInclude,
                    includeLimits, maxCount
                );
            }
            else {
                _populateArrays(
                    arys, currentCount, _myData, _myCount, _myStride, _myMask, _maskStride,
                    includeLimits, maxCount
                );
            }
        }
        else if (_hasRanges) {
            // this data set has no weights no mask, but does have a set of ranges
            // associated with it
            _populateArrays(
                arys, currentCount, _myData, _myCount, _myStride,
                _myRanges, _myIsInclude, includeLimits, maxCount
            );
        }
        else {
            // simplest case, this data set has no weights, no mask, nor any ranges associated
            // with it, and its stride is 1. No filtering of the data is necessary.
            _populateArrays(
                arys, currentCount, _myData, _myCount, _myStride,
                includeLimits, maxCount
            );
        }
        if (_increment(False)) {
            break;
        }
    }
}

CASA_STATD
vector<std::map<uInt64, AccumType> > ClassicalStatistics<CASA_STATP>::_dataFromMultipleBins(
    const vector<typename StatisticsUtilities<AccumType>::BinDesc>& binDesc, uInt maxArraySize,
    const vector<std::set<uInt64> >& dataIndices, uInt64 nBins
) {
    // dataIndices are relative to minimum bin minimum border
    vector<CountedPtr<AccumType> > sameVal(binDesc.size(), NULL);
    vector<vector<uInt64> > binCounts = _binCounts(sameVal, binDesc);
    vector<std::set<uInt64> >::const_iterator bIdxSet = dataIndices.begin();
    vector<std::set<uInt64> >::const_iterator iIdxSet = bIdxSet;
    vector<std::set<uInt64> >::const_iterator eIdxSet = dataIndices.end();
    typename vector<CountedPtr<AccumType> >::const_iterator bSameVal = sameVal.begin();
    typename vector<CountedPtr<AccumType> >::const_iterator iSameVal = bSameVal;
    // typename vector<CountedPtr<AccumType> >::const_iterator eSameVal = sameVal.end();
    vector<vector<uInt64> >::const_iterator bCountSet = binCounts.begin();
    vector<vector<uInt64> >::const_iterator iCountSet = bCountSet;
    // vector<vector<uInt64> >::const_iterator eCountSet = binCounts.end();
    typename vector<typename StatisticsUtilities<AccumType>::BinDesc>::const_iterator bDesc = binDesc.begin();
    typename vector<typename StatisticsUtilities<AccumType>::BinDesc>::const_iterator iDesc = bDesc;
    typename vector<typename StatisticsUtilities<AccumType>::BinDesc>::const_iterator eDesc = binDesc.end();
    std::map<AccumType, std::map<uInt64, AccumType> > histToIdxValMap;
    vector<uInt64> vnpts;
    vector<std::pair<AccumType, AccumType> > vlimits;
    vector<std::set<uInt64> > vindices;
    vector<std::map<uInt64, uInt64> > vNewToOld;
    // This is necessary for accounting. Map the lower limit of
    // a single bin to the lower limit of its associated histogram
    std::map<AccumType, AccumType> binToHistogramMap;
    while (iIdxSet != eIdxSet) {
        std::set<uInt64>::const_iterator iIdx = iIdxSet->begin();
        std::set<uInt64>::const_iterator eIdx = iIdxSet->end();
        if (iSameVal->null()) {
            // values in this histogram are not all the same
            vector<uInt64>::const_iterator bCounts = iCountSet->begin();
            vector<uInt64>::const_iterator iCounts = bCounts;
            vector<uInt64>::const_iterator eCounts = iCountSet->end();
            uInt64 dataCount = 0;
            uInt64 prevDataCount = 0;
            uInt64 loopCount = 0;
            while (iIdx != eIdx) {
                ThrowIf(iCounts == eCounts, "Logic Error: ran out of bins, accounting error");
                dataCount += *iCounts;
                if (*iIdx < dataCount) {
                    // datum at index exists in current bin
                    std::pair<AccumType, AccumType> binLimits;
                    binLimits.first = iDesc->minLimit + (AccumType)loopCount*(iDesc->binWidth);
                    binLimits.second = binLimits.first + iDesc->binWidth;
                    std::set<uInt64> newDataIndices;
                    std::map<uInt64, uInt64> newToOld;
                    while(iIdx != eIdx && *iIdx < dataCount) {
                        // this loop takes into account that multiple indices
                        // could fall in the same bin
                        uInt64 oldIdx = *iIdx;
                        uInt64 newIdx = oldIdx - prevDataCount;
                        newDataIndices.insert(newIdx);
                        newToOld[newIdx] = oldIdx;
                        ++iIdx;
                    }
                    vNewToOld.push_back(newToOld);
                    vnpts.push_back(*iCounts);
                    vlimits.push_back(binLimits);
                    // because multiple single bins can be in the same histogram,
                    // we need to keep track of which bins belong to which histogram
                    // for accounting below
                    binToHistogramMap[binLimits.first] = iDesc->minLimit;
                    vindices.push_back(newDataIndices);
                }
                prevDataCount = dataCount;
                ++iCounts;
                ++loopCount;
            }
        }
        else {
            // values in this histogram are all the same
            std::map<uInt64, AccumType> mymap;
            while (iIdx != eIdx) {
                mymap[*iIdx] = *(*iSameVal);
                ++iIdx;
            }
            histToIdxValMap[iDesc->minLimit] = mymap;
        }
        ++iIdxSet;
        ++iSameVal;
        ++iCountSet;
        ++iDesc;
    }
    if (! vnpts.empty()) {
        vector<std::map<uInt64, AccumType> > dataFromBins = _dataFromSingleBins(
            vnpts, maxArraySize, vlimits, vindices, nBins
        );
        typename vector<std::map<uInt64, AccumType> >::const_iterator iDataSet = dataFromBins.begin();
        typename vector<std::map<uInt64, AccumType> >::const_iterator eDataSet = dataFromBins.end();
        vector<std::map<uInt64, uInt64> >::iterator iNewToOld = vNewToOld.begin();
        typename vector<std::pair<AccumType, AccumType> >::const_iterator iVLimits = vlimits.begin();
        while(iDataSet != eDataSet) {
            AccumType myHistKey = binToHistogramMap[iVLimits->first];
            std::map<uInt64, AccumType> mymap;
            typename std::map<uInt64, AccumType>::const_iterator iData = iDataSet->begin();
            typename std::map<uInt64, AccumType>::const_iterator eData = iDataSet->end();
            while(iData != eData) {
                uInt64 newIdx = iData->first;
                uInt64 oldIdx = (*iNewToOld)[newIdx];
                mymap[oldIdx] = iData->second;
                ++iData;
            }
            histToIdxValMap[myHistKey].insert(mymap.begin(), mymap.end());
            ++iNewToOld;
            ++iDataSet;
            ++iVLimits;
        }
    }
    vector<std::map<uInt64, AccumType> > ret;
    iDesc = bDesc;
    while (iDesc != eDesc) {
        ret.push_back(histToIdxValMap[iDesc->minLimit]);
        ++iDesc;
    }
    return ret;
}

CASA_STATD
vector<std::map<uInt64, AccumType> > ClassicalStatistics<CASA_STATP>::_dataFromSingleBins(
    const vector<uInt64>& binNpts, uInt maxArraySize,
    const vector<std::pair<AccumType, AccumType> >& binLimits,
    const vector<std::set<uInt64> >& dataIndices, uInt64 nBins
) {
    uInt64 totalPts = 0;
    vector<uInt64>::const_iterator bNpts = binNpts.begin();
    vector<uInt64>::const_iterator iNpts = bNpts;
    vector<uInt64>::const_iterator eNpts = binNpts.end();
    while (iNpts != eNpts) {
        totalPts += *iNpts;
        ++iNpts;
    }
    if (totalPts <= maxArraySize) {
        // contents of bin is small enough to be sorted in memory, so
        // get the bin limits and stuff the good points within those limits
        // in an array and sort it
        vector<vector<AccumType> > dataArrays(binLimits.size(), vector<AccumType>(0));
        _createDataArrays(dataArrays, binLimits, totalPts);
        typename vector<vector<AccumType> >::iterator bArrays = dataArrays.begin();
        typename vector<vector<AccumType> >::iterator iArrays = bArrays;
        typename vector<vector<AccumType> >::iterator eArrays = dataArrays.end();
        iNpts = bNpts;
        while (iArrays != eArrays) {
            ThrowIf(
                iArrays->size() != *iNpts,
                "Logic Error: data array has " + String::toString(iArrays->size())
                + " elements but it should have " + String::toString(*iNpts)
                + ". Please file a bug report and include your dataset and your inputs"
            );
            ++iArrays;
            ++iNpts;
        }
        std::vector<std::set<uInt64> >::const_iterator bIdxSet = dataIndices.begin();
        std::vector<std::set<uInt64> >::const_iterator iIdxSet = bIdxSet;
        std::vector<std::set<uInt64> >::const_iterator eIdxSet = dataIndices.end();
        iNpts = bNpts;
        vector<std::map<uInt64, AccumType> > ret(binLimits.size());
        typename vector<std::map<uInt64, AccumType> >::iterator bRet = ret.begin();
        typename vector<std::map<uInt64, AccumType> >::iterator iRet = bRet;
        // typename vector<std::map<uInt64, AccumType> >::iterator eRet = ret.end();
        iArrays = bArrays;
        while(iIdxSet != eIdxSet) {
            std::set<uInt64>::const_iterator initer = iIdxSet->begin();
            std::set<uInt64>::const_iterator inend = iIdxSet->end();
            uInt prevIdx = 0;
            while (initer != inend) {
                ThrowIf(
                    *initer >= *iNpts,
                    "Logic Error: aryIdx " + String::toString(*initer) + " is too large. "
                    "It should be no larger than " + String::toString(*iNpts-1)
                    + ". Please file a defect report and include your dataset and your inputs"
                );
                (*iRet)[*initer] = GenSort<AccumType>::kthLargest(
                    &((*iArrays)[prevIdx]), *iNpts - prevIdx, *initer - prevIdx
                );
                prevIdx = *initer;
                ++initer;
            }
            ++iIdxSet;
            ++iNpts;
            ++iArrays;
            ++iRet;
        }
        return ret;
    }
    else {
        // bin contents are too large to be sorted in memory, this bin must be sub-binned
        typename vector<std::pair<AccumType, AccumType> >::const_iterator bLimits = binLimits.begin();
        typename vector<std::pair<AccumType, AccumType> >::const_iterator iLimits = bLimits;
        typename vector<std::pair<AccumType, AccumType> >::const_iterator eLimits = binLimits.end();
        vector<typename StatisticsUtilities<AccumType>::BinDesc> binDesc;
        while (iLimits != eLimits) {
            // we want at least 1000 bins
            nBins = max(nBins, 1000);
            typename StatisticsUtilities<AccumType>::BinDesc histogram;
            _makeBins(
                histogram, iLimits->first, iLimits->second,
                nBins, False
            );
            binDesc.push_back(histogram);
            ++iLimits;
        }
        return _dataFromMultipleBins(binDesc, maxArraySize, dataIndices, nBins);
    }
}

CASA_STATD
void ClassicalStatistics<CASA_STATP>::_convertToAbsDevMedArray(
    vector<AccumType>& myArray, AccumType median
) {
    typename vector<AccumType>::iterator iter = myArray.begin();
    typename vector<AccumType>::iterator end = myArray.end();
    while (iter != end) {
        *iter = abs(*iter - median);
        ++iter;
    }
}

CASA_STATD
void ClassicalStatistics<CASA_STATP>::_doMinMax(
    AccumType& datamin, AccumType& datamax
) {
    _initIterators();
    CountedPtr<AccumType> mymax;
    CountedPtr<AccumType> mymin;
    while (True) {
        _initLoopVars();
        if (_hasWeights) {
            if (_hasMask) {
                if (_hasRanges) {
                    _minMax(
                        mymin, mymax, _myData, _myWeights, _myCount, _myStride,
                        _myMask, _maskStride, _myRanges, _myIsInclude
                    );
                }
                else {
                    _minMax(
                        mymin, mymax, _myData, _myWeights, _myCount,
                        _myStride, _myMask, _maskStride
                    );
                }
            }
            else if (_hasRanges) {
                _minMax(
                    mymin, mymax, _myData, _myWeights, _myCount,
                    _myStride, _myRanges, _myIsInclude
                );
            }
            else {
                // has weights, but no mask nor ranges
                _minMax(
                    mymin, mymax, _myData, _myWeights, _myCount, _myStride
                );
            }
        }
        else if (_hasMask) {
            // this data set has no weights, but does have a mask
            if (_hasRanges) {
                _minMax(
                    mymin, mymax, _myData, _myCount, _myStride, _myMask,
                    _maskStride, _myRanges, _myIsInclude
                );
            }
            else {
                _minMax(
                    mymin, mymax, _myData, _myCount,
                    _myStride, _myMask, _maskStride
                );
            }
        }
        else if (_hasRanges) {
            // this data set has no weights no mask, but does have a set of ranges
            // associated with it
            _minMax(
                mymin, mymax, _myData, _myCount,
                _myStride, _myRanges, _myIsInclude
            );
        }
        else {
            // simplest case, this data set has no weights, no mask, nor any ranges associated
            // with it. No filtering of the data is necessary.
            _minMax(mymin, mymax, _myData, _myCount, _myStride);
        }
        if (_increment(False)) {
            break;
        }
    }
    ThrowIf (
        mymax.null() || mymin.null(),
        "No valid data found"
    );
    datamin = *mymin;
    datamax = *mymax;
}

CASA_STATD
Int64 ClassicalStatistics<CASA_STATP>::_doNpts() {
    _initIterators();
    uInt64 npts = 0;
    while (True) {
        _initLoopVars();
        if (_hasWeights) {
            if (_hasMask) {
                if (_hasRanges) {
                    _accumNpts(
                        npts, _myData, _myWeights, _myCount, _myStride,
                        _myMask, _maskStride, _myRanges, _myIsInclude
                    );
                }
                else {
                    _accumNpts(
                        npts, _myData, _myWeights, _myCount,
                        _myStride, _myMask, _maskStride
                    );
                }
            }
            else if (_hasRanges) {
                _accumNpts(
                    npts, _myData, _myWeights, _myCount,
                    _myStride, _myRanges, _myIsInclude
                );
            }
            else {
                // has weights, but no mask nor ranges
                _accumNpts(
                    npts, _myData, _myWeights, _myCount, _myStride
                );
            }
        }
        else if (_hasMask) {
            // this data set has no weights, but does have a mask
            if (_hasRanges) {
                _accumNpts(
                    npts, _myData, _myCount, _myStride, _myMask,
                    _maskStride, _myRanges, _myIsInclude
                );
            }
            else {
                _accumNpts(
                    npts, _myData, _myCount,
                    _myStride, _myMask, _maskStride
                );
            }
        }
        else if (_hasRanges) {
            // this data set has no weights no mask, but does have a set of ranges
            // associated with it
            _accumNpts(
                npts, _myData, _myCount,
                _myStride, _myRanges, _myIsInclude
            );
        }
        else {
            // simplest case, this data set has no weights, no mask, nor any ranges associated
            // with it.
            _accumNpts(
                npts, _myData, _myCount, _myStride
            );
        }
        if (_increment(False)) {
            break;
        }
    }
    ThrowIf (npts == 0, "No valid data found");
    return npts;
}

// Tried making this into an inline method, but performance decreased by 20 - 25% when
// finding the median and quartiles on a 200 Mpix image. So the #define seems to be
// the better choice from a performance standpoint.
#define _findBinCode \
    AccumType myDatum = _doMedAbsDevMed ? abs((AccumType)*datum - *_statsData.median) : *datum; \
    if (myDatum >= bBinDesc->minLimit && myDatum < *maxLimit.rbegin()) { \
        iCounts = bCounts; \
        iSameVal = bSameVal; \
        iAllSame = bAllSame; \
        iBinDesc = bBinDesc; \
        iMaxLimit = bMaxLimit; \
        while (iBinDesc != eBinDesc) { \
            if (myDatum >= iBinDesc->minLimit && myDatum < *iMaxLimit) { \
                AccumType idx = (myDatum - iBinDesc->minLimit)/iBinDesc->binWidth; \
                ++(*iCounts)[StatisticsUtilities<AccumType>::getInt(idx)]; \
                if (*iAllSame) { \
                    if (iSameVal->null()) { \
                        *iSameVal = new AccumType(myDatum); \
                    } \
                    else { \
                        *iAllSame = myDatum == *(*iSameVal); \
                        if (! *iAllSame) { \
                            *iSameVal = NULL; \
                        } \
                    } \
                } \
                break; \
            } \
            ++iCounts; \
            ++iSameVal; \
            ++iAllSame; \
            ++iBinDesc; \
            ++iMaxLimit; \
        } \
    }

CASA_STATD
void ClassicalStatistics<CASA_STATP>::_findBins(
    vector<vector<uInt64> >& binCounts,
    vector<CountedPtr<AccumType> >& sameVal, vector<Bool>& allSame,
    const DataIterator& dataBegin, Int64 nr, uInt dataStride,
    const vector<typename StatisticsUtilities<AccumType>::BinDesc>& binDesc, const vector<AccumType>& maxLimit
) const {
    vector<vector<uInt64> >::iterator bCounts = binCounts.begin();
    vector<vector<uInt64> >::iterator iCounts = bCounts;
    typename vector<CountedPtr<AccumType> >::iterator bSameVal = sameVal.begin();
    typename vector<CountedPtr<AccumType> >::iterator iSameVal = bSameVal;
    vector<Bool>::iterator bAllSame = allSame.begin();
    vector<Bool>::iterator iAllSame = bAllSame;
    typename vector<typename StatisticsUtilities<AccumType>::BinDesc>::const_iterator bBinDesc = binDesc.begin();
    typename vector<typename StatisticsUtilities<AccumType>::BinDesc>::const_iterator iBinDesc = bBinDesc;
    typename vector<typename StatisticsUtilities<AccumType>::BinDesc>::const_iterator eBinDesc = binDesc.end();
    typename vector<AccumType>::const_iterator bMaxLimit = maxLimit.begin();
    typename vector<AccumType>::const_iterator iMaxLimit = bMaxLimit;
    DataIterator datum = dataBegin;
    Int64 count = 0;
    Bool unityStride = dataStride == 1;
    while (count < nr) {
         _findBinCode
        StatisticsIncrementer<DataIterator, MaskIterator, WeightsIterator>::increment(
            datum, count, unityStride, dataStride
        );
    }
}

CASA_STATD
void ClassicalStatistics<CASA_STATP>::_findBins(
    vector<vector<uInt64> >& binCounts,
    vector<CountedPtr<AccumType> >& sameVal, vector<Bool>& allSame,
    const DataIterator& dataBegin, Int64 nr, uInt dataStride,
    const DataRanges& ranges, Bool isInclude,
    const vector<typename StatisticsUtilities<AccumType>::BinDesc>& binDesc, const vector<AccumType>& maxLimit
) const {
    vector<vector<uInt64> >::iterator bCounts = binCounts.begin();
    vector<vector<uInt64> >::iterator iCounts = bCounts;
    typename vector<CountedPtr<AccumType> >::iterator bSameVal = sameVal.begin();
    typename vector<CountedPtr<AccumType> >::iterator iSameVal = bSameVal;
    vector<Bool>::iterator bAllSame = allSame.begin();
    vector<Bool>::iterator iAllSame = bAllSame;
    typename vector<typename StatisticsUtilities<AccumType>::BinDesc>::const_iterator bBinDesc = binDesc.begin();
    typename vector<typename StatisticsUtilities<AccumType>::BinDesc>::const_iterator iBinDesc = bBinDesc;
    typename vector<typename StatisticsUtilities<AccumType>::BinDesc>::const_iterator eBinDesc = binDesc.end();
    typename vector<AccumType>::const_iterator bMaxLimit = maxLimit.begin();
    typename vector<AccumType>::const_iterator iMaxLimit = bMaxLimit;
    DataIterator datum = dataBegin;
    Int64 count = 0;
    Bool unityStride = dataStride == 1;
    typename DataRanges::const_iterator beginRange = ranges.begin();
    typename DataRanges::const_iterator endRange = ranges.end();
    while (count < nr) {
        if (
            StatisticsUtilities<AccumType>::includeDatum(
                *datum, beginRange, endRange, isInclude
            )
        ) {
            _findBinCode
        }
        StatisticsIncrementer<DataIterator, MaskIterator, WeightsIterator>::increment(
            datum, count, unityStride, dataStride
        );
    }
}

CASA_STATD
void ClassicalStatistics<CASA_STATP>::_findBins(
    vector<vector<uInt64> >& binCounts,
    vector<CountedPtr<AccumType> >& sameVal, vector<Bool>& allSame,
    const DataIterator& dataBegin, Int64 nr, uInt dataStride,
    const MaskIterator& maskBegin, uInt maskStride,
    const vector<typename StatisticsUtilities<AccumType>::BinDesc>& binDesc, const vector<AccumType>& maxLimit
) const {
    vector<vector<uInt64> >::iterator bCounts = binCounts.begin();
    vector<vector<uInt64> >::iterator iCounts = bCounts;
    typename vector<CountedPtr<AccumType> >::iterator bSameVal = sameVal.begin();
    typename vector<CountedPtr<AccumType> >::iterator iSameVal = bSameVal;
    vector<Bool>::iterator bAllSame = allSame.begin();
    vector<Bool>::iterator iAllSame = bAllSame;
    typename vector<typename StatisticsUtilities<AccumType>::BinDesc>::const_iterator bBinDesc = binDesc.begin();
    typename vector<typename StatisticsUtilities<AccumType>::BinDesc>::const_iterator iBinDesc = bBinDesc;
    typename vector<typename StatisticsUtilities<AccumType>::BinDesc>::const_iterator eBinDesc = binDesc.end();
    typename vector<AccumType>::const_iterator bMaxLimit = maxLimit.begin();
    typename vector<AccumType>::const_iterator iMaxLimit = bMaxLimit;
    DataIterator datum = dataBegin;
    MaskIterator mask = maskBegin;
    Int64 count = 0;
    Bool unityStride = dataStride == 1 && maskStride == 1;
    while (count < nr) {
        if (*mask) {
            _findBinCode
        }
        StatisticsIncrementer<DataIterator, MaskIterator, WeightsIterator>::increment(
            datum, count, mask, unityStride, dataStride, maskStride
        );
    }
}

CASA_STATD
void ClassicalStatistics<CASA_STATP>::_findBins(
    vector<vector<uInt64> >& binCounts,
    vector<CountedPtr<AccumType> >& sameVal, vector<Bool>& allSame,
    const DataIterator& dataBegin, Int64 nr, uInt dataStride,
    const MaskIterator& maskBegin, uInt maskStride, const DataRanges& ranges,
    Bool isInclude,
    const vector<typename StatisticsUtilities<AccumType>::BinDesc>& binDesc, const vector<AccumType>& maxLimit
) const {
    vector<vector<uInt64> >::iterator bCounts = binCounts.begin();
    vector<vector<uInt64> >::iterator iCounts = bCounts;
    typename vector<CountedPtr<AccumType> >::iterator bSameVal = sameVal.begin();
    typename vector<CountedPtr<AccumType> >::iterator iSameVal = bSameVal;
    vector<Bool>::iterator bAllSame = allSame.begin();
    vector<Bool>::iterator iAllSame = bAllSame;
    typename vector<typename StatisticsUtilities<AccumType>::BinDesc>::const_iterator bBinDesc = binDesc.begin();
    typename vector<typename StatisticsUtilities<AccumType>::BinDesc>::const_iterator iBinDesc = bBinDesc;
    typename vector<typename StatisticsUtilities<AccumType>::BinDesc>::const_iterator eBinDesc = binDesc.end();
    typename vector<AccumType>::const_iterator bMaxLimit = maxLimit.begin();
    typename vector<AccumType>::const_iterator iMaxLimit = bMaxLimit;
    DataIterator datum = dataBegin;
    MaskIterator mask = maskBegin;
    Int64 count = 0;
    Bool unityStride = dataStride == 1 && maskStride == 1;
    typename DataRanges::const_iterator beginRange = ranges.begin();
    typename DataRanges::const_iterator endRange = ranges.end();
    while (count < nr) {
        if (
            *mask && StatisticsUtilities<AccumType>::includeDatum(
                *datum, beginRange, endRange, isInclude
            )
        ) {
            _findBinCode
        }
        StatisticsIncrementer<DataIterator, MaskIterator, WeightsIterator>::increment(
            datum, count, mask, unityStride, dataStride, maskStride
        );
    }
}

CASA_STATD
void ClassicalStatistics<CASA_STATP>::_findBins(
    vector<vector<uInt64> >& binCounts,
    vector<CountedPtr<AccumType> >& sameVal, vector<Bool>& allSame,
    const DataIterator& dataBegin, const WeightsIterator& weightsBegin,
    Int64 nr, uInt dataStride,
    const vector<typename StatisticsUtilities<AccumType>::BinDesc>& binDesc, const vector<AccumType>& maxLimit
) const {
    vector<vector<uInt64> >::iterator bCounts = binCounts.begin();
    vector<vector<uInt64> >::iterator iCounts = bCounts;
    typename vector<CountedPtr<AccumType> >::iterator bSameVal = sameVal.begin();
    typename vector<CountedPtr<AccumType> >::iterator iSameVal = bSameVal;
    vector<Bool>::iterator bAllSame = allSame.begin();
    vector<Bool>::iterator iAllSame = bAllSame;
    typename vector<typename StatisticsUtilities<AccumType>::BinDesc>::const_iterator bBinDesc = binDesc.begin();
    typename vector<typename StatisticsUtilities<AccumType>::BinDesc>::const_iterator iBinDesc = bBinDesc;
    typename vector<typename StatisticsUtilities<AccumType>::BinDesc>::const_iterator eBinDesc = binDesc.end();
    typename vector<AccumType>::const_iterator bMaxLimit = maxLimit.begin();
    typename vector<AccumType>::const_iterator iMaxLimit = bMaxLimit;
    DataIterator datum = dataBegin;
    WeightsIterator weight = weightsBegin;
    Int64 count = 0;
    Bool unityStride = dataStride == 1;
    while (count < nr) {
        if (*weight > 0) {
            _findBinCode
        }
        StatisticsIncrementer<DataIterator, MaskIterator, WeightsIterator>::increment(
            datum, count, weight, unityStride, dataStride
        );
    }
}

CASA_STATD
void ClassicalStatistics<CASA_STATP>::_findBins(
    vector<vector<uInt64> >& binCounts,
    vector<CountedPtr<AccumType> >& sameVal, vector<Bool>& allSame,
    const DataIterator& dataBegin, const WeightsIterator& weightsBegin,
    Int64 nr, uInt dataStride, const DataRanges& ranges, Bool isInclude,
    const vector<typename StatisticsUtilities<AccumType>::BinDesc>& binDesc, const vector<AccumType>& maxLimit
) const {
    vector<vector<uInt64> >::iterator bCounts = binCounts.begin();
    vector<vector<uInt64> >::iterator iCounts = bCounts;
    typename vector<CountedPtr<AccumType> >::iterator bSameVal = sameVal.begin();
    typename vector<CountedPtr<AccumType> >::iterator iSameVal = bSameVal;
    vector<Bool>::iterator bAllSame = allSame.begin();
    vector<Bool>::iterator iAllSame = bAllSame;
    typename vector<typename StatisticsUtilities<AccumType>::BinDesc>::const_iterator bBinDesc = binDesc.begin();
    typename vector<typename StatisticsUtilities<AccumType>::BinDesc>::const_iterator iBinDesc = bBinDesc;
    typename vector<typename StatisticsUtilities<AccumType>::BinDesc>::const_iterator eBinDesc = binDesc.end();
    typename vector<AccumType>::const_iterator bMaxLimit = maxLimit.begin();
    typename vector<AccumType>::const_iterator iMaxLimit = bMaxLimit;
    DataIterator datum = dataBegin;
    WeightsIterator weight = weightsBegin;
    Int64 count = 0;
    Bool unityStride = dataStride == 1;
    typename DataRanges::const_iterator beginRange = ranges.begin();
    typename DataRanges::const_iterator endRange = ranges.end();
    while (count < nr) {
        if (
            *weight > 0
            && StatisticsUtilities<AccumType>::includeDatum(
                *datum, beginRange, endRange, isInclude
            )
        ) {
            _findBinCode
        }
        StatisticsIncrementer<DataIterator, MaskIterator, WeightsIterator>::increment(
            datum, count, weight, unityStride, dataStride
        );
    }
}

CASA_STATD
void ClassicalStatistics<CASA_STATP>::_findBins(
    vector<vector<uInt64> >& binCounts,
    vector<CountedPtr<AccumType> >& sameVal, vector<Bool>& allSame,
    const DataIterator& dataBegin, const WeightsIterator& weightsBegin,
    Int64 nr, uInt dataStride, const MaskIterator& maskBegin, uInt maskStride,
    const DataRanges& ranges, Bool isInclude,
    const vector<typename StatisticsUtilities<AccumType>::BinDesc>& binDesc, const vector<AccumType>& maxLimit
) const {
    vector<vector<uInt64> >::iterator bCounts = binCounts.begin();
    vector<vector<uInt64> >::iterator iCounts = bCounts;
    typename vector<CountedPtr<AccumType> >::iterator bSameVal = sameVal.begin();
    typename vector<CountedPtr<AccumType> >::iterator iSameVal = bSameVal;
    vector<Bool>::iterator bAllSame = allSame.begin();
    vector<Bool>::iterator iAllSame = bAllSame;
    typename vector<typename StatisticsUtilities<AccumType>::BinDesc>::const_iterator bBinDesc = binDesc.begin();
    typename vector<typename StatisticsUtilities<AccumType>::BinDesc>::const_iterator iBinDesc = bBinDesc;
    typename vector<typename StatisticsUtilities<AccumType>::BinDesc>::const_iterator eBinDesc = binDesc.end();
    typename vector<AccumType>::const_iterator bMaxLimit = maxLimit.begin();
    typename vector<AccumType>::const_iterator iMaxLimit = bMaxLimit;
    DataIterator datum = dataBegin;
    WeightsIterator weight = weightsBegin;
    MaskIterator mask = maskBegin;
    Int64 count = 0;
    Bool unityStride = dataStride == 1 && maskStride == 1;
    typename DataRanges::const_iterator beginRange = ranges.begin();
    typename DataRanges::const_iterator endRange = ranges.end();
    while (count < nr) {
        if (
            *mask && *weight > 0
            && StatisticsUtilities<AccumType>::includeDatum(
                *datum, beginRange, endRange, isInclude
            )
        ) {
            _findBinCode
        }
        StatisticsIncrementer<DataIterator, MaskIterator, WeightsIterator>::increment(
            datum, count, weight, mask, unityStride, dataStride, maskStride
        );
    }
}

CASA_STATD
void ClassicalStatistics<CASA_STATP>::_findBins(
    vector<vector<uInt64> >& binCounts,
    vector<CountedPtr<AccumType> >& sameVal, vector<Bool>& allSame,
    const DataIterator& dataBegin, const WeightsIterator& weightBegin,
    Int64 nr, uInt dataStride, const MaskIterator& maskBegin, uInt maskStride,
    const vector<typename StatisticsUtilities<AccumType>::BinDesc>& binDesc, const vector<AccumType>& maxLimit
) const {
    vector<vector<uInt64> >::iterator bCounts = binCounts.begin();
    vector<vector<uInt64> >::iterator iCounts = bCounts;
    typename vector<CountedPtr<AccumType> >::iterator bSameVal = sameVal.begin();
    typename vector<CountedPtr<AccumType> >::iterator iSameVal = bSameVal;
    vector<Bool>::iterator bAllSame = allSame.begin();
    vector<Bool>::iterator iAllSame = bAllSame;
    typename vector<typename StatisticsUtilities<AccumType>::BinDesc>::const_iterator bBinDesc = binDesc.begin();
    typename vector<typename StatisticsUtilities<AccumType>::BinDesc>::const_iterator iBinDesc = bBinDesc;
    typename vector<typename StatisticsUtilities<AccumType>::BinDesc>::const_iterator eBinDesc = binDesc.end();
    typename vector<AccumType>::const_iterator bMaxLimit = maxLimit.begin();
    typename vector<AccumType>::const_iterator iMaxLimit = bMaxLimit;
    DataIterator datum = dataBegin;
    WeightsIterator weight = weightBegin;
    MaskIterator mask = maskBegin;
    Int64 count = 0;
    Bool unityStride = dataStride == 1 && maskStride == 1;
    while (count < nr) {
        if (*mask && *weight > 0) {
            _findBinCode
        }
        StatisticsIncrementer<DataIterator, MaskIterator, WeightsIterator>::increment(
            datum, count, weight, mask, unityStride, dataStride, maskStride
        );
    }
}

CASA_STATD
std::map<uInt64, AccumType> ClassicalStatistics<CASA_STATP>::_indicesToValues(
    CountedPtr<uInt64> knownNpts, CountedPtr<AccumType> knownMin,
    CountedPtr<AccumType> knownMax, uInt maxArraySize,
    const std::set<uInt64>& indices, Bool persistSortedArray, uInt64 nBins
) {
    std::map<uInt64, AccumType> indexToValue;
    if (
        _valuesFromSortedArray(
            indexToValue, knownNpts, indices, maxArraySize,
            persistSortedArray
        )
    ) {
        return indexToValue;
    }
    AccumType mymin, mymax;
    if (knownMin.null() || knownMax.null()) {
        getMinMax(mymin, mymax);
    }
    else {
        mymin = *knownMin;
        mymax = *knownMax;
    }
    if (_doMedAbsDevMed) {
        mymax = max(
            abs(mymax - *_getStatsData().median),
            abs(mymin - *_getStatsData().median)
        );
        mymin = AccumType(0);
    }
    if (mymax == mymin) {
        // data set values are all the same
        std::set<uInt64>::const_iterator iter = indices.begin();
        std::set<uInt64>::const_iterator end = indices.end();
        while(iter != end) {
            indexToValue[*iter] = mymin;
            ++iter;
        }
        return indexToValue;
    }
    vector<std::set<uInt64> > vindices(1, indices);
    AccumType pad = 1e-6*(mymax - mymin);
    std::pair<AccumType, AccumType> limits(mymin - pad, mymax + pad);
    vector<std::pair<AccumType, AccumType> > vlimits(1, limits);
    uInt64 mynpts = knownNpts.null() ? getNPts() : *knownNpts;
    vector<uInt64> vmynpts(1, mynpts);
    return _dataFromSingleBins(
        vmynpts, maxArraySize, vlimits, vindices, nBins
    )[0];
}

CASA_STATD
void ClassicalStatistics<CASA_STATP>::_initIterators() {
    ThrowIf(! _hasData, "No data sets have been added");
    if (this->_getDataProvider()) {
        this->_getDataProvider()->reset();
    }
    else {
        _dataCount = 0;
        const vector<DataIterator>& data = this->_getData();
        _diter = data.begin();
        _dend = data.end();
        const vector<uInt>& dataStrides = this->_getDataStrides();
        _dsiter = dataStrides.begin();
        const vector<Int64>& counts = this->_getCounts();
        _citer = counts.begin();
        _masks = this->_getMasks();
        _weights = this->_getWeights();
        _ranges = this->_getRanges();
        _isIncludeRanges = this->_getIsIncludeRanges();
    }
    _hasRanges = False;
    _myRanges.clear();
    _myIsInclude = False;
    _hasMask = False;
    _hasWeights = False;
}

CASA_STATD
void ClassicalStatistics<CASA_STATP>::_initLoopVars() {
    StatsDataProvider<CASA_STATP> *dataProvider
        = this->_getDataProvider();
    if (dataProvider) {
        _myData = dataProvider->getData();
        _myCount = dataProvider->getCount();
        _myStride = dataProvider->getStride();
        _hasRanges = dataProvider->hasRanges();
        if (_hasRanges) {
            _myRanges = dataProvider->getRanges();
            _myIsInclude = dataProvider->isInclude();
        }
        _hasMask = dataProvider->hasMask();
        if (_hasMask) {
            _myMask = dataProvider->getMask();
            _maskStride = dataProvider->getMaskStride();
        }
        _hasWeights = dataProvider->hasWeights();
        if (_hasWeights) {
            _myWeights = dataProvider->getWeights();
        }
    }
    else {
        _myData = *_diter;
        _myCount = *_citer;
        _myStride = *_dsiter;
        typename std::map<uInt, DataRanges>::const_iterator rangeI = _ranges.find(_dataCount);
        _hasRanges = rangeI != _ranges.end();
        if (_hasRanges) {
            _myRanges = rangeI->second;
            _myIsInclude = _isIncludeRanges.find(_dataCount)->second;
        }
        typename std::map<uInt, MaskIterator>::const_iterator maskI = _masks.find(_dataCount);
        _hasMask = maskI != _masks.end();
        if (_hasMask) {
            _myMask = maskI->second;
            _maskStride = this->_getMaskStrides().find(_dataCount)->second;
        }
        _hasWeights = _weights.find(_dataCount) != _weights.end();
        if (_hasWeights) {
            _myWeights = _weights.find(_dataCount)->second;
        }
    }
}
<<<<<<< HEAD
/*
=======

>>>>>>> a8a97866
CASA_STATD
typename ClassicalStatistics<CASA_STATP>::InitContainer
ClassicalStatistics<CASA_STATP>::_initAndGetLoopVars() {
    _initLoopVars();
    InitContainer ic;
    ic.count = _myCount;
    ic.dataIter = _myData;
    ic.dataStride = _myStride;
    ic.hasMask = _hasMask;
    ic.hasRanges = _hasRanges;
    ic.hasWeights = _hasWeights;
    ic.isIncludeRanges = _myIsInclude;
    ic.maskIter = _myMask;
    ic.maskStride = _maskStride;
    ic.ranges = _myRanges;
    ic.weightsIter = _myWeights;
    return ic;
}
*/

CASA_STATD
Bool ClassicalStatistics<CASA_STATP>::_isNptsSmallerThan(
    vector<AccumType>& unsortedAry, uInt maxArraySize
) {
    _initIterators();
    Bool limitReached = False;
    while (True) {
        _initLoopVars();
        if (_hasWeights) {
            if (_hasMask) {
                if (_hasRanges) {
                    limitReached = _populateTestArray(
                        unsortedAry, _myData, _myWeights, _myCount,
                        _myStride, _myMask, _maskStride, _myRanges, _myIsInclude,
                        maxArraySize
                    );
                }
                else {
                    limitReached = _populateTestArray(
                        unsortedAry, _myData, _myWeights,
                        _myCount, _myStride, _myMask, _maskStride,
                        maxArraySize
                    );
                }
            }
            else if (_hasRanges) {
                limitReached = _populateTestArray(
                    unsortedAry, _myData, _myWeights, _myCount,
                    _myStride, _myRanges, _myIsInclude,
                    maxArraySize
                );
            }
            else {
                // has weights, but no mask nor ranges
                limitReached = _populateTestArray(
                    unsortedAry, _myData, _myWeights,
                    _myCount, _myStride, maxArraySize
                );
            }
        }
        else if (_hasMask) {
            // this data set has no weights, but does have a mask
            if (_hasRanges) {
                limitReached = _populateTestArray(
                    unsortedAry, _myData, _myCount, _myStride,
                    _myMask, _maskStride, _myRanges, _myIsInclude,
                    maxArraySize
                );
            }
            else {
                limitReached = _populateTestArray(
                    unsortedAry, _myData, _myCount, _myStride, _myMask,
                    _maskStride, maxArraySize
                );
            }
        }
        else if (_hasRanges) {
            // this data set has no weights no mask, but does have a set of ranges
            // associated with it
            limitReached = _populateTestArray(
                unsortedAry, _myData, _myCount, _myStride,
                _myRanges, _myIsInclude, maxArraySize
            );
        }
        else {
            // simplest case, this data set has no weights, no mask, nor any ranges associated
            // with it, and its stride is 1. No filtering of the data is necessary.
            limitReached = _populateTestArray(
                unsortedAry, _myData, _myCount, _myStride, maxArraySize
            );
        }
        if (limitReached) {
            unsortedAry.clear();
            return False;
        }
        if (_increment(False)) {
            break;
        }
    }
    _getStatsData().npts = unsortedAry.size();
    return True;
}

CASA_STATD
void ClassicalStatistics<CASA_STATP>::_makeBins(
    typename StatisticsUtilities<AccumType>::BinDesc& bins, AccumType minData, AccumType maxData, uInt maxBins, Bool allowPad
) {

    bins.nBins = maxBins;
    bins.minLimit = minData;
    AccumType maxLimit = maxData;
    if (allowPad) {
        AccumType pad = (maxData - minData)/1e3;
        if (pad == (AccumType)0) {
            // try to handle Int like AccumTypes
            pad = AccumType(1);
        }
        bins.minLimit -= pad;
        maxLimit += pad;
    }
    bins.binWidth = (maxLimit - bins.minLimit)/(AccumType)bins.nBins;
}

#define _minMaxCode \
    if (! mymin.null()) { \
        if (*datum < *mymin) { \
            mymin = new AccumType(*datum); \
        } \
        else if (*datum > *mymax) { \
            mymax = new AccumType(*datum); \
        } \
    } \
    else { \
        mymin = new AccumType(*datum); \
        mymax = new AccumType(*datum); \
    }

CASA_STATD
void ClassicalStatistics<CASA_STATP>::_minMax(
    CountedPtr<AccumType>& mymin, CountedPtr<AccumType>& mymax,
    const DataIterator& dataBegin, Int64 nr, uInt dataStride
) const {
    DataIterator datum = dataBegin;
    Int64 count = 0;
    Bool unityStride = dataStride == 1;
    while (count < nr) {
        _minMaxCode
        StatisticsIncrementer<DataIterator, MaskIterator, WeightsIterator>::increment(
            datum, count, unityStride, dataStride
        );
    }
}

CASA_STATD
void ClassicalStatistics<CASA_STATP>::_minMax(
    CountedPtr<AccumType>& mymin, CountedPtr<AccumType>& mymax,
    const DataIterator& dataBegin, Int64 nr, uInt dataStride,
    const DataRanges& ranges, Bool isInclude
) const {
    DataIterator datum = dataBegin;
    Int64 count = 0;
    Bool unityStride = dataStride == 1;
    typename DataRanges::const_iterator beginRange = ranges.begin();
    typename DataRanges::const_iterator endRange = ranges.end();
    while (count < nr) {
        if (
            StatisticsUtilities<AccumType>::includeDatum(
                *datum, beginRange, endRange, isInclude
            )
        ) {
            _minMaxCode
        }
        StatisticsIncrementer<DataIterator, MaskIterator, WeightsIterator>::increment(
            datum, count, unityStride, dataStride
        );
    }
}

CASA_STATD
void ClassicalStatistics<CASA_STATP>::_minMax(
    CountedPtr<AccumType>& mymin, CountedPtr<AccumType>& mymax,
    const DataIterator& dataBegin, Int64 nr, uInt dataStride,
    const MaskIterator& maskBegin, uInt maskStride
) const {
    DataIterator datum = dataBegin;
    MaskIterator mask = maskBegin;
    Int64 count = 0;
    Bool unityStride = dataStride == 1 && maskStride == 1;
    while (count < nr) {
        if (*mask) {
            _minMaxCode
        }
        StatisticsIncrementer<DataIterator, MaskIterator, WeightsIterator>::increment(
            datum, count, mask, unityStride, dataStride, maskStride
        );
    }
}

CASA_STATD
void ClassicalStatistics<CASA_STATP>::_minMax(
    CountedPtr<AccumType>& mymin, CountedPtr<AccumType>& mymax,
    const DataIterator& dataBegin, Int64 nr, uInt dataStride,
    const MaskIterator& maskBegin, uInt maskStride, const DataRanges& ranges,
    Bool isInclude
) const {
    DataIterator datum = dataBegin;
    MaskIterator mask = maskBegin;
    Int64 count = 0;
    Bool unityStride = dataStride == 1 && maskStride == 1;
    typename DataRanges::const_iterator beginRange = ranges.begin();
    typename DataRanges::const_iterator endRange = ranges.end();
    while (count < nr) {
        if (
            *mask && StatisticsUtilities<AccumType>::includeDatum(
                *datum, beginRange, endRange, isInclude
            )
        ) {
            _minMaxCode
        }
        StatisticsIncrementer<DataIterator, MaskIterator, WeightsIterator>::increment(
            datum, count, mask, unityStride, dataStride, maskStride
        );
    }
}

CASA_STATD
void ClassicalStatistics<CASA_STATP>::_minMax(
    CountedPtr<AccumType>& mymin, CountedPtr<AccumType>& mymax,
    const DataIterator& dataBegin, const WeightsIterator& weightsBegin,
    Int64 nr, uInt dataStride
) const {
    DataIterator datum = dataBegin;
    WeightsIterator weight = weightsBegin;
    Int64 count = 0;
    Bool unityStride = dataStride == 1;
    while (count < nr) {
        if (*weight > 0) {
            _minMaxCode
        }
        StatisticsIncrementer<DataIterator, MaskIterator, WeightsIterator>::increment(
            datum, count, weight, unityStride, dataStride
        );
    }
}

CASA_STATD
void ClassicalStatistics<CASA_STATP>::_minMax(
    CountedPtr<AccumType>& mymin, CountedPtr<AccumType>& mymax,
    const DataIterator& dataBegin, const WeightsIterator& weightsBegin,
    Int64 nr, uInt dataStride, const DataRanges& ranges, Bool isInclude
) const {
    DataIterator datum = dataBegin;
    WeightsIterator weight = weightsBegin;
    Int64 count = 0;
    Bool unityStride = dataStride == 1;
    typename DataRanges::const_iterator beginRange = ranges.begin();
    typename DataRanges::const_iterator endRange = ranges.end();
    while (count < nr) {
        if (
            *weight > 0
            && StatisticsUtilities<AccumType>::includeDatum(
                *datum, beginRange, endRange, isInclude
            )
        ) {
            _minMaxCode
        }
        StatisticsIncrementer<DataIterator, MaskIterator, WeightsIterator>::increment(
            datum, count, weight, unityStride, dataStride
        );
    }
}

CASA_STATD
void ClassicalStatistics<CASA_STATP>::_minMax(
    CountedPtr<AccumType>& mymin, CountedPtr<AccumType>& mymax,
    const DataIterator& dataBegin, const WeightsIterator& weightsBegin,
    Int64 nr, uInt dataStride, const MaskIterator& maskBegin, uInt maskStride,
    const DataRanges& ranges, Bool isInclude
) const {
    DataIterator datum = dataBegin;
    WeightsIterator weight = weightsBegin;
    MaskIterator mask = maskBegin;
    Int64 count = 0;
    Bool unityStride = dataStride == 1 && maskStride == 1;
    typename DataRanges::const_iterator beginRange = ranges.begin();
    typename DataRanges::const_iterator endRange = ranges.end();
    while (count < nr) {
        if (
            *mask && *weight > 0
            && StatisticsUtilities<AccumType>::includeDatum(
                *datum, beginRange, endRange, isInclude
            )
        ) {
            _minMaxCode
        }
        StatisticsIncrementer<DataIterator, MaskIterator, WeightsIterator>::increment(
            datum, count, weight, mask, unityStride, dataStride, maskStride
        );
    }
}

CASA_STATD
void ClassicalStatistics<CASA_STATP>::_minMax(
    CountedPtr<AccumType>& mymin, CountedPtr<AccumType>& mymax,
    const DataIterator& dataBegin, const WeightsIterator& weightBegin,
    Int64 nr, uInt dataStride, const MaskIterator& maskBegin, uInt maskStride
) const {
    DataIterator datum = dataBegin;
    WeightsIterator weight = weightBegin;
    MaskIterator mask = maskBegin;
    Int64 count = 0;
    Bool unityStride = dataStride == 1 && maskStride == 1;
    while (count < nr) {
        if (*mask && *weight > 0) {
            _minMaxCode
        }
        StatisticsIncrementer<DataIterator, MaskIterator, WeightsIterator>::increment(
            datum, count, weight, mask, unityStride, dataStride, maskStride
        );
    }
}

// define rather than make a method to ensure this is called inline to maximize performance
#define _populateArrayCode1 \
    AccumType myDatum = _doMedAbsDevMed ? abs((AccumType)*datum - *_statsData.median) : *datum; \
    ary.push_back(myDatum);

CASA_STATD
void ClassicalStatistics<CASA_STATP>::_populateArray(
    vector<AccumType>& ary, const DataIterator& dataBegin, Int64 nr, uInt dataStride
) const {
    Int64 count = 0;
    DataIterator datum = dataBegin;
    Bool unityStride = dataStride == 1;
    while (count < nr) {
        _populateArrayCode1
        StatisticsIncrementer<DataIterator, MaskIterator, WeightsIterator>::increment(
            datum, count, unityStride, dataStride
        );
    }
}

CASA_STATD
void ClassicalStatistics<CASA_STATP>::_populateArray(
    vector<AccumType>& ary, const DataIterator& dataBegin, Int64 nr,
    uInt dataStride, const DataRanges& ranges, Bool isInclude
) const {
    Int64 count = 0;
    DataIterator datum = dataBegin;
    Bool unityStride = dataStride == 1;
    typename DataRanges::const_iterator beginRange = ranges.begin();
    typename DataRanges::const_iterator endRange = ranges.end();
    while (count < nr) {
        if (
            StatisticsUtilities<AccumType>::includeDatum(
                *datum, beginRange, endRange, isInclude
            )
        ) {
            _populateArrayCode1
        }
        StatisticsIncrementer<DataIterator, MaskIterator, WeightsIterator>::increment(
            datum, count, unityStride, dataStride
        );
    }
}

CASA_STATD
void ClassicalStatistics<CASA_STATP>::_populateArray(
    vector<AccumType>& ary, const DataIterator& dataBegin,
    Int64 nr, uInt dataStride, const MaskIterator& maskBegin, uInt maskStride
) const {
    Int64 count = 0;
    DataIterator datum = dataBegin;
    Bool unityStride = dataStride == 1 && maskStride == 1;
    MaskIterator mask = maskBegin;
    while (count < nr) {
        if (*mask) {
            _populateArrayCode1
        }
        StatisticsIncrementer<DataIterator, MaskIterator, WeightsIterator>::increment(
            datum, count, mask, unityStride, dataStride, maskStride
        );
    }
}

CASA_STATD
void ClassicalStatistics<CASA_STATP>::_populateArray(
    vector<AccumType>& ary, const DataIterator& dataBegin, Int64 nr,
    uInt dataStride, const MaskIterator& maskBegin, uInt maskStride,
    const DataRanges& ranges, Bool isInclude
) const {
    Int64 count = 0;
    DataIterator datum = dataBegin;
    Bool unityStride = dataStride == 1 && maskStride == 1;
    MaskIterator mask = maskBegin;
    typename DataRanges::const_iterator beginRange = ranges.begin();
    typename DataRanges::const_iterator endRange = ranges.end();
    while (count < nr) {
        if (
            *mask
            && StatisticsUtilities<AccumType>::includeDatum(
                *datum, beginRange, endRange, isInclude
            )
        ) {
            _populateArrayCode1
        }
        StatisticsIncrementer<DataIterator, MaskIterator, WeightsIterator>::increment(
            datum, count, mask, unityStride, dataStride, maskStride
        );
    }
}

CASA_STATD
void ClassicalStatistics<CASA_STATP>::_populateArray(
    vector<AccumType>& ary, const DataIterator& dataBegin,
    const WeightsIterator& weightsBegin, Int64 nr, uInt dataStride
) const {
    DataIterator datum = dataBegin;
    WeightsIterator weight = weightsBegin;
    Int64 count = 0;
    Bool unityStride = dataStride == 1;
    while (count < nr) {
        if (*weight > 0) {
            _populateArrayCode1
        }
        StatisticsIncrementer<DataIterator, MaskIterator, WeightsIterator>::increment(
            datum, count, weight, unityStride, dataStride
        );
    }
}

CASA_STATD
void ClassicalStatistics<CASA_STATP>::_populateArray(
    vector<AccumType>& ary, const DataIterator& dataBegin,
    const WeightsIterator& weightsBegin, Int64 nr, uInt dataStride,
    const DataRanges& ranges, Bool isInclude
) const {
    DataIterator datum = dataBegin;
    WeightsIterator weight = weightsBegin;
    Int64 count = 0;
    Bool unityStride = dataStride == 1;
    typename DataRanges::const_iterator beginRange = ranges.begin();
    typename DataRanges::const_iterator endRange = ranges.end();
    while (count < nr) {
        if (
            *weight > 0
            && StatisticsUtilities<AccumType>::includeDatum(
                *datum, beginRange, endRange, isInclude
            )
        ) {
            _populateArrayCode1
        }
        StatisticsIncrementer<DataIterator, MaskIterator, WeightsIterator>::increment(
            datum, count, weight, unityStride, dataStride
        );
    }
}

CASA_STATD
void ClassicalStatistics<CASA_STATP>::_populateArray(
    vector<AccumType>& ary, const DataIterator& dataBegin, const WeightsIterator& weightBegin,
    Int64 nr, uInt dataStride, const MaskIterator& maskBegin, uInt maskStride
) const {
    DataIterator datum = dataBegin;
    WeightsIterator weight = weightBegin;
    MaskIterator mask = maskBegin;
    Int64 count = 0;
    Bool unityStride = dataStride == 1 && maskStride == 1;
    while (count < nr) {
        if (*mask && *weight > 0) {
            _populateArrayCode1
        }
        StatisticsIncrementer<DataIterator, MaskIterator, WeightsIterator>::increment(
            datum, count, weight, mask, unityStride, dataStride, maskStride
        );
    }
}

CASA_STATD
void ClassicalStatistics<CASA_STATP>::_populateArray(
    vector<AccumType>& ary, const DataIterator& dataBegin, const WeightsIterator& weightBegin,
    Int64 nr, uInt dataStride, const MaskIterator& maskBegin, uInt maskStride,
    const DataRanges& ranges, Bool isInclude
) const {
    DataIterator datum = dataBegin;
    WeightsIterator weight = weightBegin;
    MaskIterator mask = maskBegin;
    Int64 count = 0;
    Bool unityStride = dataStride == 1 && maskStride == 1;
    typename DataRanges::const_iterator beginRange = ranges.begin();
    typename DataRanges::const_iterator endRange = ranges.end();
    while (count < nr) {
        if (
            *mask && *weight > 0
            && StatisticsUtilities<AccumType>::includeDatum(
                *datum, beginRange, endRange, isInclude
            )
        ) {
            _populateArrayCode1
        }
        StatisticsIncrementer<DataIterator, MaskIterator, WeightsIterator>::increment(
            datum, count, weight, mask, unityStride, dataStride, maskStride
        );
    }
}

// define rather than make a method to ensure this is called inline to maximize performance
// We make use of the fact that bins are in ascending order, so if datum is
// less than current bin minimum value, it will not be in any remaining bins and
// so we can break out of the loop without having to test each bin.
#define _populateArraysCode \
    AccumType myDatum = _doMedAbsDevMed ? abs((AccumType)*datum - *_statsData.median) : *datum; \
    if (myDatum >= includeLimits.begin()->first && myDatum < includeLimits.rbegin()->second) { \
        iIncludeLimits = bIncludeLimits; \
        iArys = bArys; \
        while (iIncludeLimits != eIncludeLimits) { \
            if (myDatum < iIncludeLimits->first) { \
                break; \
            } \
            if (myDatum < iIncludeLimits->second) { \
                iArys->push_back(myDatum); \
                ++currentCount; \
                if (currentCount == maxCount) { \
                    return; \
                } \
                break; \
            } \
            ++iIncludeLimits; \
            ++iArys; \
        } \
    }


CASA_STATD
void ClassicalStatistics<CASA_STATP>::_populateArrays(
    vector<vector<AccumType> >& arys, uInt& currentCount, const DataIterator& dataBegin, Int64 nr, uInt dataStride,
    const vector<std::pair<AccumType, AccumType> > &includeLimits, uInt maxCount
) const {
    typename vector<vector<AccumType> >::iterator bArys = arys.begin();
    typename vector<vector<AccumType> >::iterator iArys = bArys;
    typename vector<std::pair<AccumType, AccumType> >::const_iterator bIncludeLimits = includeLimits.begin();
    typename vector<std::pair<AccumType, AccumType> >::const_iterator iIncludeLimits = bIncludeLimits;
    typename vector<std::pair<AccumType, AccumType> >::const_iterator eIncludeLimits = includeLimits.end();
    Int64 count = 0;
    DataIterator datum = dataBegin;
    Bool unityStride = dataStride == 1;
    while (count < nr) {
        _populateArraysCode
        StatisticsIncrementer<DataIterator, MaskIterator, WeightsIterator>::increment(
            datum, count, unityStride, dataStride
        );
    }
}

CASA_STATD
void ClassicalStatistics<CASA_STATP>::_populateArrays(
    vector<vector<AccumType> >& arys, uInt& currentCount, const DataIterator& dataBegin, Int64 nr,
    uInt dataStride, const DataRanges& ranges, Bool isInclude,
    const vector<std::pair<AccumType, AccumType> > &includeLimits, uInt maxCount
) const {
    typename vector<vector<AccumType> >::iterator bArys = arys.begin();
    typename vector<vector<AccumType> >::iterator iArys = bArys;
    typename vector<std::pair<AccumType, AccumType> >::const_iterator bIncludeLimits = includeLimits.begin();
    typename vector<std::pair<AccumType, AccumType> >::const_iterator iIncludeLimits = bIncludeLimits;
    typename vector<std::pair<AccumType, AccumType> >::const_iterator eIncludeLimits = includeLimits.end();
    Int64 count = 0;
    DataIterator datum = dataBegin;
    Bool unityStride = dataStride == 1;
    typename DataRanges::const_iterator beginRange = ranges.begin();
    typename DataRanges::const_iterator endRange = ranges.end();
    while (count < nr) {
        if (
            StatisticsUtilities<AccumType>::includeDatum(
                *datum, beginRange, endRange, isInclude
            )
        ) {
            _populateArraysCode
        }
        StatisticsIncrementer<DataIterator, MaskIterator, WeightsIterator>::increment(
            datum, count, unityStride, dataStride
        );
    }
}

CASA_STATD
void ClassicalStatistics<CASA_STATP>::_populateArrays(
    vector<vector<AccumType> >& arys, uInt& currentCount, const DataIterator& dataBegin,
    Int64 nr, uInt dataStride, const MaskIterator& maskBegin, uInt maskStride,
    const vector<std::pair<AccumType, AccumType> > &includeLimits, uInt maxCount
) const {
    typename vector<vector<AccumType> >::iterator bArys = arys.begin();
    typename vector<vector<AccumType> >::iterator iArys = bArys;
    typename vector<std::pair<AccumType, AccumType> >::const_iterator bIncludeLimits = includeLimits.begin();
    typename vector<std::pair<AccumType, AccumType> >::const_iterator iIncludeLimits = bIncludeLimits;
    typename vector<std::pair<AccumType, AccumType> >::const_iterator eIncludeLimits = includeLimits.end();
    Int64 count = 0;
    DataIterator datum = dataBegin;
    Bool unityStride = dataStride == 1 && maskStride == 1;
    MaskIterator mask = maskBegin;
    while (count < nr) {
        if (*mask) {
            _populateArraysCode
        }
        StatisticsIncrementer<DataIterator, MaskIterator, WeightsIterator>::increment(
            datum, count, mask, unityStride, dataStride, maskStride
        );
    }
}

CASA_STATD
void ClassicalStatistics<CASA_STATP>::_populateArrays(
    vector<vector<AccumType> >& arys, uInt& currentCount, const DataIterator& dataBegin, Int64 nr,
    uInt dataStride, const MaskIterator& maskBegin, uInt maskStride,
    const DataRanges& ranges, Bool isInclude,
    const vector<std::pair<AccumType, AccumType> > &includeLimits, uInt maxCount
) const {
    typename vector<vector<AccumType> >::iterator bArys = arys.begin();
    typename vector<vector<AccumType> >::iterator iArys = bArys;
    typename vector<std::pair<AccumType, AccumType> >::const_iterator bIncludeLimits = includeLimits.begin();
    typename vector<std::pair<AccumType, AccumType> >::const_iterator iIncludeLimits = bIncludeLimits;
    typename vector<std::pair<AccumType, AccumType> >::const_iterator eIncludeLimits = includeLimits.end();
    Int64 count = 0;
    DataIterator datum = dataBegin;
    Bool unityStride = dataStride == 1 && maskStride == 1;
    MaskIterator mask = maskBegin;
    typename DataRanges::const_iterator beginRange = ranges.begin();
    typename DataRanges::const_iterator endRange = ranges.end();
    while (count < nr) {
        if (
            *mask
            && StatisticsUtilities<AccumType>::includeDatum(
                *datum, beginRange, endRange, isInclude
            )
        ) {
            _populateArraysCode
        }
        StatisticsIncrementer<DataIterator, MaskIterator, WeightsIterator>::increment(
            datum, count, mask, unityStride, dataStride, maskStride
        );
    }
}

CASA_STATD
void ClassicalStatistics<CASA_STATP>::_populateArrays(
    vector<vector<AccumType> >& arys, uInt& currentCount, const DataIterator& dataBegin,
    const WeightsIterator& weightsBegin, Int64 nr, uInt dataStride,
    const vector<std::pair<AccumType, AccumType> > &includeLimits, uInt maxCount
) const {
    typename vector<vector<AccumType> >::iterator bArys = arys.begin();
    typename vector<vector<AccumType> >::iterator iArys = bArys;
    typename vector<std::pair<AccumType, AccumType> >::const_iterator bIncludeLimits = includeLimits.begin();
    typename vector<std::pair<AccumType, AccumType> >::const_iterator iIncludeLimits = bIncludeLimits;
    typename vector<std::pair<AccumType, AccumType> >::const_iterator eIncludeLimits = includeLimits.end();
    DataIterator datum = dataBegin;
    WeightsIterator weight = weightsBegin;
    Int64 count = 0;
    Bool unityStride = dataStride == 1;
    while (count < nr) {
        if (*weight > 0) {
            _populateArraysCode
        }
        StatisticsIncrementer<DataIterator, MaskIterator, WeightsIterator>::increment(
            datum, count, weight, unityStride, dataStride
        );
    }
}

CASA_STATD
void ClassicalStatistics<CASA_STATP>::_populateArrays(
    vector<vector<AccumType> >& arys, uInt& currentCount, const DataIterator& dataBegin,
    const WeightsIterator& weightsBegin, Int64 nr, uInt dataStride,
    const DataRanges& ranges, Bool isInclude,
    const vector<std::pair<AccumType, AccumType> > &includeLimits, uInt maxCount
) const {
    typename vector<vector<AccumType> >::iterator bArys = arys.begin();
    typename vector<vector<AccumType> >::iterator iArys = bArys;
    typename vector<std::pair<AccumType, AccumType> >::const_iterator bIncludeLimits = includeLimits.begin();
    typename vector<std::pair<AccumType, AccumType> >::const_iterator iIncludeLimits = bIncludeLimits;
    typename vector<std::pair<AccumType, AccumType> >::const_iterator eIncludeLimits = includeLimits.end();
    DataIterator datum = dataBegin;
    WeightsIterator weight = weightsBegin;
    Int64 count = 0;
    Bool unityStride = dataStride == 1;
    typename DataRanges::const_iterator beginRange = ranges.begin();
    typename DataRanges::const_iterator endRange = ranges.end();
    while (count < nr) {
        if (
            *weight > 0
            && StatisticsUtilities<AccumType>::includeDatum(
                *datum, beginRange, endRange, isInclude
            )
        ) {
            _populateArraysCode
        }
        StatisticsIncrementer<DataIterator, MaskIterator, WeightsIterator>::increment(
            datum, count, weight, unityStride, dataStride
        );
    }
}

CASA_STATD
void ClassicalStatistics<CASA_STATP>::_populateArrays(
    vector<vector<AccumType> >& arys, uInt& currentCount, const DataIterator& dataBegin, const WeightsIterator& weightBegin,
    Int64 nr, uInt dataStride, const MaskIterator& maskBegin, uInt maskStride,
    const vector<std::pair<AccumType, AccumType> > &includeLimits, uInt maxCount
) const {
    typename vector<vector<AccumType> >::iterator bArys = arys.begin();
    typename vector<vector<AccumType> >::iterator iArys = bArys;
    typename vector<std::pair<AccumType, AccumType> >::const_iterator bIncludeLimits = includeLimits.begin();
    typename vector<std::pair<AccumType, AccumType> >::const_iterator iIncludeLimits = bIncludeLimits;
    typename vector<std::pair<AccumType, AccumType> >::const_iterator eIncludeLimits = includeLimits.end();
    DataIterator datum = dataBegin;
    WeightsIterator weight = weightBegin;
    MaskIterator mask = maskBegin;
    Int64 count = 0;
    Bool unityStride = dataStride == 1 && maskStride == 1;
    while (count < nr) {
        if (*mask && *weight > 0) {
            _populateArraysCode
        }
        StatisticsIncrementer<DataIterator, MaskIterator, WeightsIterator>::increment(
            datum, count, weight, mask, unityStride, dataStride, maskStride
        );
    }
}

CASA_STATD
void ClassicalStatistics<CASA_STATP>::_populateArrays(
    vector<vector<AccumType> >& arys, uInt& currentCount, const DataIterator& dataBegin, const WeightsIterator& weightBegin,
    Int64 nr, uInt dataStride, const MaskIterator& maskBegin, uInt maskStride,
    const DataRanges& ranges, Bool isInclude,
    const vector<std::pair<AccumType, AccumType> > &includeLimits, uInt maxCount
) const {
    typename vector<vector<AccumType> >::iterator bArys = arys.begin();
    typename vector<vector<AccumType> >::iterator iArys = bArys;
    typename vector<std::pair<AccumType, AccumType> >::const_iterator bIncludeLimits = includeLimits.begin();
    typename vector<std::pair<AccumType, AccumType> >::const_iterator iIncludeLimits = bIncludeLimits;
    typename vector<std::pair<AccumType, AccumType> >::const_iterator eIncludeLimits = includeLimits.end();
    DataIterator datum = dataBegin;
    WeightsIterator weight = weightBegin;
    MaskIterator mask = maskBegin;
    Int64 count = 0;
    Bool unityStride = dataStride == 1 && maskStride == 1;
    typename DataRanges::const_iterator beginRange = ranges.begin();
    typename DataRanges::const_iterator endRange = ranges.end();
    while (count < nr) {
        if (
            *mask && *weight > 0
            && StatisticsUtilities<AccumType>::includeDatum(
                *datum, beginRange, endRange, isInclude
            )
        ) {
            _populateArraysCode
        }
        StatisticsIncrementer<DataIterator, MaskIterator, WeightsIterator>::increment(
            datum, count, weight, mask, unityStride, dataStride, maskStride
        );
    }
}

CASA_STATD
Bool ClassicalStatistics<CASA_STATP>::_populateTestArray(
    vector<AccumType>& ary, const DataIterator& dataBegin, Int64 nr, uInt dataStride,
    uInt maxElements
) const {
    if (ary.size() + nr > maxElements) {
        return True;
    }
    Int64 count = 0;
    DataIterator datum = dataBegin;
    Bool unityStride = dataStride == 1;
    while (count < nr) {
        //ary.push_back(_doMedAbsDevMed ? abs((AccumType)*datum - *_median) : *datum);
        ary.push_back(_doMedAbsDevMed ? abs((AccumType)*datum - *_statsData.median) : *datum);
        StatisticsIncrementer<DataIterator, MaskIterator, WeightsIterator>::increment(
            datum, count, unityStride, dataStride
        );
    }
    return False;
}

// define rather than make a method to ensure this is called inline to maximize performance
#define _PopulateTestArrayCode \
    ary.push_back(_doMedAbsDevMed ? abs((AccumType)*datum - *_statsData.median) : *datum); \
    ++npts; \
    if (npts > maxElements) { \
        return True; \
    }

CASA_STATD
Bool ClassicalStatistics<CASA_STATP>::_populateTestArray(
    vector<AccumType>& ary, const DataIterator& dataBegin, Int64 nr,
    uInt dataStride, const DataRanges& ranges, Bool isInclude,
    uInt maxElements
) const {
    Int64 count = 0;
    uInt npts = ary.size();
    DataIterator datum = dataBegin;
    Bool unityStride = dataStride == 1;
    typename DataRanges::const_iterator beginRange = ranges.begin();
    typename DataRanges::const_iterator endRange = ranges.end();
    while (count < nr) {
        if (
            StatisticsUtilities<AccumType>::includeDatum(
                *datum, beginRange, endRange, isInclude
            )
        ) {
            _PopulateTestArrayCode
        }
        StatisticsIncrementer<DataIterator, MaskIterator, WeightsIterator>::increment(
            datum, count, unityStride, dataStride
        );
    }
    return False;
}

CASA_STATD
Bool ClassicalStatistics<CASA_STATP>::_populateTestArray(
    vector<AccumType>& ary, const DataIterator& dataBegin,
    Int64 nr, uInt dataStride, const MaskIterator& maskBegin, uInt maskStride,
    uInt maxElements
) const {
    Int64 count = 0;
    DataIterator datum = dataBegin;
    Bool unityStride = dataStride == 1 && maskStride == 1;
    MaskIterator mask = maskBegin;
    uInt npts = ary.size();
    while (count < nr) {
        if (*mask) {
            _PopulateTestArrayCode
        }
        StatisticsIncrementer<DataIterator, MaskIterator, WeightsIterator>::increment(
            datum, count, mask, unityStride, dataStride, maskStride
        );
    }
    return False;
}

CASA_STATD
Bool ClassicalStatistics<CASA_STATP>::_populateTestArray(
    vector<AccumType>& ary, const DataIterator& dataBegin, Int64 nr,
    uInt dataStride, const MaskIterator& maskBegin, uInt maskStride,
    const DataRanges& ranges, Bool isInclude, uInt maxElements
) const {
    Int64 count = 0;
    DataIterator datum = dataBegin;
    Bool unityStride = dataStride == 1 && maskStride == 1;
    MaskIterator mask = maskBegin;
    uInt npts = ary.size();
    typename DataRanges::const_iterator beginRange = ranges.begin();
    typename DataRanges::const_iterator endRange = ranges.end();
    while (count < nr) {
        if (
            *mask
            && StatisticsUtilities<AccumType>::includeDatum(
                *datum, beginRange, endRange, isInclude
            )
        ) {
            _PopulateTestArrayCode
        }
        StatisticsIncrementer<DataIterator, MaskIterator, WeightsIterator>::increment(
            datum, count, mask, unityStride, dataStride, maskStride
        );
    }
    return False;
}

CASA_STATD
Bool ClassicalStatistics<CASA_STATP>::_populateTestArray(
    vector<AccumType>& ary, const DataIterator& dataBegin,
    const WeightsIterator& weightsBegin, Int64 nr, uInt dataStride,
    uInt maxElements
) const {
    DataIterator datum = dataBegin;
    WeightsIterator weight = weightsBegin;
    Int64 count = 0;
    Bool unityStride = dataStride == 1;
    uInt npts = ary.size();
    while (count < nr) {
        if (*weight > 0) {
            _PopulateTestArrayCode
        }
        StatisticsIncrementer<DataIterator, MaskIterator, WeightsIterator>::increment(
            datum, count, weight, unityStride, dataStride
        );
    }
    return False;
}

CASA_STATD
Bool ClassicalStatistics<CASA_STATP>::_populateTestArray(
    vector<AccumType>& ary, const DataIterator& dataBegin,
    const WeightsIterator& weightsBegin, Int64 nr, uInt dataStride,
    const DataRanges& ranges, Bool isInclude, uInt maxElements
) const {
    DataIterator datum = dataBegin;
    WeightsIterator weight = weightsBegin;
    Int64 count = 0;
    Bool unityStride = dataStride == 1;
    typename DataRanges::const_iterator beginRange = ranges.begin();
    typename DataRanges::const_iterator endRange = ranges.end();
    uInt npts = ary.size();
    while (count < nr) {
        if (
            *weight > 0
            && StatisticsUtilities<AccumType>::includeDatum(
                *datum, beginRange, endRange, isInclude
            )
        ) {
            _PopulateTestArrayCode
        }
        StatisticsIncrementer<DataIterator, MaskIterator, WeightsIterator>::increment(
            datum, count, weight, unityStride, dataStride
        );
    }
    return False;
}

CASA_STATD
Bool ClassicalStatistics<CASA_STATP>::_populateTestArray(
    vector<AccumType>& ary, const DataIterator& dataBegin,
    const WeightsIterator& weightBegin, Int64 nr, uInt dataStride,
    const MaskIterator& maskBegin, uInt maskStride, uInt maxElements
) const {
    DataIterator datum = dataBegin;
    WeightsIterator weight = weightBegin;
    MaskIterator mask = maskBegin;
    Int64 count = 0;
    Bool unityStride = dataStride == 1 && maskStride;
    uInt npts = ary.size();
    while (count < nr) {
        if (*mask && *weight > 0) {
            _PopulateTestArrayCode
        }
        StatisticsIncrementer<DataIterator, MaskIterator, WeightsIterator>::increment(
            datum, count, weight, mask, unityStride, dataStride, maskStride
        );
    }
    return False;
}

CASA_STATD
Bool ClassicalStatistics<CASA_STATP>::_populateTestArray(
    vector<AccumType>& ary, const DataIterator& dataBegin, const WeightsIterator& weightBegin,
    Int64 nr, uInt dataStride, const MaskIterator& maskBegin, uInt maskStride,
    const DataRanges& ranges, Bool isInclude, uInt maxElements
) const {
    DataIterator datum = dataBegin;
    WeightsIterator weight = weightBegin;
    MaskIterator mask = maskBegin;
    Int64 count = 0;
    Bool unityStride = dataStride == 1 && maskStride == 1;
    typename DataRanges::const_iterator beginRange = ranges.begin();
    typename DataRanges::const_iterator endRange = ranges.end();
    uInt npts = ary.size();
    while (count < nr) {
        if (
            *mask && *weight > 0
            && StatisticsUtilities<AccumType>::includeDatum(
                *datum, beginRange, endRange, isInclude
            )
        ) {
            _PopulateTestArrayCode
        }
        StatisticsIncrementer<DataIterator, MaskIterator, WeightsIterator>::increment(
            datum, count, weight, mask, unityStride, dataStride, maskStride
        );
    }
    return False;
}

CASA_STATD
void ClassicalStatistics<CASA_STATP>::_updateMaxMin(
<<<<<<< HEAD
    StatsData<AccumType>& threadStats, AccumType mymin,
    AccumType mymax, Int64 minpos, Int64 maxpos, uInt initialOffset,
    uInt dataStride, Int64 currentDataset
) {
    Bool maxUpdated = False;
    Bool minUpdated = False;
    // update the per thread max/min if necessary
    if (
        maxpos >= 0
        && (threadStats.max.null() || mymax > *threadStats.max)
    ) {
        threadStats.maxpos.first = currentDataset;
        threadStats.maxpos.second = initialOffset + maxpos*dataStride;
        threadStats.max = new AccumType(mymax);
        maxUpdated = True;
    }
    if (
        minpos >= 0
        && (threadStats.min.null() || mymin < *threadStats.min)
    ) {
        threadStats.minpos.first = currentDataset;
        threadStats.minpos.second = initialOffset + minpos*dataStride;
        threadStats.min = new AccumType(mymin);
        minUpdated = True;
    }
    if (this->_getDataProvider() && (maxUpdated || minUpdated)) {
        // if force is true, the global stats struct is the same as
        // threadedStats, and so updating threaded stats means we've
        // updated the global stats struct, and so must update the
        // data provider.
        Bool force = &_getStatsData() == &threadStats; 
        _updateDataProviderMaxMin(
            force, minUpdated, maxUpdated, mymin, mymax, minpos, maxpos,
            initialOffset, dataStride, currentDataset
        );
=======
    AccumType mymin, AccumType mymax, Int64 minpos, Int64 maxpos, uInt dataStride,
    const Int64& currentDataset
) {
    StatsDataProvider<CASA_STATP> *dataProvider
        = this->_getDataProvider();
    if (maxpos >= 0) {
        _getStatsData().maxpos.first = currentDataset;
        _getStatsData().maxpos.second = maxpos * dataStride;
        if (dataProvider) {
            dataProvider->updateMaxPos(_getStatsData().maxpos);
        }
        _getStatsData().max = new AccumType(mymax);
    }
    if (minpos >= 0) {
        _getStatsData().minpos.first = currentDataset;
        _getStatsData().minpos.second = minpos * dataStride;
        if (dataProvider) {
            dataProvider->updateMinPos(_getStatsData().minpos);
        }
        _getStatsData().min = new AccumType(mymin);
>>>>>>> a8a97866
    }
}

CASA_STATD
<<<<<<< HEAD
void ClassicalStatistics<CASA_STATP>::_updateDataProviderMaxMin(
    Bool force, Bool minUpdated, Bool maxUpdated, AccumType mymin,
    AccumType mymax, Int64 minpos, Int64 maxpos, uInt initialOffset,
    uInt dataStride, Int64 currentDataset
) {
    // if there is a data provider, and the max and/or min updated,
    // we have to update the data provider as we go
    StatsData<AccumType>& stats = _getStatsData();
    StatsDataProvider<CASA_STATP> *dataProvider
        = this->_getDataProvider();
    if (
        maxUpdated && (force || stats.max.null() || mymax > *stats.max)
    ) {
        if (! force) {
            // if force, we've already updated the global stats struct,
            // so don't need to do it again
            stats.maxpos.first = currentDataset;
            stats.maxpos.second = initialOffset + maxpos*dataStride;
            stats.max = new AccumType(mymax);
        }
        dataProvider->updateMaxPos(stats.maxpos);
    }
    if (minUpdated && (force || stats.min.null() || mymin < *stats.min)) {
        if (! force) {
            // if force, we've already updated the global stats struct,
            // so don't need to do it again
            stats.minpos.first = currentDataset;
            stats.minpos.second = initialOffset + minpos*dataStride;
            stats.min = new AccumType(mymin);
        }
        dataProvider->updateMinPos(stats.minpos);
    }
}

CASA_STATD
void ClassicalStatistics<CASA_STATP>::_unweightedStats(
    StatsData<AccumType>& stats, uInt64& ngood, AccumType& mymin,
    AccumType& mymax, Int64& minpos, Int64& maxpos,
=======
void ClassicalStatistics<CASA_STATP>::_unweightedStats(
    uInt64& ngood, AccumType& mymin, AccumType& mymax,
    Int64& minpos, Int64& maxpos,
>>>>>>> a8a97866
    const DataIterator& dataBegin, Int64 nr, uInt dataStride
) {
    DataIterator datum = dataBegin;
    Int64 count = 0;
    Bool unityStride = dataStride == 1;
    while (count < nr) {
<<<<<<< HEAD
        _accumulate(
            stats, mymin, mymax, minpos, maxpos, *datum, count
=======
        _accumulate (
            mymin, mymax, minpos, maxpos, *datum, count
>>>>>>> a8a97866
        );
        StatisticsIncrementer<DataIterator, MaskIterator, WeightsIterator>::increment(
            datum, count, unityStride, dataStride
        );
    }
    ngood = nr;
}

CASA_STATD
void ClassicalStatistics<CASA_STATP>::_unweightedStats(
<<<<<<< HEAD
    StatsData<AccumType>& stats, uInt64& ngood, AccumType& mymin,
    AccumType& mymax, Int64& minpos, Int64& maxpos,
=======
    uInt64& ngood, AccumType& mymin, AccumType& mymax,
    Int64& minpos, Int64& maxpos,
>>>>>>> a8a97866
    const DataIterator& dataBegin, Int64 nr, uInt dataStride,
    const DataRanges& ranges, Bool isInclude
) {
    DataIterator datum = dataBegin;
    Int64 count = 0;
    Bool unityStride = dataStride == 1;
    typename DataRanges::const_iterator beginRange = ranges.begin();
    typename DataRanges::const_iterator endRange = ranges.end();
    while (count < nr) {
        if (
            StatisticsUtilities<AccumType>::includeDatum(
                *datum, beginRange, endRange, isInclude
            )
        ) {
<<<<<<< HEAD
            _accumulate(
                stats, mymin, mymax, minpos, maxpos, *datum, count
=======
            _accumulate (
                mymin, mymax, minpos, maxpos, *datum, count
>>>>>>> a8a97866
            );
            ++ngood;
        }
        StatisticsIncrementer<DataIterator, MaskIterator, WeightsIterator>::increment(
            datum, count, unityStride, dataStride
        );
    }
}

CASA_STATD
void ClassicalStatistics<CASA_STATP>::_unweightedStats(
<<<<<<< HEAD
    StatsData<AccumType>& stats, uInt64& ngood, AccumType& mymin,
    AccumType& mymax, Int64& minpos, Int64& maxpos,
=======
    uInt64& ngood, AccumType& mymin, AccumType& mymax,
    Int64& minpos, Int64& maxpos,
>>>>>>> a8a97866
    const DataIterator& dataBegin, Int64 nr, uInt dataStride,
    const MaskIterator& maskBegin, uInt maskStride
) {
    DataIterator datum = dataBegin;
    MaskIterator mask = maskBegin;
    Int64 count = 0;
    Bool unityStride = dataStride == 1 && maskStride == 1;
    while (count < nr) {
        if (*mask) {
<<<<<<< HEAD
            _accumulate(
                stats, mymin, mymax, minpos, maxpos, *datum, count
=======
            _accumulate (
                mymin, mymax, minpos, maxpos, *datum, count
>>>>>>> a8a97866
            );
            ++ngood;
        }
        StatisticsIncrementer<DataIterator, MaskIterator, WeightsIterator>::increment(
            datum, count, mask, unityStride, dataStride, maskStride
        );
    }
}

CASA_STATD
void ClassicalStatistics<CASA_STATP>::_unweightedStats(
<<<<<<< HEAD
    StatsData<AccumType>& stats, uInt64& ngood, AccumType& mymin,
    AccumType& mymax, Int64& minpos, Int64& maxpos,
=======
    uInt64& ngood, AccumType& mymin, AccumType& mymax,
    Int64& minpos, Int64& maxpos,
>>>>>>> a8a97866
    const DataIterator& dataBegin, Int64 nr, uInt dataStride,
    const MaskIterator& maskBegin, uInt maskStride, const DataRanges& ranges,
    Bool isInclude

) {
    DataIterator datum = dataBegin;
    MaskIterator mask = maskBegin;
    Int64 count = 0;
    Bool unityStride = dataStride == 1 && maskStride == 1;
    typename DataRanges::const_iterator beginRange = ranges.begin();
    typename DataRanges::const_iterator endRange = ranges.end();
    while (count < nr) {
        if (
            *mask && StatisticsUtilities<AccumType>::includeDatum(
                *datum, beginRange, endRange, isInclude
            )
        ) {
<<<<<<< HEAD
            _accumulate(
                stats, mymin, mymax, minpos, maxpos, *datum, count
=======
            _accumulate (
                mymin, mymax, minpos, maxpos, *datum, count
>>>>>>> a8a97866
            );
            ++ngood;
        }
        StatisticsIncrementer<DataIterator, MaskIterator, WeightsIterator>::increment(
            datum, count, mask, unityStride, dataStride, maskStride
        );
    }
}

CASA_STATD
Bool ClassicalStatistics<CASA_STATP>::_valuesFromSortedArray(
    std::map<uInt64, AccumType>& values, CountedPtr<uInt64> knownNpts,
    const std::set<uInt64>& indices, uInt maxArraySize, Bool persistSortedArray
) {
    values.clear();
    // I need a little wiggle room, the caller can't make the maximum array size
    // ridiculously small
    //uInt maxArraySize = binningThreshholdSizeBytes/sizeof(AccumType(0));
    maxArraySize = max(maxArraySize, (uInt)1000);
    vector<AccumType> myArray;
    if (_doMedAbsDevMed && ! this->_getSortedArray().empty()) {
        // make a copy
        vector<AccumType> pSorted = this->_getSortedArray();
        myArray = pSorted;
        //_convertToAbsDevMedArray(myArray, *_median);
        _convertToAbsDevMedArray(myArray, *_getStatsData().median);
    }
    if (! _doMedAbsDevMed) {
        myArray = this->_getSortedArray();
    }
    uInt64 myNpts = _getStatsData().npts > 0
        ? (uInt64)_getStatsData().npts
        : knownNpts.null()
          ? 0 : *knownNpts;
    ThrowIf(myNpts == 0, "No valid data found");
    if (myArray.empty()) {
        if (myNpts > 0) {
            // we have already computed npts
            if (myNpts <= maxArraySize) {
                // npts is smaller than the max array size, so create the array and sort
                // it in memory
                _createDataArray(myArray);
            }
            else {
                // data is too large to be sorted in memory
                return False;
            }
        }
        else {
            // we have to calculate the number of good points
            if (! this->_getDataProvider()) {
                // we first get an upper limit by adding up the counts
                uInt nr = 0;
                const vector<Int64>& counts = this->_getCounts();
                vector<Int64>::const_iterator citer = counts.begin();
                vector<Int64>::const_iterator cend = counts.end();
                while (citer != cend) {
                    nr += *citer;
                    ++citer;
                }
                if (nr <= maxArraySize) {
                    // data can be sorted in memory
                    _createDataArray(myArray);
                }
                else {
                    return False;
                }
            }
            // last resort. scan through the dataset to determine if npts is small enough
            // if it is, myArray will be populated with unsorted data
            if (myArray.empty() && ! _isNptsSmallerThan(myArray, maxArraySize)) {
                return False;
            }
        }
    }
    values = StatisticsAlgorithm<CASA_STATP>::_valuesFromArray(
        myArray, indices
    );
    if (! _doMedAbsDevMed) {
        if (persistSortedArray) {
            this->_setSortedArray(myArray);
        }
        else {
            this->_setSortedArray(vector<AccumType>());
        }
    }
    return True;
}

CASA_STATD
void ClassicalStatistics<CASA_STATP>::_weightedStats(
<<<<<<< HEAD
    StatsData<AccumType>& stats, AccumType& mymin, AccumType& mymax,
=======
    AccumType& mymin, AccumType& mymax,
>>>>>>> a8a97866
    Int64& minpos, Int64& maxpos,
    const DataIterator& dataBegin, const WeightsIterator& weightsBegin,
    Int64 nr, uInt dataStride
) {
    DataIterator datum = dataBegin;
    WeightsIterator weight = weightsBegin;
    Int64 count = 0;
    Bool unityStride = dataStride == 1;
    while (count < nr) {
        if (*weight > 0) {
<<<<<<< HEAD
            _accumulate(
                stats, mymin, mymax, minpos, maxpos, *datum, *weight, count
=======
            _accumulate (
                mymin, mymax, minpos, maxpos, *datum, *weight, count
>>>>>>> a8a97866
            );
        }
        StatisticsIncrementer<DataIterator, MaskIterator, WeightsIterator>::increment(
            datum, count, weight, unityStride, dataStride
        );
    }
}

CASA_STATD
void ClassicalStatistics<CASA_STATP>::_weightedStats(
<<<<<<< HEAD
    StatsData<AccumType>& stats, AccumType& mymin, AccumType& mymax,
=======
    AccumType& mymin, AccumType& mymax,
>>>>>>> a8a97866
    Int64& minpos, Int64& maxpos,
    const DataIterator& dataBegin, const WeightsIterator& weightsBegin,
    Int64 nr, uInt dataStride, const DataRanges& ranges, Bool isInclude
) {
    DataIterator datum = dataBegin;
    WeightsIterator weight = weightsBegin;
    Int64 count = 0;
    Bool unityStride = dataStride == 1;
    typename DataRanges::const_iterator beginRange = ranges.begin();
    typename DataRanges::const_iterator endRange = ranges.end();
    while (count < nr) {
        if (
            *weight > 0
            && StatisticsUtilities<AccumType>::includeDatum(
                *datum, beginRange, endRange, isInclude
            )
        ) {
<<<<<<< HEAD
            _accumulate(
                stats, mymin, mymax, minpos, maxpos, *datum, *weight, count
=======
            _accumulate (
                mymin, mymax, minpos, maxpos, *datum, *weight, count
>>>>>>> a8a97866
            );
        }
        StatisticsIncrementer<DataIterator, MaskIterator, WeightsIterator>::increment(
            datum, count, weight, unityStride, dataStride
        );
    }
}

CASA_STATD
void ClassicalStatistics<CASA_STATP>::_weightedStats(
<<<<<<< HEAD
    StatsData<AccumType>& stats, AccumType& mymin, AccumType& mymax,
=======
    AccumType& mymin, AccumType& mymax,
>>>>>>> a8a97866
    Int64& minpos, Int64& maxpos,
    const DataIterator& dataBegin, const WeightsIterator& weightsBegin,
    Int64 nr, uInt dataStride, const MaskIterator& maskBegin, uInt maskStride,
    const DataRanges& ranges, Bool isInclude
) {
    DataIterator datum = dataBegin;
    WeightsIterator weight = weightsBegin;
    MaskIterator mask = maskBegin;
    Int64 count = 0;
    Bool unityStride = dataStride == 1 && maskStride == 1;
    typename DataRanges::const_iterator beginRange = ranges.begin();
    typename DataRanges::const_iterator endRange = ranges.end();
    while (count < nr) {
        if (
            *mask && *weight > 0
            && StatisticsUtilities<AccumType>::includeDatum(
                *datum, beginRange, endRange, isInclude
            )
        ) {
            _accumulate(
<<<<<<< HEAD
                stats, mymin, mymax, minpos, maxpos, *datum, *weight, count
=======
                mymin, mymax, minpos, maxpos, *datum, *weight, count
>>>>>>> a8a97866
            );
        }
        StatisticsIncrementer<DataIterator, MaskIterator, WeightsIterator>::increment(
            datum, count, weight, mask, unityStride, dataStride, maskStride
        );
    }
}

CASA_STATD
void ClassicalStatistics<CASA_STATP>::_weightedStats(
<<<<<<< HEAD
    StatsData<AccumType>& stats, AccumType& mymin, AccumType& mymax,
=======
    AccumType& mymin, AccumType& mymax,
>>>>>>> a8a97866
    Int64& minpos, Int64& maxpos,
    const DataIterator& dataBegin, const WeightsIterator& weightBegin,
    Int64 nr, uInt dataStride, const MaskIterator& maskBegin, uInt maskStride
) {
    DataIterator datum = dataBegin;
    WeightsIterator weight = weightBegin;
    MaskIterator mask = maskBegin;
    Int64 count = 0;
    Bool unityStride = dataStride == 1 && maskStride == 1;
    while (count < nr) {
        if (*mask && *weight > 0) {
<<<<<<< HEAD
            _accumulate(
                stats, mymin, mymax, minpos, maxpos, *datum, *weight, count
=======
            _accumulate (
                mymin, mymax, minpos, maxpos, *datum, *weight, count
>>>>>>> a8a97866
            );
        }
        StatisticsIncrementer<DataIterator, MaskIterator, WeightsIterator>::increment(
            datum, count, weight, mask, unityStride, dataStride, maskStride
        );
    }
}

}

#endif<|MERGE_RESOLUTION|>--- conflicted
+++ resolved
@@ -60,11 +60,7 @@
     _statsData(cs._statsData),
     _idataset(cs._idataset),_calculateAsAdded(cs._calculateAsAdded),
     _doMaxMin(cs._doMaxMin), _doMedAbsDevMed(cs._doMedAbsDevMed), _mustAccumulate(cs._mustAccumulate),
-<<<<<<< HEAD
     _hasData((cs._hasData)) {
-=======
-    _hasData((cs._hasData)){
->>>>>>> a8a97866
 }
 
 CASA_STATD
@@ -421,15 +417,12 @@
             "executed. Please file a defect report."
         );
     }
-<<<<<<< HEAD
 }
 
 CASA_STATD
 StatsData<AccumType> ClassicalStatistics<CASA_STATP>::_getInitialStats() const {
     static const StatsData<AccumType> stats = initializeStatsData<AccumType>();
     return stats;
-=======
->>>>>>> a8a97866
 }
 
 CASA_STATD
@@ -450,7 +443,6 @@
 
 CASA_STATD
 StatsData<AccumType> ClassicalStatistics<CASA_STATP>::_getStatistics() {
-<<<<<<< HEAD
     StatsData<AccumType>& stats = _getStatsData();
     if (! _mustAccumulate) {
         return copy(stats);
@@ -659,105 +651,6 @@
     if (! _hasWeights) {
         stats.sumweights += ngood;
     }
-=======
-    if (! _mustAccumulate) {
-        return _getStatsData();
-    }
-    _initIterators();
-    _getStatsData().masked = False;
-    _getStatsData().weighted = False;
-    while (True) {
-        _initLoopVars();
-        AccumType mymin = _getStatsData().min.null() ? AccumType(0) : *_getStatsData().min;
-        AccumType mymax = _getStatsData().max.null() ? AccumType(0) : *_getStatsData().max;
-        Int64 minpos = -1;
-        Int64 maxpos = -1;
-        uInt64 ngood = 0;
-        if (_hasWeights) {
-            _getStatsData().weighted = True;
-            if (_hasMask) {
-                _getStatsData().masked = True;
-                if (_hasRanges) {
-                    _weightedStats(
-                        mymin, mymax, minpos, maxpos,
-                        _myData, _myWeights, _myCount, _myStride,
-                        _myMask, _maskStride, _myRanges, _myIsInclude
-                    );
-                }
-                else {
-                    _weightedStats(
-                        mymin, mymax, minpos, maxpos,
-                        _myData, _myWeights, _myCount, _myStride,
-                        _myMask, _maskStride
-                    );
-                }
-            }
-            else if (_hasRanges) {
-                _weightedStats(
-                    mymin, mymax, minpos, maxpos,
-                    _myData, _myWeights, _myCount,
-                    _myStride, _myRanges, _myIsInclude
-                );
-            }
-            else {
-                // has weights, but no mask nor ranges
-                _weightedStats(
-                    mymin, mymax, minpos, maxpos,
-                    _myData, _myWeights, _myCount, _myStride
-                );
-            }
-        }
-        else if (_hasMask) {
-            // this data set has no weights, but does have a mask
-            _getStatsData().masked = True;
-            if (_hasRanges) {
-                _unweightedStats(
-                    ngood, mymin, mymax, minpos, maxpos,
-                    _myData, _myCount, _myStride, _myMask,
-                    _maskStride, _myRanges, _myIsInclude
-                );
-            }
-            else {
-                _unweightedStats(
-                    ngood, mymin, mymax, minpos, maxpos,
-                    _myData, _myCount, _myStride, _myMask, _maskStride
-                );
-            }
-        }
-        else if (_hasRanges) {
-            // this data set has no weights no mask, but does have a set of ranges
-            // associated with it
-            _unweightedStats(
-                ngood, mymin, mymax, minpos, maxpos,
-                _myData, _myCount, _myStride, _myRanges, _myIsInclude
-            );
-        }
-        else {
-            // simplest case, this data set has no weights, no mask, nor any ranges associated
-            // with it, and its stride is 1. No filtering of the data is necessary.
-            _unweightedStats(
-                ngood, mymin, mymax, minpos, maxpos,
-                _myData, _myCount, _myStride
-            );
-        }
-        if (! _hasWeights) {
-            _getStatsData().sumweights += ngood;
-        }
-        if (_doMaxMin) {
-            _updateMaxMin(mymin, mymax, minpos, maxpos, _myStride, _idataset);
-        }
-        if (_increment(True)) {
-            break;
-        }
-    }
-    _mustAccumulate = False;
-    AccumType one = 1;
-    _getStatsData().variance = _getStatsData().sumweights > one
-        ? _getStatsData().nvariance/(_getStatsData().sumweights - one) : 0;
-    _getStatsData().rms = sqrt(_getStatsData().sumsq/_getStatsData().sumweights);
-    _getStatsData().stddev = sqrt(_getStatsData().variance);
-    return copy(_getStatsData());
->>>>>>> a8a97866
 }
 
 CASA_STATD
@@ -964,7 +857,6 @@
 
 CASA_STATD
 void ClassicalStatistics<CASA_STATP>::_accumulate(
-<<<<<<< HEAD
     StatsData<AccumType>& stats, AccumType& mymin, AccumType& mymax, Int64& minpos,
     Int64& maxpos, const AccumType& datum, Int64 count
 ) {
@@ -972,32 +864,18 @@
         StatisticsUtilities<AccumType>::accumulate (
             stats.npts, stats.sum, stats.mean, stats.nvariance,
             stats.sumsq, mymin, mymax, minpos, maxpos, datum, count
-=======
-    AccumType& mymin, AccumType& mymax, Int64& minpos, Int64& maxpos, const AccumType& datum, Int64 count
-) {
-    if (_doMaxMin) {
-        StatisticsUtilities<AccumType>::accumulate (
-            _statsData.npts, _statsData.sum, _statsData.mean, _statsData.nvariance,
-            _statsData.sumsq, mymin, mymax, minpos,    maxpos, datum, count
->>>>>>> a8a97866
         );
     }
     else {
         StatisticsUtilities<AccumType>::accumulate (
-<<<<<<< HEAD
             stats.npts, stats.sum, stats.mean, stats.nvariance,
             stats.sumsq, datum
-=======
-            _statsData.npts, _statsData.sum, _statsData.mean, _statsData.nvariance,
-            _statsData.sumsq, datum
->>>>>>> a8a97866
         );
     }
 }
 
 CASA_STATD
 void ClassicalStatistics<CASA_STATP>::_accumulate(
-<<<<<<< HEAD
     StatsData<AccumType>& stats, AccumType& mymin, AccumType& mymax, Int64& minpos,
     Int64& maxpos, const AccumType& datum, const AccumType& weight, Int64 count
 ) {
@@ -1005,27 +883,13 @@
         StatisticsUtilities<AccumType>::waccumulate (
             stats.npts, stats.sumweights, stats.sum, stats.mean,
             stats.nvariance, stats.sumsq, mymin, mymax, minpos,
-=======
-    AccumType& mymin, AccumType& mymax, Int64& minpos, Int64& maxpos,
-    const AccumType& datum, const AccumType& weight, Int64 count
-) {
-    if (_doMaxMin) {
-        StatisticsUtilities<AccumType>::waccumulate (
-            _statsData.npts, _statsData.sumweights, _statsData.sum, _statsData.mean,
-            _statsData.nvariance, _statsData.sumsq, mymin, mymax, minpos,
->>>>>>> a8a97866
             maxpos, datum, weight, count
         );
     }
     else {
         StatisticsUtilities<AccumType>::waccumulate (
-<<<<<<< HEAD
             stats.npts, stats.sumweights, stats.sum, stats.mean,
             stats.nvariance, stats.sumsq, weight, datum
-=======
-            _statsData.npts, _statsData.sumweights, _statsData.sum, _statsData.mean,
-            _statsData.nvariance, _statsData.sumsq, weight, datum
->>>>>>> a8a97866
         );
     }
 }
@@ -2137,30 +2001,6 @@
         }
     }
 }
-<<<<<<< HEAD
-/*
-=======
-
->>>>>>> a8a97866
-CASA_STATD
-typename ClassicalStatistics<CASA_STATP>::InitContainer
-ClassicalStatistics<CASA_STATP>::_initAndGetLoopVars() {
-    _initLoopVars();
-    InitContainer ic;
-    ic.count = _myCount;
-    ic.dataIter = _myData;
-    ic.dataStride = _myStride;
-    ic.hasMask = _hasMask;
-    ic.hasRanges = _hasRanges;
-    ic.hasWeights = _hasWeights;
-    ic.isIncludeRanges = _myIsInclude;
-    ic.maskIter = _myMask;
-    ic.maskStride = _maskStride;
-    ic.ranges = _myRanges;
-    ic.weightsIter = _myWeights;
-    return ic;
-}
-*/
 
 CASA_STATD
 Bool ClassicalStatistics<CASA_STATP>::_isNptsSmallerThan(
@@ -3115,7 +2955,6 @@
 
 CASA_STATD
 void ClassicalStatistics<CASA_STATP>::_updateMaxMin(
-<<<<<<< HEAD
     StatsData<AccumType>& threadStats, AccumType mymin,
     AccumType mymax, Int64 minpos, Int64 maxpos, uInt initialOffset,
     uInt dataStride, Int64 currentDataset
@@ -3151,33 +2990,10 @@
             force, minUpdated, maxUpdated, mymin, mymax, minpos, maxpos,
             initialOffset, dataStride, currentDataset
         );
-=======
-    AccumType mymin, AccumType mymax, Int64 minpos, Int64 maxpos, uInt dataStride,
-    const Int64& currentDataset
-) {
-    StatsDataProvider<CASA_STATP> *dataProvider
-        = this->_getDataProvider();
-    if (maxpos >= 0) {
-        _getStatsData().maxpos.first = currentDataset;
-        _getStatsData().maxpos.second = maxpos * dataStride;
-        if (dataProvider) {
-            dataProvider->updateMaxPos(_getStatsData().maxpos);
-        }
-        _getStatsData().max = new AccumType(mymax);
-    }
-    if (minpos >= 0) {
-        _getStatsData().minpos.first = currentDataset;
-        _getStatsData().minpos.second = minpos * dataStride;
-        if (dataProvider) {
-            dataProvider->updateMinPos(_getStatsData().minpos);
-        }
-        _getStatsData().min = new AccumType(mymin);
->>>>>>> a8a97866
-    }
-}
-
-CASA_STATD
-<<<<<<< HEAD
+    }
+}
+
+CASA_STATD
 void ClassicalStatistics<CASA_STATP>::_updateDataProviderMaxMin(
     Bool force, Bool minUpdated, Bool maxUpdated, AccumType mymin,
     AccumType mymax, Int64 minpos, Int64 maxpos, uInt initialOffset,
@@ -3216,24 +3032,14 @@
 void ClassicalStatistics<CASA_STATP>::_unweightedStats(
     StatsData<AccumType>& stats, uInt64& ngood, AccumType& mymin,
     AccumType& mymax, Int64& minpos, Int64& maxpos,
-=======
-void ClassicalStatistics<CASA_STATP>::_unweightedStats(
-    uInt64& ngood, AccumType& mymin, AccumType& mymax,
-    Int64& minpos, Int64& maxpos,
->>>>>>> a8a97866
     const DataIterator& dataBegin, Int64 nr, uInt dataStride
 ) {
     DataIterator datum = dataBegin;
     Int64 count = 0;
     Bool unityStride = dataStride == 1;
     while (count < nr) {
-<<<<<<< HEAD
         _accumulate(
             stats, mymin, mymax, minpos, maxpos, *datum, count
-=======
-        _accumulate (
-            mymin, mymax, minpos, maxpos, *datum, count
->>>>>>> a8a97866
         );
         StatisticsIncrementer<DataIterator, MaskIterator, WeightsIterator>::increment(
             datum, count, unityStride, dataStride
@@ -3244,13 +3050,8 @@
 
 CASA_STATD
 void ClassicalStatistics<CASA_STATP>::_unweightedStats(
-<<<<<<< HEAD
     StatsData<AccumType>& stats, uInt64& ngood, AccumType& mymin,
     AccumType& mymax, Int64& minpos, Int64& maxpos,
-=======
-    uInt64& ngood, AccumType& mymin, AccumType& mymax,
-    Int64& minpos, Int64& maxpos,
->>>>>>> a8a97866
     const DataIterator& dataBegin, Int64 nr, uInt dataStride,
     const DataRanges& ranges, Bool isInclude
 ) {
@@ -3265,13 +3066,8 @@
                 *datum, beginRange, endRange, isInclude
             )
         ) {
-<<<<<<< HEAD
             _accumulate(
                 stats, mymin, mymax, minpos, maxpos, *datum, count
-=======
-            _accumulate (
-                mymin, mymax, minpos, maxpos, *datum, count
->>>>>>> a8a97866
             );
             ++ngood;
         }
@@ -3283,13 +3079,8 @@
 
 CASA_STATD
 void ClassicalStatistics<CASA_STATP>::_unweightedStats(
-<<<<<<< HEAD
     StatsData<AccumType>& stats, uInt64& ngood, AccumType& mymin,
     AccumType& mymax, Int64& minpos, Int64& maxpos,
-=======
-    uInt64& ngood, AccumType& mymin, AccumType& mymax,
-    Int64& minpos, Int64& maxpos,
->>>>>>> a8a97866
     const DataIterator& dataBegin, Int64 nr, uInt dataStride,
     const MaskIterator& maskBegin, uInt maskStride
 ) {
@@ -3299,13 +3090,8 @@
     Bool unityStride = dataStride == 1 && maskStride == 1;
     while (count < nr) {
         if (*mask) {
-<<<<<<< HEAD
             _accumulate(
                 stats, mymin, mymax, minpos, maxpos, *datum, count
-=======
-            _accumulate (
-                mymin, mymax, minpos, maxpos, *datum, count
->>>>>>> a8a97866
             );
             ++ngood;
         }
@@ -3317,17 +3103,11 @@
 
 CASA_STATD
 void ClassicalStatistics<CASA_STATP>::_unweightedStats(
-<<<<<<< HEAD
     StatsData<AccumType>& stats, uInt64& ngood, AccumType& mymin,
     AccumType& mymax, Int64& minpos, Int64& maxpos,
-=======
-    uInt64& ngood, AccumType& mymin, AccumType& mymax,
-    Int64& minpos, Int64& maxpos,
->>>>>>> a8a97866
     const DataIterator& dataBegin, Int64 nr, uInt dataStride,
     const MaskIterator& maskBegin, uInt maskStride, const DataRanges& ranges,
     Bool isInclude
-
 ) {
     DataIterator datum = dataBegin;
     MaskIterator mask = maskBegin;
@@ -3341,13 +3121,8 @@
                 *datum, beginRange, endRange, isInclude
             )
         ) {
-<<<<<<< HEAD
             _accumulate(
                 stats, mymin, mymax, minpos, maxpos, *datum, count
-=======
-            _accumulate (
-                mymin, mymax, minpos, maxpos, *datum, count
->>>>>>> a8a97866
             );
             ++ngood;
         }
@@ -3439,11 +3214,7 @@
 
 CASA_STATD
 void ClassicalStatistics<CASA_STATP>::_weightedStats(
-<<<<<<< HEAD
     StatsData<AccumType>& stats, AccumType& mymin, AccumType& mymax,
-=======
-    AccumType& mymin, AccumType& mymax,
->>>>>>> a8a97866
     Int64& minpos, Int64& maxpos,
     const DataIterator& dataBegin, const WeightsIterator& weightsBegin,
     Int64 nr, uInt dataStride
@@ -3454,13 +3225,8 @@
     Bool unityStride = dataStride == 1;
     while (count < nr) {
         if (*weight > 0) {
-<<<<<<< HEAD
             _accumulate(
                 stats, mymin, mymax, minpos, maxpos, *datum, *weight, count
-=======
-            _accumulate (
-                mymin, mymax, minpos, maxpos, *datum, *weight, count
->>>>>>> a8a97866
             );
         }
         StatisticsIncrementer<DataIterator, MaskIterator, WeightsIterator>::increment(
@@ -3471,11 +3237,7 @@
 
 CASA_STATD
 void ClassicalStatistics<CASA_STATP>::_weightedStats(
-<<<<<<< HEAD
     StatsData<AccumType>& stats, AccumType& mymin, AccumType& mymax,
-=======
-    AccumType& mymin, AccumType& mymax,
->>>>>>> a8a97866
     Int64& minpos, Int64& maxpos,
     const DataIterator& dataBegin, const WeightsIterator& weightsBegin,
     Int64 nr, uInt dataStride, const DataRanges& ranges, Bool isInclude
@@ -3493,13 +3255,8 @@
                 *datum, beginRange, endRange, isInclude
             )
         ) {
-<<<<<<< HEAD
             _accumulate(
                 stats, mymin, mymax, minpos, maxpos, *datum, *weight, count
-=======
-            _accumulate (
-                mymin, mymax, minpos, maxpos, *datum, *weight, count
->>>>>>> a8a97866
             );
         }
         StatisticsIncrementer<DataIterator, MaskIterator, WeightsIterator>::increment(
@@ -3510,11 +3267,7 @@
 
 CASA_STATD
 void ClassicalStatistics<CASA_STATP>::_weightedStats(
-<<<<<<< HEAD
     StatsData<AccumType>& stats, AccumType& mymin, AccumType& mymax,
-=======
-    AccumType& mymin, AccumType& mymax,
->>>>>>> a8a97866
     Int64& minpos, Int64& maxpos,
     const DataIterator& dataBegin, const WeightsIterator& weightsBegin,
     Int64 nr, uInt dataStride, const MaskIterator& maskBegin, uInt maskStride,
@@ -3535,11 +3288,7 @@
             )
         ) {
             _accumulate(
-<<<<<<< HEAD
                 stats, mymin, mymax, minpos, maxpos, *datum, *weight, count
-=======
-                mymin, mymax, minpos, maxpos, *datum, *weight, count
->>>>>>> a8a97866
             );
         }
         StatisticsIncrementer<DataIterator, MaskIterator, WeightsIterator>::increment(
@@ -3550,11 +3299,7 @@
 
 CASA_STATD
 void ClassicalStatistics<CASA_STATP>::_weightedStats(
-<<<<<<< HEAD
     StatsData<AccumType>& stats, AccumType& mymin, AccumType& mymax,
-=======
-    AccumType& mymin, AccumType& mymax,
->>>>>>> a8a97866
     Int64& minpos, Int64& maxpos,
     const DataIterator& dataBegin, const WeightsIterator& weightBegin,
     Int64 nr, uInt dataStride, const MaskIterator& maskBegin, uInt maskStride
@@ -3566,13 +3311,8 @@
     Bool unityStride = dataStride == 1 && maskStride == 1;
     while (count < nr) {
         if (*mask && *weight > 0) {
-<<<<<<< HEAD
             _accumulate(
                 stats, mymin, mymax, minpos, maxpos, *datum, *weight, count
-=======
-            _accumulate (
-                mymin, mymax, minpos, maxpos, *datum, *weight, count
->>>>>>> a8a97866
             );
         }
         StatisticsIncrementer<DataIterator, MaskIterator, WeightsIterator>::increment(
