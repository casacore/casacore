//# DataManager.cc: Storage manager for tables
//# Copyright (C) 1994,1995,1996,1997,1998,1999,2000,2001,2002,2003,2016
//# Associated Universities, Inc. Washington DC, USA.
//#
//# This library is free software; you can redistribute it and/or modify it
//# under the terms of the GNU Library General Public License as published by
//# the Free Software Foundation; either version 2 of the License, or (at your
//# option) any later version.
//#
//# This library is distributed in the hope that it will be useful, but WITHOUT
//# ANY WARRANTY; without even the implied warranty of MERCHANTABILITY or
//# FITNESS FOR A PARTICULAR PURPOSE.  See the GNU Library General Public
//# License for more details.
//#
//# You should have received a copy of the GNU Library General Public License
//# along with this library; if not, write to the Free Software Foundation,
//# Inc., 675 Massachusetts Ave, Cambridge, MA 02139, USA.
//#
//# Correspondence concerning AIPS++ should be addressed as follows:
//#        Internet email: aips2-request@nrao.edu.
//#        Postal address: AIPS++ Project Office
//#                        National Radio Astronomy Observatory
//#                        520 Edgemont Road
//#                        Charlottesville, VA 22903-2475 USA
//#
//# $Id$


//# Includes
#include <casacore/tables/DataMan/DataManager.h>
#include <casacore/tables/DataMan/StManAipsIO.h>
#include <casacore/tables/DataMan/StandardStMan.h>
#include <casacore/tables/DataMan/IncrementalStMan.h>
#include <casacore/tables/DataMan/TiledDataStMan.h>
#include <casacore/tables/DataMan/TiledCellStMan.h>
#include <casacore/tables/DataMan/TiledColumnStMan.h>
#include <casacore/tables/DataMan/TiledShapeStMan.h>
#include <casacore/tables/DataMan/MemoryStMan.h>
#include <casacore/tables/DataMan/CompressFloat.h>
#include <casacore/tables/DataMan/CompressComplex.h>
#include <casacore/tables/DataMan/MappedArrayEngine.h>
#include <casacore/tables/DataMan/ForwardCol.h>
#include <casacore/tables/DataMan/VirtualTaQLColumn.h>
#include <casacore/tables/DataMan/BitFlagsEngine.h>
#include <casacore/tables/Tables/SetupNewTab.h>
#include <casacore/tables/Tables/Table.h>
#include <casacore/tables/Tables/PlainTable.h>
#include <casacore/casa/Arrays/IPosition.h>
#include <casacore/casa/Containers/Record.h>
#include <casacore/casa/BasicSL/String.h>
#include <casacore/casa/OS/DynLib.h>
#include <casacore/tables/DataMan/DataManError.h>
#include <casacore/casa/stdio.h>                     // for sprintf

#ifdef HAVE_MPI
#ifdef HAVE_ADIOS2
#include <casacore/tables/DataMan/Adios2StMan.h>
#endif
#endif

namespace casacore { //# NAMESPACE CASACORE - BEGIN

DataManager::DataManager()
: nrcol_p       (0),
  seqnr_p       (0),
  asBigEndian_p (False),
  tsmOption_p   (TSMOption::Buffer, 0, 0),
  multiFile_p   (0),
  clone_p       (0)
{
    table_p = new Table;
}

DataManager::~DataManager()
    { delete table_p; }


String DataManager::dataManagerName() const
    { return String(); }

void DataManager::dataManagerInfo (Record& info) const
{
    info.define ("SEQNR", seqnr_p);
    info.defineRecord ("SPEC", dataManagerSpec());
}

Record DataManager::dataManagerSpec() const
    { return Record(); }

Record DataManager::getProperties() const
    { return Record(); }

void DataManager::setProperties (const Record&)
    {}

Bool DataManager::isStorageManager() const
    { return True; }


uInt DataManager::open1 (uInt nrrow, AipsIO& ios)
{
    open (nrrow, ios);
    return nrrow;
}

uInt DataManager::resync1 (uInt nrrow)
{
    resync (nrrow);
    return nrrow;
}

void DataManager::reopenRW()
{}

void DataManager::setMaximumCacheSize (uInt)
{}

void DataManager::showCacheStatistics (ostream&) const
{}

void DataManager::setTsmOption (const TSMOption& tsmOption)
{
  AlwaysAssert (multiFile_p==0, AipsError);
  tsmOption_p = tsmOption;
}

void DataManager::setMultiFile (MultiFileBase* mfile)
{
  multiFile_p = mfile;
  // Only caching can be used with a MultiFile.
  if (multiFile_p) {
    tsmOption_p = TSMOption(TSMOption::Cache, 0, tsmOption_p.maxCacheSizeMB());
  }
}

//# Create a column object for a scalar.
//# Check its data type.
DataManagerColumn* DataManager::createScalarColumn (const String& columnName,
						    int dataType,
						    const String& dataTypeId)
{
    DataManagerColumn* colPtr = makeScalarColumn (columnName, dataType,
						  dataTypeId);
    colPtr->setColumnName (columnName);
    checkDataType (colPtr, columnName, dataType, dataTypeId);
    colPtr->setIsFixedShape (True);
    nrcol_p++;
    return colPtr;
}
//# Creating a column object for an indirect array.
//# Check its data type.
DataManagerColumn* DataManager::createIndArrColumn (const String& columnName,
						    int dataType,
						    const String& dataTypeId)
{
    DataManagerColumn* colPtr = makeIndArrColumn (columnName, dataType,
						  dataTypeId);
    colPtr->setColumnName (columnName);
    checkDataType (colPtr, columnName, dataType, dataTypeId);
    nrcol_p++;
    return colPtr;
}
//# Creating a column object for a direct array.
//# Check its data type.
DataManagerColumn* DataManager::createDirArrColumn (const String& columnName,
						    int dataType,
						    const String& dataTypeId)
{
    DataManagerColumn* colPtr = makeDirArrColumn (columnName, dataType,
						  dataTypeId);
    colPtr->setColumnName (columnName);
    checkDataType (colPtr, columnName, dataType, dataTypeId);
    nrcol_p++;
    return colPtr;
}

void DataManager::checkDataType (const DataManagerColumn* colPtr,
				 const String& columnName,
				 int dataType, const String& dataTypeId) const
{
    if (dataType != colPtr->dataType()) {
	throw (DataManInvDT ("Column " + columnName +
                             " has data type " +
                             String::toString(colPtr->dataTypeId()) +
                             "; expected " + String::toString(dataTypeId)));
    }
    if (dataType == TpOther) {
	if (dataTypeId != colPtr->dataTypeId()) {
	    throw (DataManInvDT ("Column " + columnName
				 + " has data type ID " + colPtr->dataTypeId()
				 + "; expected " + dataTypeId));
        }
    }
}

void DataManager::throwDataTypeOther (const String& columnName,
				      int dataType) const
{
    if (dataType == TpOther) {
	throw (DataManInvOper ("Data manager " + dataManagerType() +
			       " does not support data type TpOther"
			       " (in column " + columnName + ")"));
    }
}


Bool DataManager::hasMultiFileSupport() const
    { return False; }

Bool DataManager::canReallocateColumns() const
    { return False; }
DataManagerColumn* DataManager::reallocateColumn (DataManagerColumn* column)
    { return column; }



//# Compose the keyword name from the given name appended with the
//# sequence number to make the name unique.
String DataManager::keywordName (const String& keyword) const
{
    char strc[8];
    sprintf (strc, "_%i", seqnr_p);
    return keyword + strc;
}

//# Compose the file name from the table name followed by the
//# sequence number to make the name unique.
String DataManager::fileName() const
{
    char strc[8];
    sprintf (strc, ".f%i", seqnr_p);
    return table_p->tableName() + "/table" + strc;
}

ByteIO::OpenOption DataManager::fileOption() const
    { return PlainTable::toAipsIOFoption (table_p->tableOption()); }

Bool DataManager::isRegular() const
    { return True; }

void DataManager::linkToTable (Table& tab)
{
    *table_p = tab;
}

//# Default prepare does nothing.
void DataManager::prepare()
{}


Bool DataManager::canAddRow() const
    { return False; }

Bool DataManager::canRemoveRow() const
    { return False; }

Bool DataManager::canAddColumn() const
    { return False; }

Bool DataManager::canRemoveColumn() const
    { return False; }

Bool DataManager::canRenameColumn() const
    { return True; }

void DataManager::addRow (uInt)
    { throw DataManInvOper ("DataManager::addRow not allowed for "
                            "data manager type " + dataManagerType()); }

void DataManager::removeRow (uInt)
    { throw DataManInvOper ("DataManager::removeRow not allowed for "
                            "data manager type " + dataManagerType()); }

void DataManager::addColumn (DataManagerColumn*)
    { throw DataManInvOper ("DataManager::addColumn not allowed for "
                            "data manager type " + dataManagerType()); }

void DataManager::removeColumn (DataManagerColumn*)
    { throw DataManInvOper ("DataManager::removeColumn not allowed for "
                            "data manager type " + dataManagerType()); }



//# Initialize the static map of "constructors".
// Use a recursive mutex, because loading from a shared library can cause
// a nested lock.
SimpleOrderedMap<String,DataManagerCtor>
        DataManager::theirRegisterMap(initRegisterMap());
Mutex DataManager::theirMutex(Mutex::Recursive);

//# Register a mapping.
void DataManager::registerCtor (const String& type, DataManagerCtor func)
{
    ScopedMutexLock lock(theirMutex);
    theirRegisterMap.define(type, func);
}

//# Test if the data manager is registered.
Bool DataManager::isRegistered (const String& type)
{
    ScopedMutexLock lock(theirMutex);
    return theirRegisterMap.isDefined(type);
}

//# Get a data manager constructor.
//# Return default function if the data manager is undefined.
DataManagerCtor DataManager::getCtor (const String& type)
{
    ScopedMutexLock lock(theirMutex);
    DataManagerCtor* fp = theirRegisterMap.isDefined (type);
    if (fp) {
        return *fp;
    }
    // Try to load the data manager from a dynamic library with that name
    // (in lowercase without possible template extension).
    // A < denotes a template name which is discarded.
    // A dot can be used to have a specific library name (so multiple
    // data managers can use the same library).
    String libname(type);
    libname.downcase();
    string::size_type pos = libname.find_first_of (".<");
    if (pos != string::npos) {
        libname = libname.substr (0, pos);
    }
    // Try to load and initialize the dynamic library.
    DynLib dl(libname, string("libcasa_"), CASACORE_STRINGIFY(SOVERSION),
              "register_"+libname, False);
    if (dl.getHandle()) {
        // See if registered now.
        fp = theirRegisterMap.isDefined (type);
        if (fp) {
            return *fp;
        }
    }
    return unknownDataManager;
}

//# The default "ctor" function for unknown data manager type names.
DataManager* DataManager::unknownDataManager (const String& type,
					      const Record&)
{
    throw DataManUnknownCtor ("Data Manager class " + type +
                              " is not registered\n"
                              "  Check (DY)LD_LIBRARY_PATH matches the"
                              " libraries used during the build of "
                              + type);
    return 0;
}




DataManagerColumn::~DataManagerColumn()
{}

void DataManagerColumn::setMaxLength (uInt)
{}

void DataManagerColumn::setShapeColumn (const IPosition&)
{
    throw DataManInvOper ("setShapeColumn only allowed for FixedShape arrays"
                          " in column " + columnName());
}

void DataManagerColumn::setShape (uInt, const IPosition&)
{
    throw DataManInvOper("setShape only allowed for non-FixedShape arrays"
                         " in column " + columnName());
}

void DataManagerColumn::setShapeTiled (uInt rownr, const IPosition& shape,
				       const IPosition&)
{
    setShape (rownr, shape);
}

// By default the shape is defined (for scalars).
Bool DataManagerColumn::isShapeDefined (uInt)
{
    return True;
}

// The default implementation of ndim is to use the shape.
uInt DataManagerColumn::ndim (uInt rownr)
{
    return shape(rownr).nelements();
}

// The shape of the array in the given row.
IPosition DataManagerColumn::shape (uInt)
{
    return IPosition(0);
}

// The tile shape of the array in the given row.
IPosition DataManagerColumn::tileShape (uInt)
{
    return IPosition(0);
}

Bool DataManagerColumn::canChangeShape() const
{
    return False;
}

Bool DataManagerColumn::canAccessScalarColumn (Bool& reask) const
{
    reask = False;
    return False;
}
Bool DataManagerColumn::canAccessArrayColumn (Bool& reask) const
{
    reask = False;
    return False;
}
Bool DataManagerColumn::canAccessScalarColumnCells (Bool& reask) const
{
    reask = False;
    return False;
}
Bool DataManagerColumn::canAccessArrayColumnCells (Bool& reask) const
{
    reask = False;
    return False;
}
Bool DataManagerColumn::canAccessSlice (Bool& reask) const
{
    reask = False;
    return False;
}
Bool DataManagerColumn::canAccessColumnSlice (Bool& reask) const
{
    reask = False;
    return False;
}


String DataManagerColumn::dataTypeId() const
    { return String(); }

Bool DataManagerColumn::isWritable() const
    { return True; }

void DataManagerColumn::throwGet() const
    { throw (DataManInvOper ("DataManagerColumn::get not allowed in column "
                             + columnName())); }
void DataManagerColumn::throwPut() const
    { throw (DataManInvOper ("DataManagerColumn::put not allowed in column "
                             + columnName())); }


#define DATAMANAGER_GETPUT(T,NM) \
void DataManagerColumn::aips_name2(get,NM) (uInt, T*) \
    { throwGet(); } \
void DataManagerColumn::aips_name2(put,NM) (uInt, const T*) \
    { throwPut(); }

DATAMANAGER_GETPUT(Bool,BoolV)
DATAMANAGER_GETPUT(uChar,uCharV)
DATAMANAGER_GETPUT(Short,ShortV)
DATAMANAGER_GETPUT(uShort,uShortV)
DATAMANAGER_GETPUT(Int,IntV)
DATAMANAGER_GETPUT(uInt,uIntV)
DATAMANAGER_GETPUT(float,floatV)
DATAMANAGER_GETPUT(double,doubleV)
DATAMANAGER_GETPUT(Complex,ComplexV)
DATAMANAGER_GETPUT(DComplex,DComplexV)
DATAMANAGER_GETPUT(String,StringV)


void DataManagerColumn::getOtherV (uInt, void*)
{
  throw (DataManInvOper ("DataManagerColumn::getOtherV not allowed"
                         " in column " + columnName()));
}
void DataManagerColumn::putOtherV (uInt, const void*)
{
  throw (DataManInvOper ("DataManagerColumn::putOtherV not allowed"
                         " in column " + columnName()));
}

void DataManagerColumn::getScalarColumnV (void*)
{
  throw (DataManInvOper("DataManagerColumn::getScalarColumn not allowed"
                        " in column " + columnName()));
}
void DataManagerColumn::putScalarColumnV (const void*)
{
  throw (DataManInvOper("DataManagerColumn::putScalarColumn not allowed"
                        " in column " + columnName()));
}
void DataManagerColumn::getScalarColumnCellsV (const RefRows&, void*)
{
  throw (DataManInvOper("DataManagerColumn::getScalarColumnCells not allowed"
                        " in column " + columnName()));
}
void DataManagerColumn::putScalarColumnCellsV (const RefRows&, const void*)
{
  throw (DataManInvOper("DataManagerColumn::putScalarColumnCells not allowed"
                        " in column " + columnName()));
}
uInt DataManagerColumn::getBlockV (uInt, uInt, void*)
{
  throw (DataManInvOper("DataManagerColumn::getBlock not allowed"
                        " in column " + columnName()));
  return 0;
}
void DataManagerColumn::putBlockV (uInt, uInt, const void*)
{
  throw (DataManInvOper("DataManagerColumn::putBlock not allowed"
                        " in column " + columnName()));
}
void DataManagerColumn::getArrayV (uInt, void*)
{
  throw (DataManInvOper("DataManagerColumn::getArray not allowed"
                        " in column " + columnName()));
}
void DataManagerColumn::putArrayV (uInt, const void*)
{
  throw (DataManInvOper("DataManagerColumn::putArray not allowed"
                        " in column " + columnName()));
}
void DataManagerColumn::getArrayColumnV (void*)
{
  throw (DataManInvOper("DataManagerColumn::getArrayColumn not allowed"
                        " in column " + columnName()));
}
void DataManagerColumn::putArrayColumnV (const void*)
{
  throw (DataManInvOper("DataManagerColumn::putArrayColumn not allowed"
                        " in column " + columnName()));
}
void DataManagerColumn::getArrayColumnCellsV (const RefRows&, void*)
{
  throw (DataManInvOper("DataManagerColumn::getArrayColumnCells not allowed"
                        " in column " + columnName()));
}
void DataManagerColumn::putArrayColumnCellsV (const RefRows&, const void*)
{
  throw (DataManInvOper("DataManagerColumn::putArrayColumnCells not allowed"
                        " in column " + columnName()));
}
void DataManagerColumn::getSliceV (uInt, const Slicer&, void*)
{
  throw (DataManInvOper("DataManagerColumn::getSlice not allowed"
                        " in column " + columnName()));
}
void DataManagerColumn::putSliceV (uInt, const Slicer&, const void*)
{
  throw (DataManInvOper("DataManagerColumn::putSlice not allowed"
                        " in column " + columnName()));
}
void DataManagerColumn::getColumnSliceV (const Slicer&, void*)
{
  throw (DataManInvOper("DataManagerColumn::getColumnSlice not allowed"
                        " in column " + columnName()));
}
void DataManagerColumn::putColumnSliceV (const Slicer&, const void*)
{
  throw (DataManInvOper("DataManagerColumn::putColumnSlice not allowed"
                        " in column " + columnName()));
}
void DataManagerColumn::getColumnSliceCellsV (const RefRows&,
					      const Slicer&, void*)
{
  throw (DataManInvOper("DataManagerColumn::getColumnSliceCells not allowed"
                        " in column " + columnName()));
}
void DataManagerColumn::putColumnSliceCellsV (const RefRows&,
					      const Slicer&, const void*)
{
  throw (DataManInvOper("DataManagerColumn::putColumnSliceCells not allowed"
                        " in column " + columnName()));
}


//# Register all mappings of the names of classes derived from
//# DataManager to a static function calling the default constructor.
//# The class name is the name as returned by the function dataManagerType.
<<<<<<< HEAD
void DataManager::doRegisterMainCtor (void*)
{
  unlockedRegisterCtor ("StManAipsIO", StManAipsIO::makeObject);
  unlockedRegisterCtor ("StandardStMan", StandardStMan::makeObject);
  unlockedRegisterCtor ("IncrementalStMan", IncrementalStMan::makeObject);
  unlockedRegisterCtor ("TiledDataStMan", TiledDataStMan::makeObject);
  unlockedRegisterCtor ("TiledCellStMan", TiledCellStMan::makeObject);
  unlockedRegisterCtor ("TiledColumnStMan", TiledColumnStMan::makeObject);
  unlockedRegisterCtor ("TiledShapeStMan", TiledShapeStMan::makeObject);
  unlockedRegisterCtor ("MemoryStMan", MemoryStMan::makeObject);
#ifdef HAVE_MPI
#ifdef HAVE_ADIOS2
  unlockedRegisterCtor ("Adios2StMan", Adios2StMan::makeObject);
#endif
#endif
  unlockedRegisterCtor (CompressFloat::className(),
                        CompressFloat::makeObject);
  unlockedRegisterCtor (CompressComplex::className(),
                        CompressComplex::makeObject);
  unlockedRegisterCtor (CompressComplexSD::className(),
                        CompressComplexSD::makeObject);
  unlockedRegisterCtor (MappedArrayEngine<Complex,DComplex>::className(),
                        MappedArrayEngine<Complex,DComplex>::makeObject);
  unlockedRegisterCtor (ForwardColumnEngine::className(),
                        ForwardColumnEngine::makeObject);
  unlockedRegisterCtor (VirtualTaQLColumn::className(),
                        VirtualTaQLColumn::makeObject);
  unlockedRegisterCtor (BitFlagsEngine<uChar>::className(),
                        BitFlagsEngine<uChar>::makeObject);
  unlockedRegisterCtor (BitFlagsEngine<Short>::className(),
                        BitFlagsEngine<Short>::makeObject);
  unlockedRegisterCtor (BitFlagsEngine<Int>::className(),
                        BitFlagsEngine<Int>::makeObject);
=======
// No locking since private and only called by ctor of static member init.
SimpleOrderedMap<String,DataManagerCtor> DataManager::initRegisterMap()
{
  SimpleOrderedMap<String,DataManagerCtor> regMap(DataManager::unknownDataManager);

  theirRegisterMap.define("StManAipsIO",      StManAipsIO::makeObject);
  theirRegisterMap.define("StandardStMan",    StandardStMan::makeObject);
  theirRegisterMap.define("IncrementalStMan", IncrementalStMan::makeObject);
  theirRegisterMap.define("TiledDataStMan",   TiledDataStMan::makeObject);
  theirRegisterMap.define("TiledCellStMan",   TiledCellStMan::makeObject);
  theirRegisterMap.define("TiledColumnStMan", TiledColumnStMan::makeObject);
  theirRegisterMap.define("TiledShapeStMan",  TiledShapeStMan::makeObject);
  theirRegisterMap.define("MemoryStMan",      MemoryStMan::makeObject);
  theirRegisterMap.define(CompressFloat::className(),
                          CompressFloat::makeObject);
  theirRegisterMap.define(CompressComplex::className(),
                          CompressComplex::makeObject);
  theirRegisterMap.define(CompressComplexSD::className(),
                          CompressComplexSD::makeObject);
  theirRegisterMap.define(MappedArrayEngine<Complex,DComplex>::className(),
                          MappedArrayEngine<Complex,DComplex>::makeObject);
  theirRegisterMap.define(ForwardColumnEngine::className(),
                          ForwardColumnEngine::makeObject);
  theirRegisterMap.define(VirtualTaQLColumn::className(),
                          VirtualTaQLColumn::makeObject);
  theirRegisterMap.define(BitFlagsEngine<uChar>::className(),
                          BitFlagsEngine<uChar>::makeObject);
  theirRegisterMap.define(BitFlagsEngine<Short>::className(),
                          BitFlagsEngine<Short>::makeObject);
  theirRegisterMap.define(BitFlagsEngine<Int>::className(),
                          BitFlagsEngine<Int>::makeObject);

  return regMap;
>>>>>>> b734a456
}

} //# NAMESPACE CASACORE - END
<|MERGE_RESOLUTION|>--- conflicted
+++ resolved
@@ -577,41 +577,6 @@
 //# Register all mappings of the names of classes derived from
 //# DataManager to a static function calling the default constructor.
 //# The class name is the name as returned by the function dataManagerType.
-<<<<<<< HEAD
-void DataManager::doRegisterMainCtor (void*)
-{
-  unlockedRegisterCtor ("StManAipsIO", StManAipsIO::makeObject);
-  unlockedRegisterCtor ("StandardStMan", StandardStMan::makeObject);
-  unlockedRegisterCtor ("IncrementalStMan", IncrementalStMan::makeObject);
-  unlockedRegisterCtor ("TiledDataStMan", TiledDataStMan::makeObject);
-  unlockedRegisterCtor ("TiledCellStMan", TiledCellStMan::makeObject);
-  unlockedRegisterCtor ("TiledColumnStMan", TiledColumnStMan::makeObject);
-  unlockedRegisterCtor ("TiledShapeStMan", TiledShapeStMan::makeObject);
-  unlockedRegisterCtor ("MemoryStMan", MemoryStMan::makeObject);
-#ifdef HAVE_MPI
-#ifdef HAVE_ADIOS2
-  unlockedRegisterCtor ("Adios2StMan", Adios2StMan::makeObject);
-#endif
-#endif
-  unlockedRegisterCtor (CompressFloat::className(),
-                        CompressFloat::makeObject);
-  unlockedRegisterCtor (CompressComplex::className(),
-                        CompressComplex::makeObject);
-  unlockedRegisterCtor (CompressComplexSD::className(),
-                        CompressComplexSD::makeObject);
-  unlockedRegisterCtor (MappedArrayEngine<Complex,DComplex>::className(),
-                        MappedArrayEngine<Complex,DComplex>::makeObject);
-  unlockedRegisterCtor (ForwardColumnEngine::className(),
-                        ForwardColumnEngine::makeObject);
-  unlockedRegisterCtor (VirtualTaQLColumn::className(),
-                        VirtualTaQLColumn::makeObject);
-  unlockedRegisterCtor (BitFlagsEngine<uChar>::className(),
-                        BitFlagsEngine<uChar>::makeObject);
-  unlockedRegisterCtor (BitFlagsEngine<Short>::className(),
-                        BitFlagsEngine<Short>::makeObject);
-  unlockedRegisterCtor (BitFlagsEngine<Int>::className(),
-                        BitFlagsEngine<Int>::makeObject);
-=======
 // No locking since private and only called by ctor of static member init.
 SimpleOrderedMap<String,DataManagerCtor> DataManager::initRegisterMap()
 {
@@ -625,6 +590,11 @@
   theirRegisterMap.define("TiledColumnStMan", TiledColumnStMan::makeObject);
   theirRegisterMap.define("TiledShapeStMan",  TiledShapeStMan::makeObject);
   theirRegisterMap.define("MemoryStMan",      MemoryStMan::makeObject);
+#ifdef HAVE_MPI
+#ifdef HAVE_ADIOS2
+  theirRegisterMap.define("Adios2StMan",      Adios2StMan::makeObject);
+#endif
+#endif
   theirRegisterMap.define(CompressFloat::className(),
                           CompressFloat::makeObject);
   theirRegisterMap.define(CompressComplex::className(),
@@ -645,7 +615,6 @@
                           BitFlagsEngine<Int>::makeObject);
 
   return regMap;
->>>>>>> b734a456
 }
 
 } //# NAMESPACE CASACORE - END
