//# ISMIndColumn.cc: Column of Incremental storage manager for indirect arrays
//# Copyright (C) 1996,1997,1998,1999,2001,2002
//# Associated Universities, Inc. Washington DC, USA.
//#
//# This library is free software; you can redistribute it and/or modify it
//# under the terms of the GNU Library General Public License as published by
//# the Free Software Foundation; either version 2 of the License, or (at your
//# option) any later version.
//#
//# This library is distributed in the hope that it will be useful, but WITHOUT
//# ANY WARRANTY; without even the implied warranty of MERCHANTABILITY or
//# FITNESS FOR A PARTICULAR PURPOSE.  See the GNU Library General Public
//# License for more details.
//#
//# You should have received a copy of the GNU Library General Public License
//# along with this library; if not, write to the Free Software Foundation,
//# Inc., 675 Massachusetts Ave, Cambridge, MA 02139, USA.
//#
//# Correspondence concerning AIPS++ should be addressed as follows:
//#        Internet email: aips2-request@nrao.edu.
//#        Postal address: AIPS++ Project Office
//#                        National Radio Astronomy Observatory
//#                        520 Edgemont Road
//#                        Charlottesville, VA 22903-2475 USA
//#
//# $Id$

//# Includes
#include <casacore/tables/DataMan/ISMIndColumn.h>
#include <casacore/tables/DataMan/ISMBucket.h>
#include <casacore/casa/Utilities/DataType.h>
#include <casacore/casa/Arrays/Array.h>
#include <casacore/casa/Arrays/Slicer.h>
#include <casacore/casa/BasicSL/Complex.h>
#include <casacore/casa/BasicSL/String.h>
#include <casacore/casa/Utilities/Assert.h>
#include <casacore/casa/OS/CanonicalConversion.h>
#include <casacore/casa/OS/LECanonicalConversion.h>
#include <casacore/tables/DataMan/DataManError.h>

#include <casacore/casa/stdio.h>                     // for sprintf

namespace casacore { //# NAMESPACE CASACORE - BEGIN

ISMIndColumn::ISMIndColumn (ISMBase* smptr, int dataType, uInt colnr)
: ISMColumn     (smptr, dataType, colnr),
  seqnr_p       (smptr->uniqueNr()),
  shapeIsFixed_p(False),
  iosfile_p     (0),
  indArray_p    (0)
{}

ISMIndColumn::~ISMIndColumn()
{
    clear();
}

void ISMIndColumn::clear()
{
    delete (Int64*)lastValue_p;
    lastValue_p = 0;
    if (stmanPtr_p->version() < 3) {
        delete iosfile_p;
    }
    iosfile_p = 0;
}


//# Create the array file (for a new column).
//# Compose the file name from the mother file name extended with
//# the unique column sequence nr.
void ISMIndColumn::doCreate (ISMBucket* bucket)
{
    // Initialize and create new file.
    init (ByteIO::New);
    // Insert a dummy zero offset as the first value.
    lastRowPut_p = 0;
    *(Int64*)lastValue_p = 0;
    char* buffer = stmanPtr_p->tempBuffer();
    uInt leng = writeFunc_p (buffer, lastValue_p, 1);
    bucket->addData (colnr_p, 0, 0, buffer, leng);
}
void ISMIndColumn::getFile (rownr_t nrrow)
{
    // Initialize and open existing file.
    init (stmanPtr_p->fileOption());
    lastRowPut_p = nrrow;
}
Bool ISMIndColumn::flush (rownr_t, Bool fsync)
{
    return iosfile_p->flush (fsync);
}
void ISMIndColumn::resync (rownr_t nrrow)
{
    ISMColumn::resync (nrrow);
    if (stmanPtr_p->version() < 3) {
        iosfile_p->resync();
    }
}
void ISMIndColumn::reopenRW()
{
    iosfile_p->reopenRW();
}

void ISMIndColumn::addRow (rownr_t, rownr_t oldNrrow)
{
    // If the shape is fixed and if the first row is added, define
    // an array to have an array for all rows.
    // Later rows get the value of a previous row, so we don't have to
    // do anything for them.
    if (oldNrrow == 0  &&  shapeIsFixed_p) {
	    putShape (0, fixedShape_p);
    }
}

void ISMIndColumn::setShapeColumn (const IPosition& shape)
{
    fixedShape_p   = shape;
    shapeIsFixed_p = True;
}

void ISMIndColumn::setShape (rownr_t rownr, const IPosition& shape)
{
    StIndArray* ptr = getArrayPtr (rownr);
    if (ptr != 0) {
	ptr->getShape (*iosfile_p);
    }
    if (ptr == 0  ||  !shape.isEqual (ptr->shape())) {
	putShape (rownr, shape);
    }
}

//# Get the shape for the array (if any) in the given row.
//# Read shape if not read yet.
StIndArray* ISMIndColumn::getArrayPtr (rownr_t rownr)
{
    if (isLastValueInvalid (rownr)) {
	getValue (rownr, lastValue_p, False);
	Int64 offset = *(Int64*)lastValue_p;
	if (offset != 0) {
	    indArray_p = StIndArray (offset);
	    foundArray_p = True;
	}else{
	    foundArray_p = False;
	}
    }
    if (foundArray_p) {
	return &indArray_p;
    }
    return 0;
}

//# Get the shape for the array (if any) in the given row.
//# Read shape if not read yet.
StIndArray* ISMIndColumn::getShape (rownr_t rownr)
{
    StIndArray* ptr = getArrayPtr (rownr);
    if (ptr == 0) {
      throw DataManInvOper ("ISM: no array in row " +
                            String::toString(rownr) +
                            " in column " + columnName() +
                            " of " + stmanPtr_p->fileName());
    }
    ptr->getShape (*iosfile_p);
    return ptr;
}

//# Set the shape for the array in the given row for a put operation.
StIndArray* ISMIndColumn::putShape (rownr_t rownr, const IPosition& shape)
{
    //# Insert an entry for this row and set its shape.
    //# Nothing will be done if it is already defined.
    return putArrayPtr (rownr, shape, False);
//    StIndArray* ptr = putArrayPtr (rownr, shape, False);
//    ptr->setShape (*iosfile_p, dataType(), shape);
//    return ptr;
}

//# Set the shape for the array (if any) in the given row for a sliced
//# put operation.
StIndArray* ISMIndColumn::putShapeSliced (rownr_t rownr)
{
    //# Get the shape of this row and define it again.
    //# Defining is necessary, because the shape gotten may be valid for
    //# row 10-20, while the put is only for row 15. In that case row 15
    //# has to be inserted.
    StIndArray* ptr = getShape (rownr);
    return putArrayPtr (rownr, ptr->shape(), True);
}

Bool ISMIndColumn::isShapeDefined (rownr_t rownr)
    { return (getArrayPtr(rownr) == 0  ?  False : True); }

uInt ISMIndColumn::ndim (rownr_t rownr)
    { return getShape(rownr)->shape().nelements(); }

IPosition ISMIndColumn::shape (rownr_t rownr)
    { return getShape(rownr)->shape(); }

Bool ISMIndColumn::canChangeShape() const
    { return (shapeIsFixed_p  ?  False : True); }


StIndArray* ISMIndColumn::putArrayPtr (rownr_t rownr, const IPosition& shape,
				       Bool copyData)
{
    // Start with getting the array pointer. This gives the range
    // for which this array is valid.
    StIndArray* ptr = getArrayPtr (rownr);
    // When the shape is put for the last row ever put, don't do it
    // when the shape is equal. This is needed to get correct behaviour
    // when an array is put. Putting an array calls setShape and then
    // putXXXV resulting in two calls to putShape.
    if (ptr != 0  &&  rownr+1 == lastRowPut_p) {
	ptr->getShape (*iosfile_p);
	if (shape.isEqual (ptr->shape())) {
	    return ptr;
	}
    }
    // When the interval contains a single row, we can do a simple replace
    // if the value is not shared.
    if (ptr != 0  &&  startRow_p == endRow_p) {
	if (ptr->refCount (*iosfile_p) <= 1) {
	    // The value is not shared, so we can replace it.
	    ptr->setShape (*iosfile_p, dataType(), shape);
	    Int64 offset = ptr->fileOffset();
	    putValue (rownr, &offset);
	    return ptr;
	}
    }
    // Make a new IndArray object.
    StIndArray tmp(0);
    tmp.setShape (*iosfile_p, dataType(), shape);
    if (copyData) {
	tmp.copyData (*iosfile_p, dataType(), *ptr);
    }
    indArray_p = tmp;
    Int64 offset = indArray_p.fileOffset();
    putValue (rownr, &offset);
    return &indArray_p;
}


void ISMIndColumn::getArrayV (rownr_t rownr, ArrayBase& arr)
    { getShape(rownr)->getArrayV (*iosfile_p, arr, dtype()); }

void ISMIndColumn::putArrayV (rownr_t rownr, const ArrayBase& arr)
    { putShape(rownr, arr.shape())->putArrayV (*iosfile_p, arr, dtype()); }

void ISMIndColumn::getSliceV (rownr_t rownr, const Slicer& ns,
                              ArrayBase& arr)
    { getShape(rownr)->getSliceV (*iosfile_p, ns, arr, dtype()); }

void ISMIndColumn::putSliceV (rownr_t rownr, const Slicer& ns,
                              const ArrayBase& arr)
    { putShapeSliced(rownr)->putSliceV (*iosfile_p, ns, arr, dtype()); }
    

<<<<<<< HEAD
#define ISMIndColumn_GETPUT(T,NM) \
void ISMIndColumn::aips_name2(getArray,NM) (uInt rownr, Array<T>* arr) \
    { getShape(rownr)->aips_name2(getArray,NM) (*iosfile_p, arr); } \
void ISMIndColumn::aips_name2(putArray,NM) (uInt rownr, const Array<T>* arr) \
    { putShape(rownr, arr->shape())->aips_name2(putArray,NM) \
	                                                (*iosfile_p, arr); } \
void ISMIndColumn::aips_name2(getSlice,NM) \
                             (uInt rownr, const Slicer& ns, Array<T>* arr) \
    { getShape(rownr)->aips_name2(getSlice,NM) (*iosfile_p, ns, arr); } \
void ISMIndColumn::aips_name2(putSlice,NM) \
                        (uInt rownr, const Slicer& ns, const Array<T>* arr) \
    { putShapeSliced(rownr)->aips_name2(putSlice,NM) (*iosfile_p, ns, arr); }

ISMIndColumn_GETPUT(Bool,BoolV)
ISMIndColumn_GETPUT(uChar,uCharV)
ISMIndColumn_GETPUT(Short,ShortV)
ISMIndColumn_GETPUT(uShort,uShortV)
ISMIndColumn_GETPUT(Int,IntV)
ISMIndColumn_GETPUT(uInt,uIntV)
ISMIndColumn_GETPUT(Int64,Int64V)
//#//ISMIndColumn_GETPUT(float,floatV)
ISMIndColumn_GETPUT(double,doubleV)
ISMIndColumn_GETPUT(Complex,ComplexV)
ISMIndColumn_GETPUT(DComplex,DComplexV)
ISMIndColumn_GETPUT(String,StringV)


=======
>>>>>>> d5f0a464
Bool ISMIndColumn::compareValue (const void*, const void*) const
{
    return False;
}

void ISMIndColumn::init (ByteIO::OpenOption fileOption)
{
    clear();
    DebugAssert (nrelem_p==1, AipsError);
    Bool asBigEndian = stmanPtr_p->asBigEndian();
    if (asBigEndian) {
	readFunc_p    = CanonicalConversion::getToLocal (static_cast<Int64*>(0));
	writeFunc_p   = CanonicalConversion::getFromLocal (static_cast<Int64*>(0));
	fixedLength_p = CanonicalConversion::canonicalSize (static_cast<Int64*>(0));
	nrcopy_p      = 1;
    }else{
	readFunc_p    = LECanonicalConversion::getToLocal (static_cast<Int64*>(0));
	writeFunc_p   = LECanonicalConversion::getFromLocal (static_cast<Int64*>(0));
	fixedLength_p = LECanonicalConversion::canonicalSize (static_cast<Int64*>(0));
	nrcopy_p      = 1;
    }
    lastValue_p = new Int64;
    //# Open or create the type 1 file to hold the arrays in the column.
    //# For newer versions one file is maintained by the parent
    //# for all indirect columns.
    if (stmanPtr_p->version() >= 3) {
        iosfile_p = stmanPtr_p->openArrayFile (fileOption);
    } else {
        char strc[8];
	sprintf (strc, "i%i", seqnr_p);
	iosfile_p = new StManArrayFile (stmanPtr_p->fileName() + strc,
					fileOption, 1, asBigEndian);
    }
}


void ISMIndColumn::handleCopy (rownr_t, const char* value)
{
    Int64 offset;
    readFunc_p (&offset, value, nrcopy_p);
    if (offset != 0) {
	StIndArray tmp (offset);
	tmp.incrementRefCount (*iosfile_p);
    }
}

void ISMIndColumn::handleRemove (rownr_t, const char* value)
{
    Int64 offset;
    readFunc_p (&offset, value, nrcopy_p);
    if (offset != 0) {
	StIndArray tmp (offset);
	tmp.decrementRefCount (*iosfile_p);
    }
}

} //# NAMESPACE CASACORE - END
<|MERGE_RESOLUTION|>--- conflicted
+++ resolved
@@ -256,36 +256,6 @@
     { putShapeSliced(rownr)->putSliceV (*iosfile_p, ns, arr, dtype()); }
     
 
-<<<<<<< HEAD
-#define ISMIndColumn_GETPUT(T,NM) \
-void ISMIndColumn::aips_name2(getArray,NM) (uInt rownr, Array<T>* arr) \
-    { getShape(rownr)->aips_name2(getArray,NM) (*iosfile_p, arr); } \
-void ISMIndColumn::aips_name2(putArray,NM) (uInt rownr, const Array<T>* arr) \
-    { putShape(rownr, arr->shape())->aips_name2(putArray,NM) \
-	                                                (*iosfile_p, arr); } \
-void ISMIndColumn::aips_name2(getSlice,NM) \
-                             (uInt rownr, const Slicer& ns, Array<T>* arr) \
-    { getShape(rownr)->aips_name2(getSlice,NM) (*iosfile_p, ns, arr); } \
-void ISMIndColumn::aips_name2(putSlice,NM) \
-                        (uInt rownr, const Slicer& ns, const Array<T>* arr) \
-    { putShapeSliced(rownr)->aips_name2(putSlice,NM) (*iosfile_p, ns, arr); }
-
-ISMIndColumn_GETPUT(Bool,BoolV)
-ISMIndColumn_GETPUT(uChar,uCharV)
-ISMIndColumn_GETPUT(Short,ShortV)
-ISMIndColumn_GETPUT(uShort,uShortV)
-ISMIndColumn_GETPUT(Int,IntV)
-ISMIndColumn_GETPUT(uInt,uIntV)
-ISMIndColumn_GETPUT(Int64,Int64V)
-//#//ISMIndColumn_GETPUT(float,floatV)
-ISMIndColumn_GETPUT(double,doubleV)
-ISMIndColumn_GETPUT(Complex,ComplexV)
-ISMIndColumn_GETPUT(DComplex,DComplexV)
-ISMIndColumn_GETPUT(String,StringV)
-
-
-=======
->>>>>>> d5f0a464
 Bool ISMIndColumn::compareValue (const void*, const void*) const
 {
     return False;
