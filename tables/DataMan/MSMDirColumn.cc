//# MSMDirColumn.cc: Memory storage manager for fixed shape table arrays
//# Copyright (C) 2003
//# Associated Universities, Inc. Washington DC, USA.
//#
//# This library is free software; you can redistribute it and/or modify it
//# under the terms of the GNU Library General Public License as published by
//# the Free Software Foundation; either version 2 of the License, or (at your
//# option) any later version.
//#
//# This library is distributed in the hope that it will be useful, but WITHOUT
//# ANY WARRANTY; without even the implied warranty of MERCHANTABILITY or
//# FITNESS FOR A PARTICULAR PURPOSE.  See the GNU Library General Public
//# License for more details.
//#
//# You should have received a copy of the GNU Library General Public License
//# along with this library; if not, write to the Free Software Foundation,
//# Inc., 675 Massachusetts Ave, Cambridge, MA 02139, USA.
//#
//# Correspondence concerning AIPS++ should be addressed as follows:
//#        Internet email: aips2-request@nrao.edu.
//#        Postal address: AIPS++ Project Office
//#                        National Radio Astronomy Observatory
//#                        520 Edgemont Road
//#                        Charlottesville, VA 22903-2475 USA
//#
//# $Id: MSMDirColumn.cc 20551 2009-03-25 00:11:33Z Malte.Marquarding $


#include <casacore/tables/DataMan/MSMDirColumn.h>
#include <casacore/tables/DataMan/MSMBase.h>
#include <casacore/casa/Utilities/DataType.h>
#include <casacore/casa/Arrays/Array.h>
#include <casacore/casa/Arrays/Slicer.h>
#include <casacore/casa/BasicSL/Complex.h>
#include <casacore/casa/BasicSL/String.h>
#include <casacore/casa/Utilities/Copy.h>
#include <casacore/tables/DataMan/DataManError.h>
#include <casacore/casa/string.h>                           // for memcpy


namespace casacore { //# NAMESPACE CASACORE - BEGIN

MSMDirColumn::MSMDirColumn (MSMBase* smptr, int dataType)
: MSMColumn (smptr, dataType, True),
  nrelem_p  (0)
{}

MSMDirColumn::~MSMDirColumn()
{
  rownr_t nr = stmanPtr_p->nrow();
  for (rownr_t i=0; i<nr; i++) {
    deleteArray (i);
  }
}


void MSMDirColumn::setShapeColumn (const IPosition& shape)
{
  shape_p  = shape;
  nrelem_p = shape.product();
}


void MSMDirColumn::addRow (rownr_t nrnew, rownr_t nrold)
{
  //# Extend data blocks if needed.
  MSMColumn::addRow (nrnew, nrold);
  //# Allocate the fixed shape data arrays.
  void* ptr;
  for (; nrold<nrnew; nrold++) {
    ptr = allocData (nrelem_p, False);
    putArrayPtr (nrold, ptr);
  }
}

void MSMDirColumn::doCreate (rownr_t nrrow)
{
  addRow (nrrow, 0);
  for (rownr_t i=0; i<nrrow; i++) {
    initData (getArrayPtr(i), nrelem_p);
  } 
}

uInt MSMDirColumn::ndim (rownr_t)
  { return shape_p.nelements(); }

IPosition MSMDirColumn::shape (rownr_t)
  { return shape_p; }


void MSMDirColumn::getArrayV (rownr_t rownr, ArrayBase& arr)
{
    DebugAssert (shape_p.isEqual (arr.shape()), AipsError);
    Bool deleteIt;
    void* data = arr.getVStorage (deleteIt);
    if (dtype() == TpString) {
      objcopy (static_cast<String*>(data),
               static_cast<const String*>(getArrayPtr (rownr)),
               nrelem_p);
    } else {
      memcpy (static_cast<char*>(data),
              static_cast<const char*>(getArrayPtr (rownr)),
              elemSize() * nrelem_p);
    }
    arr.putVStorage (data, deleteIt);
}
void MSMDirColumn::putArrayV (rownr_t rownr, const ArrayBase& arr)
{
    DebugAssert (shape_p.isEqual (arr.shape()), AipsError);
    Bool deleteIt;
    const void* data = arr.getVStorage (deleteIt);
    if (dtype() == TpString) {
      objcopy (static_cast<String*>(getArrayPtr (rownr)),
               static_cast<const String*>(data),
               nrelem_p);
    } else {
      memcpy (static_cast<char*>(getArrayPtr (rownr)),
              static_cast<const char*>(data),
              elemSize() * nrelem_p);
    }
    arr.freeVStorage (data, deleteIt);
    stmanPtr_p->setHasPut();
}

void MSMDirColumn::getSliceV (rownr_t rownr, const Slicer& slicer, ArrayBase& arr)
{
<<<<<<< HEAD
  Bool deleteIt;
  const float* data = arr->getStorage (deleteIt);
  objcopy ((float*)(getArrayPtr (rownr)), data, nrelem_p);
  arr->freeStorage (data, deleteIt);
}
void MSMDirColumn::getSlicefloatV (uInt rownr, const Slicer& ns,
				   Array<float>* arr)
{
  Array<float> tabarr (shape_p, (float*) (getArrayPtr (rownr)), SHARE);
  IPosition blc, trc, inc;
  ns.inferShapeFromSource (shape_p, blc, trc, inc);
  *arr = tabarr(blc, trc, inc);
}
void MSMDirColumn::putSlicefloatV (uInt rownr, const Slicer& ns,
				   const Array<float>* arr)
{
  Array<float> tabarr (shape_p, (float*) (getArrayPtr (rownr)), SHARE);
  IPosition blc, trc, inc;
  ns.inferShapeFromSource (shape_p, blc, trc, inc);
  tabarr(blc, trc, inc) = *arr;
}

#define MSMARRCOLUMN_GETPUT(T,NM) \
void MSMDirColumn::aips_name2(getArray,NM) (uInt rownr, Array<T>* arr) \
{ \
  Bool deleteIt; \
  T* data = arr->getStorage (deleteIt); \
  objcopy (data, (const T*)(getArrayPtr (rownr)), nrelem_p); \
  arr->putStorage (data, deleteIt); \
} \
void MSMDirColumn::aips_name2(putArray,NM) (uInt rownr, const Array<T>* arr) \
{ \
  Bool deleteIt; \
  const T* data = arr->getStorage (deleteIt); \
  objcopy ((T*)(getArrayPtr (rownr)), data, nrelem_p); \
  arr->freeStorage (data, deleteIt); \
} \
void MSMDirColumn::aips_name2(getSlice,NM) \
                          (uInt rownr, const Slicer& ns, Array<T>* arr) \
{ \
  Array<T> tabarr (shape_p, (T*) (getArrayPtr (rownr)), SHARE); \
  IPosition blc, trc, inc; \
  ns.inferShapeFromSource (shape_p, blc, trc, inc); \
  *arr = tabarr(blc, trc, inc); \
} \
void MSMDirColumn::aips_name2(putSlice,NM) \
                          (uInt rownr, const Slicer& ns, const Array<T>* arr) \
{ \
  Array<T> tabarr (shape_p, (T*) (getArrayPtr (rownr)), SHARE); \
  IPosition blc, trc, inc; \
  ns.inferShapeFromSource (shape_p, blc, trc, inc); \
  tabarr(blc, trc, inc) = *arr; \
}

MSMARRCOLUMN_GETPUT(Bool,BoolV)
MSMARRCOLUMN_GETPUT(uChar,uCharV)
MSMARRCOLUMN_GETPUT(Short,ShortV)
MSMARRCOLUMN_GETPUT(uShort,uShortV)
MSMARRCOLUMN_GETPUT(Int,IntV)
MSMARRCOLUMN_GETPUT(uInt,uIntV)
MSMARRCOLUMN_GETPUT(Int64,Int64V)
//#//MSMARRCOLUMN_GETPUT(float,floatV)
MSMARRCOLUMN_GETPUT(double,doubleV)
MSMARRCOLUMN_GETPUT(Complex,ComplexV)
MSMARRCOLUMN_GETPUT(DComplex,DComplexV)
MSMARRCOLUMN_GETPUT(String,StringV)


void MSMDirColumn::getArrayColumnfloatV (Array<float>* arr)
{
  uInt nrmax = arr->shape()(arr->ndim()-1);
  Bool deleteItTarget;
  float* target = arr->getStorage (deleteItTarget);
  uInt nr;
  void* ext;
  uInt extnr = 0;
  while ((nr = nextExt (ext, extnr, nrmax))  >  0) {
    const float** dpa = (const float**)ext;
    for (uInt i=0; i<nr; i++) {
      objcopy (target, *dpa, nrelem_p);
      target += nrelem_p;
      dpa++;
    }
=======
  switch (dtype()) {
  case TpBool:
    doGetSlice (rownr, slicer, static_cast<Array<Bool>&>(arr));
    break;
  case TpUChar:
    doGetSlice (rownr, slicer, static_cast<Array<uChar>&>(arr));
    break;
  case TpShort:
    doGetSlice (rownr, slicer, static_cast<Array<Short>&>(arr));
    break;
  case TpUShort:
    doGetSlice (rownr, slicer, static_cast<Array<uShort>&>(arr));
    break;
  case TpInt:
    doGetSlice (rownr, slicer, static_cast<Array<Int>&>(arr));
    break;
  case TpUInt:
    doGetSlice (rownr, slicer, static_cast<Array<uInt>&>(arr));
    break;
  case TpInt64:
    doGetSlice (rownr, slicer, static_cast<Array<Int64>&>(arr));
    break;
  case TpFloat:
    doGetSlice (rownr, slicer, static_cast<Array<Float>&>(arr));
    break;
  case TpDouble:
    doGetSlice (rownr, slicer, static_cast<Array<Double>&>(arr));
    break;
  case TpComplex:
    doGetSlice (rownr, slicer, static_cast<Array<Complex>&>(arr));
    break;
  case TpDComplex:
    doGetSlice (rownr, slicer, static_cast<Array<DComplex>&>(arr));
    break;
  case TpString:
    doGetSlice (rownr, slicer, static_cast<Array<String>&>(arr));
    break;
  default:
    throw (DataManInvDT ("MSMDirColumn::getSlice"));
>>>>>>> d5f0a464
  }
}

void MSMDirColumn::putSliceV (rownr_t rownr, const Slicer& slicer, const ArrayBase& arr)
{
  switch (dtype()) {
  case TpBool:
    doPutSlice (rownr, slicer, static_cast<const Array<Bool>&>(arr));
    break;
  case TpUChar:
    doPutSlice (rownr, slicer, static_cast<const Array<uChar>&>(arr));
    break;
  case TpShort:
    doPutSlice (rownr, slicer, static_cast<const Array<Short>&>(arr));
    break;
  case TpUShort:
    doPutSlice (rownr, slicer, static_cast<const Array<uShort>&>(arr));
    break;
  case TpInt:
    doPutSlice (rownr, slicer, static_cast<const Array<Int>&>(arr));
    break;
  case TpUInt:
    doPutSlice (rownr, slicer, static_cast<const Array<uInt>&>(arr));
    break;
  case TpInt64:
    doPutSlice (rownr, slicer, static_cast<const Array<Int64>&>(arr));
    break;
  case TpFloat:
    doPutSlice (rownr, slicer, static_cast<const Array<Float>&>(arr));
    break;
  case TpDouble:
    doPutSlice (rownr, slicer, static_cast<const Array<Double>&>(arr));
    break;
  case TpComplex:
    doPutSlice (rownr, slicer, static_cast<const Array<Complex>&>(arr));
    break;
  case TpDComplex:
    doPutSlice (rownr, slicer, static_cast<const Array<DComplex>&>(arr));
    break;
  case TpString:
    doPutSlice (rownr, slicer, static_cast<const Array<String>&>(arr));
    break;
  default:
    throw (DataManInvDT ("MSMDirColumn::getSlice"));
  }
  stmanPtr_p->setHasPut();
}

<<<<<<< HEAD
MSMARRCOLUMN_GETPUTCOLUMN(Bool,BoolV)
MSMARRCOLUMN_GETPUTCOLUMN(uChar,uCharV)
MSMARRCOLUMN_GETPUTCOLUMN(Short,ShortV)
MSMARRCOLUMN_GETPUTCOLUMN(uShort,uShortV)
MSMARRCOLUMN_GETPUTCOLUMN(Int,IntV)
MSMARRCOLUMN_GETPUTCOLUMN(uInt,uIntV)
MSMARRCOLUMN_GETPUTCOLUMN(Int64,Int64V)
//#//MSMARRCOLUMN_GETPUTCOLUMN(float,floatV)
MSMARRCOLUMN_GETPUTCOLUMN(double,doubleV)
MSMARRCOLUMN_GETPUTCOLUMN(Complex,ComplexV)
MSMARRCOLUMN_GETPUTCOLUMN(DComplex,DComplexV)
MSMARRCOLUMN_GETPUTCOLUMN(String,StringV)
=======
>>>>>>> d5f0a464

void MSMDirColumn::remove (rownr_t rownr)
{
  deleteArray (rownr);
  MSMColumn::remove (rownr);
}


void MSMDirColumn::deleteArray (rownr_t rownr)
{
  void* datap = getArrayPtr (rownr);
  deleteData (datap, False);
}

} //# NAMESPACE CASACORE - END
<|MERGE_RESOLUTION|>--- conflicted
+++ resolved
@@ -124,91 +124,6 @@
 
 void MSMDirColumn::getSliceV (rownr_t rownr, const Slicer& slicer, ArrayBase& arr)
 {
-<<<<<<< HEAD
-  Bool deleteIt;
-  const float* data = arr->getStorage (deleteIt);
-  objcopy ((float*)(getArrayPtr (rownr)), data, nrelem_p);
-  arr->freeStorage (data, deleteIt);
-}
-void MSMDirColumn::getSlicefloatV (uInt rownr, const Slicer& ns,
-				   Array<float>* arr)
-{
-  Array<float> tabarr (shape_p, (float*) (getArrayPtr (rownr)), SHARE);
-  IPosition blc, trc, inc;
-  ns.inferShapeFromSource (shape_p, blc, trc, inc);
-  *arr = tabarr(blc, trc, inc);
-}
-void MSMDirColumn::putSlicefloatV (uInt rownr, const Slicer& ns,
-				   const Array<float>* arr)
-{
-  Array<float> tabarr (shape_p, (float*) (getArrayPtr (rownr)), SHARE);
-  IPosition blc, trc, inc;
-  ns.inferShapeFromSource (shape_p, blc, trc, inc);
-  tabarr(blc, trc, inc) = *arr;
-}
-
-#define MSMARRCOLUMN_GETPUT(T,NM) \
-void MSMDirColumn::aips_name2(getArray,NM) (uInt rownr, Array<T>* arr) \
-{ \
-  Bool deleteIt; \
-  T* data = arr->getStorage (deleteIt); \
-  objcopy (data, (const T*)(getArrayPtr (rownr)), nrelem_p); \
-  arr->putStorage (data, deleteIt); \
-} \
-void MSMDirColumn::aips_name2(putArray,NM) (uInt rownr, const Array<T>* arr) \
-{ \
-  Bool deleteIt; \
-  const T* data = arr->getStorage (deleteIt); \
-  objcopy ((T*)(getArrayPtr (rownr)), data, nrelem_p); \
-  arr->freeStorage (data, deleteIt); \
-} \
-void MSMDirColumn::aips_name2(getSlice,NM) \
-                          (uInt rownr, const Slicer& ns, Array<T>* arr) \
-{ \
-  Array<T> tabarr (shape_p, (T*) (getArrayPtr (rownr)), SHARE); \
-  IPosition blc, trc, inc; \
-  ns.inferShapeFromSource (shape_p, blc, trc, inc); \
-  *arr = tabarr(blc, trc, inc); \
-} \
-void MSMDirColumn::aips_name2(putSlice,NM) \
-                          (uInt rownr, const Slicer& ns, const Array<T>* arr) \
-{ \
-  Array<T> tabarr (shape_p, (T*) (getArrayPtr (rownr)), SHARE); \
-  IPosition blc, trc, inc; \
-  ns.inferShapeFromSource (shape_p, blc, trc, inc); \
-  tabarr(blc, trc, inc) = *arr; \
-}
-
-MSMARRCOLUMN_GETPUT(Bool,BoolV)
-MSMARRCOLUMN_GETPUT(uChar,uCharV)
-MSMARRCOLUMN_GETPUT(Short,ShortV)
-MSMARRCOLUMN_GETPUT(uShort,uShortV)
-MSMARRCOLUMN_GETPUT(Int,IntV)
-MSMARRCOLUMN_GETPUT(uInt,uIntV)
-MSMARRCOLUMN_GETPUT(Int64,Int64V)
-//#//MSMARRCOLUMN_GETPUT(float,floatV)
-MSMARRCOLUMN_GETPUT(double,doubleV)
-MSMARRCOLUMN_GETPUT(Complex,ComplexV)
-MSMARRCOLUMN_GETPUT(DComplex,DComplexV)
-MSMARRCOLUMN_GETPUT(String,StringV)
-
-
-void MSMDirColumn::getArrayColumnfloatV (Array<float>* arr)
-{
-  uInt nrmax = arr->shape()(arr->ndim()-1);
-  Bool deleteItTarget;
-  float* target = arr->getStorage (deleteItTarget);
-  uInt nr;
-  void* ext;
-  uInt extnr = 0;
-  while ((nr = nextExt (ext, extnr, nrmax))  >  0) {
-    const float** dpa = (const float**)ext;
-    for (uInt i=0; i<nr; i++) {
-      objcopy (target, *dpa, nrelem_p);
-      target += nrelem_p;
-      dpa++;
-    }
-=======
   switch (dtype()) {
   case TpBool:
     doGetSlice (rownr, slicer, static_cast<Array<Bool>&>(arr));
@@ -248,7 +163,6 @@
     break;
   default:
     throw (DataManInvDT ("MSMDirColumn::getSlice"));
->>>>>>> d5f0a464
   }
 }
 
@@ -297,21 +211,6 @@
   stmanPtr_p->setHasPut();
 }
 
-<<<<<<< HEAD
-MSMARRCOLUMN_GETPUTCOLUMN(Bool,BoolV)
-MSMARRCOLUMN_GETPUTCOLUMN(uChar,uCharV)
-MSMARRCOLUMN_GETPUTCOLUMN(Short,ShortV)
-MSMARRCOLUMN_GETPUTCOLUMN(uShort,uShortV)
-MSMARRCOLUMN_GETPUTCOLUMN(Int,IntV)
-MSMARRCOLUMN_GETPUTCOLUMN(uInt,uIntV)
-MSMARRCOLUMN_GETPUTCOLUMN(Int64,Int64V)
-//#//MSMARRCOLUMN_GETPUTCOLUMN(float,floatV)
-MSMARRCOLUMN_GETPUTCOLUMN(double,doubleV)
-MSMARRCOLUMN_GETPUTCOLUMN(Complex,ComplexV)
-MSMARRCOLUMN_GETPUTCOLUMN(DComplex,DComplexV)
-MSMARRCOLUMN_GETPUTCOLUMN(String,StringV)
-=======
->>>>>>> d5f0a464
 
 void MSMDirColumn::remove (rownr_t rownr)
 {
