//# MSMDirColumn.h: Memory storage manager for fixed shape table arrays
//# Copyright (C) 2003
//# Associated Universities, Inc. Washington DC, USA.
//#
//# This library is free software; you can redistribute it and/or modify it
//# under the terms of the GNU Library General Public License as published by
//# the Free Software Foundation; either version 2 of the License, or (at your
//# option) any later version.
//#
//# This library is distributed in the hope that it will be useful, but WITHOUT
//# ANY WARRANTY; without even the implied warranty of MERCHANTABILITY or
//# FITNESS FOR A PARTICULAR PURPOSE.  See the GNU Library General Public
//# License for more details.
//#
//# You should have received a copy of the GNU Library General Public License
//# along with this library; if not, write to the Free Software Foundation,
//# Inc., 675 Massachusetts Ave, Cambridge, MA 02139, USA.
//#
//# Correspondence concerning AIPS++ should be addressed as follows:
//#        Internet email: aips2-request@nrao.edu.
//#        Postal address: AIPS++ Project Office
//#                        National Radio Astronomy Observatory
//#                        520 Edgemont Road
//#                        Charlottesville, VA 22903-2475 USA

#ifndef TABLES_MSMDIRCOLUMN_H
#define TABLES_MSMDIRCOLUMN_H


//# Includes
#include <casacore/casa/aips.h>
#include <casacore/tables/DataMan/MSMColumn.h>
#include <casacore/casa/Arrays/Array.h>


namespace casacore { //# NAMESPACE CASACORE - BEGIN

// <summary>
// Memory storage manager for table arrays
// </summary>

// <use visibility=local>

// <reviewed reviewer="UNKNOWN" date="before2004/08/25" tests="">
// </reviewed>

// <prerequisite>
//# Classes you should understand before using this one.
//   <li> MSMBase
//   <li> MSMColumn
// </prerequisite>

// <synopsis> 
// MSMDirColumn handles arrays in a table column.
// It only keeps them in memory, so they are not persistent.
// </synopsis> 

//# <todo asof="$DATE:$">
//# A List of bugs, limitations, extensions or planned refinements.
//# </todo>


class MSMDirColumn: public MSMColumn
{
public:
  // Create a column of the given type.
  MSMDirColumn (MSMBase* smptr, int dataType);

  // Frees up the storage.
  virtual ~MSMDirColumn();

  // Forbid copy constructor.
  MSMDirColumn (const MSMDirColumn&) = delete;

  // Forbid assignment.
  MSMDirColumn& operator= (const MSMDirColumn&) = delete;

  // Set the (fixed) shape of the arrays in the entire column.
  virtual void setShapeColumn (const IPosition& shape);

  // Add (newNrrow-oldNrrow) rows to the column.
  // Allocate the data arrays in these rows if the shape is fixed.
  virtual void addRow (rownr_t newNrrow, rownr_t oldNrrow);

  // Get the dimensionality of the item in the given row.
  // 0 is returned if there is no array.
  virtual uInt ndim (rownr_t rownr);

  // Get the shape of the array in the given row.
  // An zero-length IPosition is returned if there is no array.
  virtual IPosition shape (rownr_t rownr);

  // Get an array value in the given row.
  // The buffer given by <src>arr</src> has to have the correct length
  // (which is guaranteed by the ArrayColumn get function).
  virtual void getArrayV (rownr_t rownr, ArrayBase& arr);
  
  // Put an array value into the given row.
  // The buffer given by <src>arr</src> has to have the correct length
  // (which is guaranteed by the ArrayColumn put function).
  virtual void putArrayV (rownr_t rownr, const ArrayBase& arr);

  // Get a section of the array in the given row.
  // The buffer given by <src>arr</src> has to have the correct length
  // (which is guaranteed by the ArrayColumn getSlice function).
  virtual void getSliceV (rownr_t rownr, const Slicer&, ArrayBase& arr);

  // Put into a section of the array in the given row.
  // The buffer given by <src>arr</src> has to have the correct length
  // (which is guaranteed by the ArrayColumn putSlice function).
  virtual void putSliceV (rownr_t rownr, const Slicer&, const ArrayBase& arr);

  // Remove the value in the given row.
  void remove (rownr_t rownr);

  // Let the column create its arrays.
  void doCreate (rownr_t nrrow);

private:
  template<typename T>
  inline void doGetSlice (rownr_t rownr, const Slicer& slicer, Array<T>& data)
  {
    Array<T> arr(shape_p, static_cast<T*>(getArrayPtr (rownr)), SHARE);
    data = arr(slicer);
  }

  template<typename T>
  inline void doPutSlice (rownr_t rownr, const Slicer& slicer, const Array<T>& data)
  {
    Array<T> arr(shape_p, static_cast<T*>(getArrayPtr (rownr)), SHARE);
    arr(slicer) = data;
  }

  // Delete the array in the given row.
  void deleteArray (rownr_t rownr);

<<<<<<< HEAD
  //# Data members
  // The (unique) sequence number of the column.
  uInt seqnr_p;
=======
  // Forbid copy constructor.
  MSMDirColumn (const MSMDirColumn&);

  // Forbid assignment.
  MSMDirColumn& operator= (const MSMDirColumn&);


>>>>>>> 2a191cda
  // The shape of the array.
  IPosition shape_p;
  // The nr of elements in the array.
  rownr_t nrelem_p;

};


} //# NAMESPACE CASACORE - END

#endif<|MERGE_RESOLUTION|>--- conflicted
+++ resolved
@@ -134,19 +134,6 @@
   // Delete the array in the given row.
   void deleteArray (rownr_t rownr);
 
-<<<<<<< HEAD
-  //# Data members
-  // The (unique) sequence number of the column.
-  uInt seqnr_p;
-=======
-  // Forbid copy constructor.
-  MSMDirColumn (const MSMDirColumn&);
-
-  // Forbid assignment.
-  MSMDirColumn& operator= (const MSMDirColumn&);
-
-
->>>>>>> 2a191cda
   // The shape of the array.
   IPosition shape_p;
   // The nr of elements in the array.
