--- conflicted
+++ resolved
@@ -141,15 +141,7 @@
   class Data {
   public:
     Data (const IPosition& shape, int dtype, int elemSize);
-<<<<<<< HEAD
-    //# Specify noexcept(false) because destructor can throw (warning with -Wexceptions).
-    ~Data() noexcept(false);
-    Data (const Data&) = delete;
-    Data& operator= (const Data&) = delete;
-    void clear (int dtype);
-=======
     ~Data();
->>>>>>> 2a191cda
     const IPosition& shape() const {return shape_p;}
     void* data() {return data_p;}
   private:
