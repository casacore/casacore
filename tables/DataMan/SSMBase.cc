--- conflicted
+++ resolved
@@ -231,13 +231,8 @@
 
 void SSMBase::setProperties (const Record& rec)
 {
-<<<<<<< HEAD
   if (rec.isDefined("MaxCacheSize")) {
     setCacheSize (rec.asInt("MaxCacheSize"), False);
-=======
-  if (rec.isDefined("ActualCacheSize")) {
-    setCacheSize (rec.asuInt("ActualCacheSize"), False);
->>>>>>> d5f0a464
   }
 }
 
