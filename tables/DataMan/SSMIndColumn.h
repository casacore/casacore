--- conflicted
+++ resolved
@@ -130,128 +130,24 @@
   // Get an array value in the given row.
   // The buffer pointed to by dataPtr has to have the correct length
   // (which is guaranteed by the ArrayColumn get function).
-<<<<<<< HEAD
-  // <group>
-  virtual void getArrayBoolV     (uInt aRowNr, Array<Bool>* aDataPtr);
-  virtual void getArrayuCharV    (uInt aRowNr, Array<uChar>* aDataPtr);
-  virtual void getArrayShortV    (uInt aRowNr, Array<Short>* aDataPtr);
-  virtual void getArrayuShortV   (uInt aRowNr, Array<uShort>* aDataPtr);
-  virtual void getArrayIntV      (uInt aRowNr, Array<Int>* aDataPtr);
-  virtual void getArrayuIntV     (uInt aRowNr, Array<uInt>* aDataPtr);
-  virtual void getArrayInt64V    (uInt aRowNr, Array<Int64>* aDataPtr);
-  virtual void getArrayfloatV    (uInt aRowNr, Array<float>* aDataPtr);
-  virtual void getArraydoubleV   (uInt aRowNr, Array<double>* aDataPtr);
-  virtual void getArrayComplexV  (uInt aRowNr, Array<Complex>* aDataPtr);
-  virtual void getArrayDComplexV (uInt aRowNr, Array<DComplex>* aDataPtr);
-  virtual void getArrayStringV   (uInt aRowNr, Array<String>* aDataPtr);
-  // </group>
-=======
   virtual void getArrayV (rownr_t aRowNr, ArrayBase& aDataPtr);
->>>>>>> d5f0a464
   
   // Put an array value into the given row.
   // The buffer pointed to by dataPtr has to have the correct length
   // (which is guaranteed by the ArrayColumn put function).
-<<<<<<< HEAD
-  // <group>
-  virtual void putArrayBoolV     (uInt aRowNr,
-				  const Array<Bool>* aDataPtr);
-  virtual void putArrayuCharV    (uInt aRowNr,
-				  const Array<uChar>* aDataPtr);
-  virtual void putArrayShortV    (uInt aRowNr,
-				  const Array<Short>* aDataPtr);
-  virtual void putArrayuShortV   (uInt aRowNr,
-				  const Array<uShort>* aDataPtr);
-  virtual void putArrayIntV      (uInt aRowNr,
-				  const Array<Int>* aDataPtr);
-  virtual void putArrayuIntV     (uInt aRowNr,
-				  const Array<uInt>* aDataPtr);
-  virtual void putArrayInt64V    (uInt aRowNr,
-				  const Array<Int64>* aDataPtr);
-  virtual void putArrayfloatV    (uInt aRowNr,
-				  const Array<float>* aDataPtr);
-  virtual void putArraydoubleV   (uInt aRowNr,
-				  const Array<double>* aDataPtr);
-  virtual void putArrayComplexV  (uInt aRowNr,
-				  const Array<Complex>* aDataPtr);
-  virtual void putArrayDComplexV (uInt aRowNr,
-				  const Array<DComplex>* aDataPtr);
-  virtual void putArrayStringV   (uInt aRowNr,
-				  const Array<String>* aDataPtr);
-  // </group>
-=======
   virtual void putArrayV (rownr_t aRowNr, const ArrayBase& aDataPtr);
->>>>>>> d5f0a464
   
   // Get a section of the array in the given row.
   // The buffer pointed to by dataPtr has to have the correct length
   // (which is guaranteed by the ArrayColumn getSlice function).
-<<<<<<< HEAD
-  // <group>
-  virtual void getSliceBoolV     (uInt aRowNr, const Slicer&,
-				  Array<Bool>* aDataPtr);
-  virtual void getSliceuCharV    (uInt aRowNr, const Slicer&,
-				  Array<uChar>* aDataPtr);
-  virtual void getSliceShortV    (uInt aRowNr, const Slicer&,
-				  Array<Short>* aDataPtr);
-  virtual void getSliceuShortV   (uInt aRowNr, const Slicer&,
-				  Array<uShort>* aDataPtr);
-  virtual void getSliceIntV      (uInt aRowNr, const Slicer&,
-				  Array<Int>* aDataPtr);
-  virtual void getSliceuIntV     (uInt aRowNr, const Slicer&,
-				  Array<uInt>* aDataPtr);
-  virtual void getSliceInt64V    (uInt aRowNr, const Slicer&,
-				  Array<Int64>* aDataPtr);
-  virtual void getSlicefloatV    (uInt aRowNr, const Slicer&,
-				  Array<float>* aDataPtr);
-  virtual void getSlicedoubleV   (uInt aRowNr, const Slicer&,
-				  Array<double>* aDataPtr);
-  virtual void getSliceComplexV  (uInt aRowNr, const Slicer&,
-				  Array<Complex>* aDataPtr);
-  virtual void getSliceDComplexV (uInt aRowNr, const Slicer&,
-				  Array<DComplex>* aDataPtr);
-  virtual void getSliceStringV   (uInt aRowNr, const Slicer&,
-				  Array<String>* aDataPtr);
-  // </group>
-=======
   virtual void getSliceV (rownr_t aRowNr, const Slicer&,
                           ArrayBase& aDataPtr);
->>>>>>> d5f0a464
   
   // Put into a section of the array in the given row.
   // The buffer pointed to by aDataPtr has to have the correct length
   // (which is guaranteed by the ArrayColumn putSlice function).
-<<<<<<< HEAD
-  // <group>
-  virtual void putSliceBoolV     (uInt aRowNr, const Slicer&,
-				  const Array<Bool>* aDataPtr);
-  virtual void putSliceuCharV    (uInt aRowNr, const Slicer&,
-				  const Array<uChar>* aDataPtr);
-  virtual void putSliceShortV    (uInt aRowNr, const Slicer&,
-				  const Array<Short>* aDataPtr);
-  virtual void putSliceuShortV   (uInt aRowNr, const Slicer&,
-				  const Array<uShort>* aDataPtr);
-  virtual void putSliceIntV      (uInt aRowNr, const Slicer&,
-				  const Array<Int>* aDataPtr);
-  virtual void putSliceuIntV     (uInt aRowNr, const Slicer&,
-				  const Array<uInt>* aDataPtr);
-  virtual void putSliceInt64V    (uInt aRowNr, const Slicer&,
-				  const Array<Int64>* aDataPtr);
-  virtual void putSlicefloatV    (uInt aRowNr, const Slicer&,
-				  const Array<float>* aDataPtr);
-  virtual void putSlicedoubleV   (uInt aRowNr, const Slicer&,
-				  const Array<double>* aDataPtr);
-  virtual void putSliceComplexV  (uInt aRowNr, const Slicer&,
-				  const Array<Complex>* aDataPtr);
-  virtual void putSliceDComplexV (uInt aRowNr, const Slicer&,
-				  const Array<DComplex>* aDataPtr);
-  virtual void putSliceStringV   (uInt aRowNr, const Slicer&,
-				  const Array<String>* aDataPtr);
-  // </group>
-=======
   virtual void putSliceV (rownr_t aRowNr, const Slicer&,
                           const ArrayBase& aDataPtr);
->>>>>>> d5f0a464
   
   // Let the column object create its array file.
   virtual void doCreate (rownr_t aNrRows);
