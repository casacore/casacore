--- conflicted
+++ resolved
@@ -90,173 +90,8 @@
 {
 public:
 
-<<<<<<< HEAD
-    // Create a column of the given data type.
-    StManColumnArrayAipsIO (StManAipsIO*, int dataType);
-
-    // Frees up the storage.
-    ~StManColumnArrayAipsIO();
-
-    // It can handle access to a slice in a cell.
-    Bool canAccessSlice (Bool& reask) const;
-
-    // It can handle access to an entire column.
-    Bool canAccessArrayColumn (Bool& reask) const;
-
-    // Set the shape of the arrays in the entire column.
-    void setShapeColumn (const IPosition& shape);
-
-    // Add (newNrrow-oldNrrow) rows to the column.
-    // Allocate the data arrays in these rows.
-    void addRow (uInt newNrrow, uInt oldNrrow);
-
-    // Get the dimensionality of the item in the given row.
-    // This is the same for all rows.
-    uInt ndim (uInt rownr);
-
-    // Get the shape of the array in the given row.
-    // This is the same for all rows.
-    IPosition shape (uInt rownr);
-
-    // Get an array value in the given row.
-    // The buffer pointed to by dataPtr has to have the correct length
-    // (which is guaranteed by the ArrayColumn get function).
-    // <group>
-    void getArrayBoolV     (uInt rownr, Array<Bool>* dataPtr);
-    void getArrayuCharV    (uInt rownr, Array<uChar>* dataPtr);
-    void getArrayShortV    (uInt rownr, Array<Short>* dataPtr);
-    void getArrayuShortV   (uInt rownr, Array<uShort>* dataPtr);
-    void getArrayIntV      (uInt rownr, Array<Int>* dataPtr);
-    void getArrayuIntV     (uInt rownr, Array<uInt>* dataPtr);
-    void getArrayInt64V    (uInt rownr, Array<Int64>* dataPtr);
-    void getArrayfloatV    (uInt rownr, Array<float>* dataPtr);
-    void getArraydoubleV   (uInt rownr, Array<double>* dataPtr);
-    void getArrayComplexV  (uInt rownr, Array<Complex>* dataPtr);
-    void getArrayDComplexV (uInt rownr, Array<DComplex>* dataPtr);
-    void getArrayStringV   (uInt rownr, Array<String>* dataPtr);
-    // </group>
-
-    // Put an array value into the given row.
-    // The buffer pointed to by dataPtr has to have the correct length
-    // (which is guaranteed by the ArrayColumn put function).
-    // <group>
-    void putArrayBoolV     (uInt rownr, const Array<Bool>* dataPtr);
-    void putArrayuCharV    (uInt rownr, const Array<uChar>* dataPtr);
-    void putArrayShortV    (uInt rownr, const Array<Short>* dataPtr);
-    void putArrayuShortV   (uInt rownr, const Array<uShort>* dataPtr);
-    void putArrayIntV      (uInt rownr, const Array<Int>* dataPtr);
-    void putArrayuIntV     (uInt rownr, const Array<uInt>* dataPtr);
-    void putArrayInt64V    (uInt rownr, const Array<Int64>* dataPtr);
-    void putArrayfloatV    (uInt rownr, const Array<float>* dataPtr);
-    void putArraydoubleV   (uInt rownr, const Array<double>* dataPtr);
-    void putArrayComplexV  (uInt rownr, const Array<Complex>* dataPtr);
-    void putArrayDComplexV (uInt rownr, const Array<DComplex>* dataPtr);
-    void putArrayStringV   (uInt rownr, const Array<String>* dataPtr);
-    // </group>
-
-    // Get a section of the array in the given row.
-    // The buffer pointed to by dataPtr has to have the correct length
-    // (which is guaranteed by the ArrayColumn getSlice function).
-    // <group>
-    void getSliceBoolV     (uInt rownr, const Slicer&, Array<Bool>* dataPtr);
-    void getSliceuCharV    (uInt rownr, const Slicer&, Array<uChar>* dataPtr);
-    void getSliceShortV    (uInt rownr, const Slicer&, Array<Short>* dataPtr);
-    void getSliceuShortV   (uInt rownr, const Slicer&, Array<uShort>* dataPtr);
-    void getSliceIntV      (uInt rownr, const Slicer&, Array<Int>* dataPtr);
-    void getSliceuIntV     (uInt rownr, const Slicer&, Array<uInt>* dataPtr);
-    void getSliceInt64V    (uInt rownr, const Slicer&, Array<Int64>* dataPtr);
-    void getSlicefloatV    (uInt rownr, const Slicer&, Array<float>* dataPtr);
-    void getSlicedoubleV   (uInt rownr, const Slicer&, Array<double>* dataPtr);
-    void getSliceComplexV  (uInt rownr, const Slicer&, Array<Complex>* dataPtr);
-    void getSliceDComplexV (uInt rownr, const Slicer&, Array<DComplex>* dataPtr);
-    void getSliceStringV   (uInt rownr, const Slicer&, Array<String>* dataPtr);
-    // </group>
-
-    // Put into a section of the array in the given row.
-    // The buffer pointed to by dataPtr has to have the correct length
-    // (which is guaranteed by the ArrayColumn putSlice function).
-    // <group>
-    void putSliceBoolV     (uInt rownr, const Slicer&,
-		            const Array<Bool>* dataPtr);
-    void putSliceuCharV    (uInt rownr, const Slicer&,
-                            const Array<uChar>* dataPtr);
-    void putSliceShortV    (uInt rownr, const Slicer&,
-                            const Array<Short>* dataPtr);
-    void putSliceuShortV   (uInt rownr, const Slicer&,
-                            const Array<uShort>* dataPtr);
-    void putSliceIntV      (uInt rownr, const Slicer&,
-                            const Array<Int>* dataPtr);
-    void putSliceuIntV     (uInt rownr, const Slicer&,
-                            const Array<uInt>* dataPtr);
-    void putSliceInt64V    (uInt rownr, const Slicer&,
-                            const Array<Int64>* dataPtr);
-    void putSlicefloatV    (uInt rownr, const Slicer&,
-                            const Array<float>* dataPtr);
-    void putSlicedoubleV   (uInt rownr, const Slicer&,
-                            const Array<double>* dataPtr);
-    void putSliceComplexV  (uInt rownr, const Slicer&,
-                            const Array<Complex>* dataPtr);
-    void putSliceDComplexV (uInt rownr, const Slicer&,
-                            const Array<DComplex>* dataPtr);
-    void putSliceStringV   (uInt rownr, const Slicer&,
-                            const Array<String>* dataPtr);
-    // </group>
-
-    // Get all array values in the column.
-    // The buffer pointed to by dataPtr has to have the correct length
-    // (which is guaranteed by the ArrayColumn getColumn function).
-    // <group>
-    void getArrayColumnBoolV     (Array<Bool>* dataPtr);
-    void getArrayColumnuCharV    (Array<uChar>* dataPtr);
-    void getArrayColumnShortV    (Array<Short>* dataPtr);
-    void getArrayColumnuShortV   (Array<uShort>* dataPtr);
-    void getArrayColumnIntV      (Array<Int>* dataPtr);
-    void getArrayColumnuIntV     (Array<uInt>* dataPtr);
-    void getArrayColumnInt64V    (Array<Int64>* dataPtr);
-    void getArrayColumnfloatV    (Array<float>* dataPtr);
-    void getArrayColumndoubleV   (Array<double>* dataPtr);
-    void getArrayColumnComplexV  (Array<Complex>* dataPtr);
-    void getArrayColumnDComplexV (Array<DComplex>* dataPtr);
-    void getArrayColumnStringV   (Array<String>* dataPtr);
-    // </group>
-
-    // Put all arrays in the column.
-    // The buffer pointed to by dataPtr has to have the correct length
-    // (which is guaranteed by the ArrayColumn putColumn function).
-    // <group>
-    void putArrayColumnBoolV     (const Array<Bool>* dataPtr);
-    void putArrayColumnuCharV    (const Array<uChar>* dataPtr);
-    void putArrayColumnShortV    (const Array<Short>* dataPtr);
-    void putArrayColumnuShortV   (const Array<uShort>* dataPtr);
-    void putArrayColumnIntV      (const Array<Int>* dataPtr);
-    void putArrayColumnuIntV     (const Array<uInt>* dataPtr);
-    void putArrayColumnInt64V    (const Array<Int64>* dataPtr);
-    void putArrayColumnfloatV    (const Array<float>* dataPtr);
-    void putArrayColumndoubleV   (const Array<double>* dataPtr);
-    void putArrayColumnComplexV  (const Array<Complex>* dataPtr);
-    void putArrayColumnDComplexV (const Array<DComplex>* dataPtr);
-    void putArrayColumnStringV   (const Array<String>* dataPtr);
-    // </group>
-
-    // Remove the value at the given index.
-    void remove (uInt index);
-
-    // Write the data into AipsIO.
-    // This will call StManColumnAipsIO::putFile which will in its turn
-    // call putData in this class for each of its chunks of data.
-    void putFile (uInt nrval, AipsIO&);
-
-    // Read the data from AipsIO.
-    // This will call StManColumnAipsIO::getFile which will in its turn
-    // call getData in this class for each of its chunks of data.
-    void getFile (uInt nrval, AipsIO&);
-
-    // Check if the class invariants still hold.
-    Bool ok() const;
-=======
   // Create a column of the given data type.
   StManColumnArrayAipsIO (StManAipsIO*, int dataType);
->>>>>>> d5f0a464
 
   // Frees up the storage.
   virtual ~StManColumnArrayAipsIO();
