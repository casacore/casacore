//# StManAipsIO.h: Storage manager for tables using AipsIO
//# Copyright (C) 1994,1995,1996,1997,1998,1999,2001
//# Associated Universities, Inc. Washington DC, USA.
//#
//# This library is free software; you can redistribute it and/or modify it
//# under the terms of the GNU Library General Public License as published by
//# the Free Software Foundation; either version 2 of the License, or (at your
//# option) any later version.
//#
//# This library is distributed in the hope that it will be useful, but WITHOUT
//# ANY WARRANTY; without even the implied warranty of MERCHANTABILITY or
//# FITNESS FOR A PARTICULAR PURPOSE.  See the GNU Library General Public
//# License for more details.
//#
//# You should have received a copy of the GNU Library General Public License
//# along with this library; if not, write to the Free Software Foundation,
//# Inc., 675 Massachusetts Ave, Cambridge, MA 02139, USA.
//#
//# Correspondence concerning AIPS++ should be addressed as follows:
//#        Internet email: aips2-request@nrao.edu.
//#        Postal address: AIPS++ Project Office
//#                        National Radio Astronomy Observatory
//#                        520 Edgemont Road
//#                        Charlottesville, VA 22903-2475 USA
//#
//# $Id: StManAipsIO.h 20551 2009-03-25 00:11:33Z Malte.Marquarding $

#ifndef TABLES_STMANAIPSIO_H
#define TABLES_STMANAIPSIO_H


//# Includes
#include <casacore/casa/aips.h>
#include <casacore/tables/DataMan/MSMBase.h>
#include <casacore/tables/DataMan/MSMColumn.h>
#include <casacore/casa/Containers/Block.h>
#include <casacore/casa/BasicSL/Complex.h>
#include <casacore/casa/Arrays/IPosition.h>
#include <casacore/casa/BasicSL/String.h>
#include <casacore/casa/Utilities/DataType.h>
#include <casacore/casa/IO/ByteIO.h>

namespace casacore { //# NAMESPACE CASACORE - BEGIN

//# Forward clarations
class AipsIO;
class StManAipsIO;
class StManArrayFile;


// <summary>
// AipsIO table column storage manager class
// </summary>

// <use visibility=local>

// <reviewed reviewer="UNKNOWN" date="before2004/08/25" tests="">
// </reviewed>

// <prerequisite>
//# Classes you should understand before using this one.
//   <li> DataManagerColumn
// </prerequisite>

// <etymology>
// StManColumnAipsIO handles a column for an AipsIO storage manager.
// </etymology>

// <synopsis> 
// StManColumnAipsIO is used by StManAipsIO to handle the access to
// the data in a table column.
// It is an storage manager based on AipsIO. The entire column is
// kept in memory and only written when the storage manager closes.
// When the storage manager gets opened, the entire column gets
// read back.
// It fully supports addition and removal of rows.
//
// StManColumnAipsIO serves 2 purposes:
// <ol>
// <li> It handles a column containing scalar values.
// <li> It serves as a base class for StManArrayColumnAipsIO and
//        StManIndArrayColumnAipsIO. These classes handle arrays and
//        use StManColumnAipsIO to hold a pointer to the array in each row.
// </ol>
//
// StManColumnAipsIO does not hold a column as a consecutive array,
// because extending the column (i.e. adding rows) proofed be too
// expensive due to the repeated copying involved when creating a table
// (this method was used by the old table system).
// Instead it has a number of data blocks (extensions) indexed to by a
// super block. Accessing a row means finding the appropriate extension
// via a binary search. Because there is only 1 extension when a table is
// read back, the overhead in finding a row is small.
// </synopsis> 

// <motivation>
// StManColumnAipsIO handles the standard data types. The class
// is not templated, but a switch statement is used instead.
// Templates would cause too many instantiations.
// </motivation>

// <todo asof="$DATE:$">
//# A List of bugs, limitations, extensions or planned refinements.
// </todo>


class StManColumnAipsIO : public MSMColumn
{
public:

    // Create a column of the given type.
    // It will maintain a pointer to its parent storage manager.
    StManColumnAipsIO (StManAipsIO* stMan, int dataType, Bool byPtr);

    // Frees up the storage.
    virtual ~StManColumnAipsIO();

<<<<<<< HEAD
    // Get a scalar value in the given row.
    // The buffer pointed to by dataPtr has to have the correct length
    // (which is guaranteed by the Scalar/ArrayColumn get function).
    // <group>
    void getBoolV     (uInt rownr, Bool* dataPtr);
    void getuCharV    (uInt rownr, uChar* dataPtr);
    void getShortV    (uInt rownr, Short* dataPtr);
    void getuShortV   (uInt rownr, uShort* dataPtr);
    void getIntV      (uInt rownr, Int* dataPtr);
    void getuIntV     (uInt rownr, uInt* dataPtr);
    void getInt64V    (uInt rownr, Int64* dataPtr);
    void getfloatV    (uInt rownr, float* dataPtr);
    void getdoubleV   (uInt rownr, double* dataPtr);
    void getComplexV  (uInt rownr, Complex* dataPtr);
    void getDComplexV (uInt rownr, DComplex* dataPtr);
    void getStringV   (uInt rownr, String* dataPtr);
    // </group>

    // Put a scalar value into the given row.
    // The buffer pointed to by dataPtr has to have the correct length
    // (which is guaranteed by the Scalar/ArrayColumn put function).
    // <group>
    void putBoolV     (uInt rownr, const Bool* dataPtr);
    void putuCharV    (uInt rownr, const uChar* dataPtr);
    void putShortV    (uInt rownr, const Short* dataPtr);
    void putuShortV   (uInt rownr, const uShort* dataPtr);
    void putIntV      (uInt rownr, const Int* dataPtr);
    void putuIntV     (uInt rownr, const uInt* dataPtr);
    void putInt64V    (uInt rownr, const Int64* dataPtr);
    void putfloatV    (uInt rownr, const float* dataPtr);
    void putdoubleV   (uInt rownr, const double* dataPtr);
    void putComplexV  (uInt rownr, const Complex* dataPtr);
    void putDComplexV (uInt rownr, const DComplex* dataPtr);
    void putStringV   (uInt rownr, const String* dataPtr);
    // </group>

    // Get scalars from the given row on with a maximum of nrmax values.
    // This can be used to get an entire column of scalars or to get
    // a part of a column (for a cache for example).
    // The buffer pointed to by dataPtr has to have the correct length
    // (which is guaranteed by the ScalarColumn get function).
    // <group>
    uInt getBlockBoolV     (uInt rownr, uInt nrmax, Bool* dataPtr);
    uInt getBlockuCharV    (uInt rownr, uInt nrmax, uChar* dataPtr);
    uInt getBlockShortV    (uInt rownr, uInt nrmax, Short* dataPtr);
    uInt getBlockuShortV   (uInt rownr, uInt nrmax, uShort* dataPtr);
    uInt getBlockIntV      (uInt rownr, uInt nrmax, Int* dataPtr);
    uInt getBlockuIntV     (uInt rownr, uInt nrmax, uInt* dataPtr);
    uInt getBlockInt64V    (uInt rownr, uInt nrmax, Int64* dataPtr);
    uInt getBlockfloatV    (uInt rownr, uInt nrmax, float* dataPtr);
    uInt getBlockdoubleV   (uInt rownr, uInt nrmax, double* dataPtr);
    uInt getBlockComplexV  (uInt rownr, uInt nrmax, Complex* dataPtr);
    uInt getBlockDComplexV (uInt rownr, uInt nrmax, DComplex* dataPtr);
    uInt getBlockStringV   (uInt rownr, uInt nrmax, String* dataPtr);
    // </group>

    // Put nrmax scalars from the given row on.
    // This can be used to put an entire column of scalars or to put
    // a part of a column (for a cache for example).
    // The buffer pointed to by dataPtr has to have the correct length
    // (which is guaranteed by the ScalarColumn put function).
    // <group>
    void putBlockBoolV     (uInt rownr, uInt nrmax, const Bool* dataPtr);
    void putBlockuCharV    (uInt rownr, uInt nrmax, const uChar* dataPtr);
    void putBlockShortV    (uInt rownr, uInt nrmax, const Short* dataPtr);
    void putBlockuShortV   (uInt rownr, uInt nrmax, const uShort* dataPtr);
    void putBlockIntV      (uInt rownr, uInt nrmax, const Int* dataPtr);
    void putBlockuIntV     (uInt rownr, uInt nrmax, const uInt* dataPtr);
    void putBlockInt64V    (uInt rownr, uInt nrmax, const Int64* dataPtr);
    void putBlockfloatV    (uInt rownr, uInt nrmax, const float* dataPtr);
    void putBlockdoubleV   (uInt rownr, uInt nrmax, const double* dataPtr);
    void putBlockComplexV  (uInt rownr, uInt nrmax, const Complex* dataPtr);
    void putBlockDComplexV (uInt rownr, uInt nrmax, const DComplex* dataPtr);
    void putBlockStringV   (uInt rownr, uInt nrmax, const String* dataPtr);
    // </group>

    // Get the scalar values in some cells of the column.
    // The buffer pointed to by dataPtr has to have the correct length.
    // (which is guaranteed by the ScalarColumn getColumnCells function).
    // The default implementation loops through all rows.
    // <group>
    virtual void getScalarColumnCellsBoolV     (const RefRows& rownrs,
						Vector<Bool>* dataPtr);
    virtual void getScalarColumnCellsuCharV    (const RefRows& rownrs,
						Vector<uChar>* dataPtr);
    virtual void getScalarColumnCellsShortV    (const RefRows& rownrs,
						Vector<Short>* dataPtr);
    virtual void getScalarColumnCellsuShortV   (const RefRows& rownrs,
						Vector<uShort>* dataPtr);
    virtual void getScalarColumnCellsIntV      (const RefRows& rownrs,
						Vector<Int>* dataPtr);
    virtual void getScalarColumnCellsuIntV     (const RefRows& rownrs,
						Vector<uInt>* dataPtr);
    virtual void getScalarColumnCellsInt64V    (const RefRows& rownrs,
						Vector<Int64>* dataPtr);
    virtual void getScalarColumnCellsfloatV    (const RefRows& rownrs,
						Vector<float>* dataPtr);
    virtual void getScalarColumnCellsdoubleV   (const RefRows& rownrs,
						Vector<double>* dataPtr);
    virtual void getScalarColumnCellsComplexV  (const RefRows& rownrs,
						Vector<Complex>* dataPtr);
    virtual void getScalarColumnCellsDComplexV (const RefRows& rownrs,
						Vector<DComplex>* dataPtr);
    virtual void getScalarColumnCellsStringV   (const RefRows& rownrs,
						Vector<String>* dataPtr);
    // </group>

    // Add (newNrrow-oldNrrow) rows to the column.
    virtual void addRow (uInt newNrrow, uInt oldNrrow);

    // Resize the data blocks.
    // This adds an extension when needed.
    void resize (uInt nrval);

    // Remove the given row.
    // If no rows remain in the extension, the extension is also removed.
    virtual void remove (uInt rownr);

    // Create the number of rows in a new table.
    // This is used when a table gets created.
    virtual void doCreate (uInt nrrow);

=======
>>>>>>> d5f0a464
    // Write the column data into AipsIO.
    // It will successively write all extensions using putData.
    virtual void putFile (rownr_t nrval, AipsIO&);

    // Read the column data from AipsIO.
    // One extension gets allocated to hold all rows in the column.
    virtual void getFile (rownr_t nrval, AipsIO&);

protected:
    // initData does not do anything (only used in MSMColumn).
    virtual void initData (void* datap, rownr_t nrval);

    // Put the data (nrval elements) in an extension (starting at datap)
    // into AipsIO.
    virtual void putData (void* datap, uInt nrval, AipsIO&);

    // Get data (nrval elements) into an extension (starting at datap
    // plus the given index).
    virtual void getData (void* datap, uInt index, uInt nrval, AipsIO&,
			  uInt version);

private:
    // Forbid copy constructor.
    StManColumnAipsIO (const StManColumnAipsIO&);

    // Forbid assignment.
    StManColumnAipsIO& operator= (const StManColumnAipsIO&);
};




// <summary>
// AipsIO table storage manager class
// </summary>

// <use visibility=export>

// <reviewed reviewer="UNKNOWN" date="before2004/08/25" tests="">
// </reviewed>

// <prerequisite>
//# Classes you should understand before using this one.
//   <li> DataManager
//   <li> StManColumnAipsIO
// </prerequisite>

// <etymology>
// StManAipsIO is the storage manager using AipsIO.
// </etymology>

// <synopsis> 
// StManAipsIO is a table storage manager based on AipsIO.
// It holds the data in the columns in memory and writes them to
// a file when the table gets closed. Only the data of indirect arrays
// are directly read/written from/to a file.
// It contains pointers to the underlying StManColumnAipsIO objects,
// which do the actual data handling.
//
// The AipsIO storage manager does fully support addition and removal
// of rows and columns.
//
// All data, except indirect columns, for this storage manager are kept
// in one file. The file name is the table name appended with
// .N_AipsIO, where N is the (unique) storage manager sequence number.
// Each column containing indirect arrays is stored in a separate file
// using class StManIndArrayColumnAipsIO. The name of such a file is
// the storage manager file name appended with _cM, where M is a unique
// column sequence number acquired using function uniqueNr().
// </synopsis> 

// <todo asof="$DATE:$">
//# A List of bugs, limitations, extensions or planned refinements.
// </todo>


class StManAipsIO : public MSMBase
{
public:

    // Create an AipsIO storage manager.
    // Its name will be blank.
    StManAipsIO();

    // Create an AipsIO storage manager with the given name.
    // Its name can be used later in e.g. Table::addColumn to
    // add a column to this storage manager.
    // <br> Note that the 2nd constructor is needed for table creation
    // from a record specification.
    // <group>
    StManAipsIO (const String& storageManagerName);
    StManAipsIO (const String& storageManagerName, const Record&);
    // </group>

    virtual ~StManAipsIO();

    // Clone this object.
    // It does not clone StManAipsIOColumn objects possibly used.
    virtual DataManager* clone() const;

    // Get the type name of the data manager (i.e. StManAipsIO).
    virtual String dataManagerType() const;

    // Get a unique column number for the column
    // (it is only unique for this storage manager).
    // This is used by StManIndArrayColumnAipsIO to create a unique file name.
    uInt uniqueNr()
	{ return uniqnr_p++; }

    // Make the object from the string.
    // This function gets registered in the DataManager "constructor" map.
    static DataManager* makeObject (const String& dataManagerType,
				    const Record& spec);

    // Open (if needed) the file for indirect arrays with the given mode.
    // Return a pointer to the object.
    StManArrayFile* openArrayFile (ByteIO::OpenOption opt);


private:
    // Forbid copy constructor.
    StManAipsIO (const StManAipsIO&);

    // Forbid assignment.
    StManAipsIO& operator= (const StManAipsIO&);

    // Flush and optionally fsync the data.
    // It returns a True status if it had to flush (i.e. if data have changed).
    virtual Bool flush (AipsIO&, Bool fsync);

    // Let the storage manager create files as needed for a new table.
    // This allows a column with an indirect array to create its file.
    virtual void create (rownr_t nrrow);

    // Open the storage manager file for an existing table and read in
    // the data and let the StManColumnAipsIO objects read their data.
    virtual void open (rownr_t nrrow, AipsIO&);

    // Resync the storage manager with the new file contents.
    // This is done by clearing the cache.
    virtual void resync (rownr_t nrrow);

    // Reopen the storage manager files for read/write.
    virtual void reopenRW();

    // The data manager will be deleted (because all its columns are
    // requested to be deleted).
    // So clean up the things needed (e.g. delete files).
    virtual void deleteManager();

    // Create a column in the storage manager on behalf of a table column.
    // <group>
    // Create a scalar column.
    DataManagerColumn* makeScalarColumn (const String& name, int dataType,
					 const String& dataTypeID);
    // Create a direct array column.
    DataManagerColumn* makeDirArrColumn (const String& name, int dataType,
					 const String& dataTypeID);
    // Create an indirect array column.
    DataManagerColumn* makeIndArrColumn (const String& name, int dataType,
					 const String& dataTypeID);
    // </group>


    // Unique nr for column in this storage manager.
    uInt uniqnr_p;
    // The file containing the indirect arrays.
    StManArrayFile* iosfile_p;
};




} //# NAMESPACE CASACORE - END

#endif<|MERGE_RESOLUTION|>--- conflicted
+++ resolved
@@ -115,131 +115,6 @@
     // Frees up the storage.
     virtual ~StManColumnAipsIO();
 
-<<<<<<< HEAD
-    // Get a scalar value in the given row.
-    // The buffer pointed to by dataPtr has to have the correct length
-    // (which is guaranteed by the Scalar/ArrayColumn get function).
-    // <group>
-    void getBoolV     (uInt rownr, Bool* dataPtr);
-    void getuCharV    (uInt rownr, uChar* dataPtr);
-    void getShortV    (uInt rownr, Short* dataPtr);
-    void getuShortV   (uInt rownr, uShort* dataPtr);
-    void getIntV      (uInt rownr, Int* dataPtr);
-    void getuIntV     (uInt rownr, uInt* dataPtr);
-    void getInt64V    (uInt rownr, Int64* dataPtr);
-    void getfloatV    (uInt rownr, float* dataPtr);
-    void getdoubleV   (uInt rownr, double* dataPtr);
-    void getComplexV  (uInt rownr, Complex* dataPtr);
-    void getDComplexV (uInt rownr, DComplex* dataPtr);
-    void getStringV   (uInt rownr, String* dataPtr);
-    // </group>
-
-    // Put a scalar value into the given row.
-    // The buffer pointed to by dataPtr has to have the correct length
-    // (which is guaranteed by the Scalar/ArrayColumn put function).
-    // <group>
-    void putBoolV     (uInt rownr, const Bool* dataPtr);
-    void putuCharV    (uInt rownr, const uChar* dataPtr);
-    void putShortV    (uInt rownr, const Short* dataPtr);
-    void putuShortV   (uInt rownr, const uShort* dataPtr);
-    void putIntV      (uInt rownr, const Int* dataPtr);
-    void putuIntV     (uInt rownr, const uInt* dataPtr);
-    void putInt64V    (uInt rownr, const Int64* dataPtr);
-    void putfloatV    (uInt rownr, const float* dataPtr);
-    void putdoubleV   (uInt rownr, const double* dataPtr);
-    void putComplexV  (uInt rownr, const Complex* dataPtr);
-    void putDComplexV (uInt rownr, const DComplex* dataPtr);
-    void putStringV   (uInt rownr, const String* dataPtr);
-    // </group>
-
-    // Get scalars from the given row on with a maximum of nrmax values.
-    // This can be used to get an entire column of scalars or to get
-    // a part of a column (for a cache for example).
-    // The buffer pointed to by dataPtr has to have the correct length
-    // (which is guaranteed by the ScalarColumn get function).
-    // <group>
-    uInt getBlockBoolV     (uInt rownr, uInt nrmax, Bool* dataPtr);
-    uInt getBlockuCharV    (uInt rownr, uInt nrmax, uChar* dataPtr);
-    uInt getBlockShortV    (uInt rownr, uInt nrmax, Short* dataPtr);
-    uInt getBlockuShortV   (uInt rownr, uInt nrmax, uShort* dataPtr);
-    uInt getBlockIntV      (uInt rownr, uInt nrmax, Int* dataPtr);
-    uInt getBlockuIntV     (uInt rownr, uInt nrmax, uInt* dataPtr);
-    uInt getBlockInt64V    (uInt rownr, uInt nrmax, Int64* dataPtr);
-    uInt getBlockfloatV    (uInt rownr, uInt nrmax, float* dataPtr);
-    uInt getBlockdoubleV   (uInt rownr, uInt nrmax, double* dataPtr);
-    uInt getBlockComplexV  (uInt rownr, uInt nrmax, Complex* dataPtr);
-    uInt getBlockDComplexV (uInt rownr, uInt nrmax, DComplex* dataPtr);
-    uInt getBlockStringV   (uInt rownr, uInt nrmax, String* dataPtr);
-    // </group>
-
-    // Put nrmax scalars from the given row on.
-    // This can be used to put an entire column of scalars or to put
-    // a part of a column (for a cache for example).
-    // The buffer pointed to by dataPtr has to have the correct length
-    // (which is guaranteed by the ScalarColumn put function).
-    // <group>
-    void putBlockBoolV     (uInt rownr, uInt nrmax, const Bool* dataPtr);
-    void putBlockuCharV    (uInt rownr, uInt nrmax, const uChar* dataPtr);
-    void putBlockShortV    (uInt rownr, uInt nrmax, const Short* dataPtr);
-    void putBlockuShortV   (uInt rownr, uInt nrmax, const uShort* dataPtr);
-    void putBlockIntV      (uInt rownr, uInt nrmax, const Int* dataPtr);
-    void putBlockuIntV     (uInt rownr, uInt nrmax, const uInt* dataPtr);
-    void putBlockInt64V    (uInt rownr, uInt nrmax, const Int64* dataPtr);
-    void putBlockfloatV    (uInt rownr, uInt nrmax, const float* dataPtr);
-    void putBlockdoubleV   (uInt rownr, uInt nrmax, const double* dataPtr);
-    void putBlockComplexV  (uInt rownr, uInt nrmax, const Complex* dataPtr);
-    void putBlockDComplexV (uInt rownr, uInt nrmax, const DComplex* dataPtr);
-    void putBlockStringV   (uInt rownr, uInt nrmax, const String* dataPtr);
-    // </group>
-
-    // Get the scalar values in some cells of the column.
-    // The buffer pointed to by dataPtr has to have the correct length.
-    // (which is guaranteed by the ScalarColumn getColumnCells function).
-    // The default implementation loops through all rows.
-    // <group>
-    virtual void getScalarColumnCellsBoolV     (const RefRows& rownrs,
-						Vector<Bool>* dataPtr);
-    virtual void getScalarColumnCellsuCharV    (const RefRows& rownrs,
-						Vector<uChar>* dataPtr);
-    virtual void getScalarColumnCellsShortV    (const RefRows& rownrs,
-						Vector<Short>* dataPtr);
-    virtual void getScalarColumnCellsuShortV   (const RefRows& rownrs,
-						Vector<uShort>* dataPtr);
-    virtual void getScalarColumnCellsIntV      (const RefRows& rownrs,
-						Vector<Int>* dataPtr);
-    virtual void getScalarColumnCellsuIntV     (const RefRows& rownrs,
-						Vector<uInt>* dataPtr);
-    virtual void getScalarColumnCellsInt64V    (const RefRows& rownrs,
-						Vector<Int64>* dataPtr);
-    virtual void getScalarColumnCellsfloatV    (const RefRows& rownrs,
-						Vector<float>* dataPtr);
-    virtual void getScalarColumnCellsdoubleV   (const RefRows& rownrs,
-						Vector<double>* dataPtr);
-    virtual void getScalarColumnCellsComplexV  (const RefRows& rownrs,
-						Vector<Complex>* dataPtr);
-    virtual void getScalarColumnCellsDComplexV (const RefRows& rownrs,
-						Vector<DComplex>* dataPtr);
-    virtual void getScalarColumnCellsStringV   (const RefRows& rownrs,
-						Vector<String>* dataPtr);
-    // </group>
-
-    // Add (newNrrow-oldNrrow) rows to the column.
-    virtual void addRow (uInt newNrrow, uInt oldNrrow);
-
-    // Resize the data blocks.
-    // This adds an extension when needed.
-    void resize (uInt nrval);
-
-    // Remove the given row.
-    // If no rows remain in the extension, the extension is also removed.
-    virtual void remove (uInt rownr);
-
-    // Create the number of rows in a new table.
-    // This is used when a table gets created.
-    virtual void doCreate (uInt nrrow);
-
-=======
->>>>>>> d5f0a464
     // Write the column data into AipsIO.
     // It will successively write all extensions using putData.
     virtual void putFile (rownr_t nrval, AipsIO&);
