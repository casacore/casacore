//# TSMCube.cc: Tiled Hypercube Storage Manager for tables
//# Copyright (C) 1995,1996,1997,1998,1999,2000,2001,2002
//# Associated Universities, Inc. Washington DC, USA.
//#
//# This library is free software; you can redistribute it and/or modify it
//# under the terms of the GNU Library General Public License as published by
//# the Free Software Foundation; either version 2 of the License, or (at your
//# option) any later version.
//#
//# This library is distributed in the hope that it will be useful, but WITHOUT
//# ANY WARRANTY; without even the implied warranty of MERCHANTABILITY or
//# FITNESS FOR A PARTICULAR PURPOSE.  See the GNU Library General Public
//# License for more details.
//#
//# You should have received a copy of the GNU Library General Public License
//# along with this library; if not, write to the Free Software Foundation,
//# Inc., 675 Massachusetts Ave, Cambridge, MA 02139, USA.
//#
//# Correspondence concerning AIPS++ should be addressed as follows:
//#        Internet email: aips2-request@nrao.edu.
//#        Postal address: AIPS++ Project Office
//#                        National Radio Astronomy Observatory
//#                        520 Edgemont Road
//#                        Charlottesville, VA 22903-2475 USA
//#
//# $Id: TSMCube.cc 21521 2014-12-10 08:06:42Z gervandiepen $


//# Includes
#include <casacore/casa/aips.h>
#include <casacore/tables/DataMan/TSMCube.h>
#include <casacore/tables/DataMan/TiledStMan.h>
#include <casacore/tables/DataMan/TSMFile.h>
#include <casacore/tables/DataMan/TSMColumn.h>
#include <casacore/tables/DataMan/DataManError.h>
#include <casacore/casa/Arrays/ArrayUtil.h>
#include <casacore/casa/Containers/Record.h>
#include <casacore/casa/Containers/RecordField.h>
#include <casacore/casa/Containers/Block.h>
#include <casacore/casa/BasicMath/Math.h>
#include <casacore/casa/IO/BucketCache.h>
#include <casacore/casa/IO/AipsIO.h>
#include <casacore/casa/OS/Conversion.h>
#include <casacore/casa/OS/HostInfo.h>
#include <casacore/casa/string.h>                           // for memcpy
#include <casacore/casa/iostream.h>


namespace casacore { //# NAMESPACE CASACORE - BEGIN

// memcpy with constant argument is inlined
#define TSM_COPY(a, b, n) case n: memcpy(a, b, n); break
static void TSMCube_MoveData(char * a, char * b, int n)
{
    switch (n) {
        case 0: break;
        TSM_COPY(a, b, 1);
        TSM_COPY(a, b, 2);
        TSM_COPY(a, b, 3);
        TSM_COPY(a, b, 4);
        TSM_COPY(a, b, 5);
        TSM_COPY(a, b, 6);
        TSM_COPY(a, b, 7);
        TSM_COPY(a, b, 8);
        TSM_COPY(a, b, 12);
        TSM_COPY(a, b, 16);
        TSM_COPY(a, b, 20);
        TSM_COPY(a, b, 24);
        TSM_COPY(a, b, 28);
        TSM_COPY(a, b, 32);
        default: memcpy(a, b, n);
    }
}
#undef TSM_COPY



TSMCube::TSMCube (TiledStMan* stman, TSMFile* file,
                  const IPosition& cubeShape,
                  const IPosition& tileShape,
                  const Record& values,
                  Int64 fileOffset,
                  Bool useDerived)
: cachedTile_p (0),
  stmanPtr_p     (stman),
  useDerived_p   (useDerived),
  values_p       (values),
  extensible_p   (False),
  nrdim_p        (0),
  nrTiles_p      (0),
  tileSize_p     (0),
  filePtr_p      (file),
  fileOffset_p   (0),
  cache_p        (0),
  userSetCache_p (False),
  lastColAccess_p(NoAccess)
{
    if (fileOffset < 0) {
        // TiledCellStMan uses an empty shape; setShape is called later. 
        if (! cubeShape.empty()) {
            // A shape is given, so set it.
            extensible_p = cubeShape(cubeShape.nelements()-1) == 0;
            setShape (cubeShape, tileShape);
        }
    } else {
        // Meant for TiledFileAccess.
        nrdim_p      = cubeShape.nelements();
        cubeShape_p  = cubeShape;
        tileShape_p  = tileShape;
        fileOffset_p = fileOffset;
        setup();
    }
}

TSMCube::TSMCube (TiledStMan* stman, AipsIO& ios,
                  Bool useDerived)
: cachedTile_p (0),
  stmanPtr_p     (stman),
  useDerived_p   (useDerived),
  filePtr_p      (0),
  cache_p        (0),
  userSetCache_p (False),
  lastColAccess_p(NoAccess)
{
    Int fileSeqnr = getObject (ios);
    if (fileSeqnr >= 0) {
	filePtr_p = stmanPtr_p->getFile (fileSeqnr);
    }
    // Calculate the various variables.
    setup();
}

TSMCube::~TSMCube()
{
    delete cache_p;
    delete [] cachedTile_p;
}


void TSMCube::clearCache (Bool doFlush)
{
    if (doFlush) {
        flushCache();
    }
    if (cache_p != 0) {
        cache_p->clear (0, False);
    }
}
void TSMCube::emptyCache()
{
    if (cache_p != 0) {
        cache_p->resize (0);
    }
    userSetCache_p = False;
    lastColAccess_p = NoAccess;
}

void TSMCube::showCacheStatistics (ostream& os) const
{
    if (cache_p != 0) {
        os << ">>> TSMCube cache statistics:" << endl;
        os << "cubeShape: " << cubeShape_p << endl;
        os << "tileShape: " << tileShape_p << endl;
        os << "maxCacheSz:" << stmanPtr_p->maximumCacheSize() << " MiB" << endl;
        cache_p->showStatistics (os);
        os << "<<<" << endl;
    }
}

uInt TSMCube::coordinateSize (const String& coordinateName) const
{
    if (! values_p.isDefined (coordinateName)) {
        return 0;
    }
    IPosition shape (values_p.shape (coordinateName));
    if (shape.nelements() == 0) {
	return 0;
    }
    return shape(0);
}

IPosition TSMCube::cellShape() const
{
    uInt nr = stmanPtr_p->nrCoordVector();
    if (nr < cubeShape_p.nelements()) {
        return cubeShape_p.getFirst (nr);
    }
    return cubeShape_p;
}


IPosition TSMCube::adjustTileShape (const IPosition& cubeShape,
                                    const IPosition& tileShape) const
{
    // Make this function independent of the length of tileShape,
    // so it can be shorter or longer than the cube shape.
    // The returned tile shape always has the length of the cube shape.
    uInt nrdim = cubeShape.nelements();
    // Make length of tile shape equal to length of cube shape.
    // Fill with 0 (meaning undefined tile axes).
    IPosition tileShp (nrdim, 0);
    IPosition cubeUnk (nrdim);
    uInt nrunk = 0;
    uInt length = 1;
    for (uInt i=0; i<nrdim; i++) {
        if (i < tileShape.nelements()) {
	    tileShp(i) = tileShape(i);
	}
      // Get the cube axes of all unknown tile axes.
      // Ignore an extendible cube axis (for the time being).
      if (tileShp(i) == 0) {
	  if (cubeShape(i) != 0) {
	      cubeUnk(nrunk++) = cubeShape(i);
	  }
      } else {
	  // Tile axis length cannot exceed cube axis length.
	  // Get total length of known tile axes.
	  if (tileShp(i) > cubeShape(i)  &&  cubeShape(i) != 0) {
	      tileShp(i) = cubeShape(i);
	  }
	  length *= tileShp(i);
      }
    }
    cubeUnk.resize (nrunk);
    // Calculate a default for the unknown tile axes.
    // Use the remainder of the 32768 for it.
    if (nrunk > 0) {
        Float rem = 32768. / length;
	Int leng = max(1, Int(rem + 0.5));
	IPosition tileUnk = TiledStMan::makeTileShape (cubeUnk, 0.5, leng);
	length *= tileUnk.product();
	uInt j = 0;
	for (uInt i=0; i<nrdim; i++) {
	    if (tileShp(i) == 0  &&  j < nrunk) {
	        tileShp(i) = tileUnk(j++);
	    }
	}
    }
    // If the cube is extendible, calculate the last tile axis if needed.
    if (cubeShape(nrdim-1) == 0  &&  tileShp(nrdim-1) == 0) {
        Float rem = 32768. / length;
        tileShp(nrdim-1) = max(1, Int(rem + 0.5));
    }
    return tileShp;
}


// setShape sets the shape of a hypercube.
// It is only used by TiledCellStMan columns, because the shape
// is always known for others.
void TSMCube::setShape (const IPosition& cubeShape, const IPosition& tileShape)
{
    // Check if the shape matches the shape of already known columns
    // (data columns and coordinate columns can be fixed shape or
    // coordinate columns can already be defined).
    stmanPtr_p->checkCubeShape (this, cubeShape);
    // If the shape is redefined, the cache may already exist.
    // So delete it first.
    deleteCache();
    fileOffset_p = filePtr_p->length();
    nrdim_p      = cubeShape.nelements();
    // Resize the tile section member variables used in accessSection()
    resizeTileSections();
    cubeShape_p  = cubeShape;
    tileShape_p  = adjustTileShape (cubeShape, tileShape);
    // Calculate the various variables.
    setup();
    // If used directly, create the cache.
    // It has to be done here, otherwise the file does not get extended if
    // no explicit put is done.
    if (!useDerived_p) {
      makeCache();
    }
    // Tell TSMFile that the file gets extended.
    filePtr_p->extend (nrTiles_p * bucketSize_p);
    // Initialize the coordinate columns (as far as needed).
    stmanPtr_p->initCoordinates (this);
    // Set flag if writing.
    stmanPtr_p->setDataChanged();
}


void TSMCube::putObject (AipsIO& ios)
{
    flushCache();
    // If the offset is small enough, write it as an old style file,
    // so older software can still read it.
    Bool vers1 = (fileOffset_p < 2u*1024u*1024u*1024u);
    if (vers1) {
        ios << 1;                          // version 1
    } else {
        ios << 2;                          // version 2
    }
    ios << values_p;
    ios << extensible_p;
    ios << nrdim_p;
    ios << cubeShape_p;
    ios << tileShape_p;
    Int seqnr = -1;
    if (filePtr_p != 0) {
	seqnr = filePtr_p->sequenceNumber();
    }
    ios << seqnr;
    if (vers1) {
        ios << uInt(fileOffset_p);
    } else {
	ios << fileOffset_p;
    }
}
Int TSMCube::getObject (AipsIO& ios)
{
    uInt version;
    Int fileSeqnr;
    ios >> version;
    ios >> values_p;
    ios >> extensible_p;
    ios >> nrdim_p;
    ios >> cubeShape_p;
    ios >> tileShape_p;
    ios >> fileSeqnr;
    if (version == 1) {
        uInt offs;
	ios >> offs;
	fileOffset_p = offs;
    } else {
        ios >> fileOffset_p;
    }
    return fileSeqnr;
}

void TSMCube::resync (AipsIO& ios)
{
    getObject (ios);
    setupNrTiles();
    resyncCache();
}

void TSMCube::setup()
{
    // Determine the nr of tiles in all but the last dimension.
    // This is needed when extending the last dimension.
    // Also determine the nr of tiles needed (total and per dimension).
    setupNrTiles();
    expandedTileShape_p = TSMShape (tileShape_p);
    expandedTilesPerDim_p = TSMShape (tilesPerDim_p);
    // Determine the bucket size for the cache.
    // Also determine the start offset for each data column
    // and the length of the tile if converted to local format.
    tileSize_p   = tileShape_p.product();
    bucketSize_p = stmanPtr_p->getLengthOffset (tileSize_p, externalOffset_p,
						localOffset_p,
						localTileLength_p);

    // Resize IPosition member variables used in accessSection()
    resizeTileSections();
}

void TSMCube::setupNrTiles()
{
    // Determine the nr of tiles in all but the last dimension.
    // This is needed when extending the last dimension.
    // Also determine the nr of tiles needed (total and per dimension).
    tilesPerDim_p.resize (nrdim_p);
    nrTiles_p = 1;
    for (uInt i=0; i<nrdim_p; i++) {
        nrTilesSubCube_p = nrTiles_p;
        tilesPerDim_p(i) = (cubeShape_p(i) + tileShape_p(i) - 1)
                           / tileShape_p(i);
        nrTiles_p *= tilesPerDim_p(i);
    }
}

void TSMCube::makeCache()
{
    // If there is no cache, make one with initially 1 slot.
    if (cache_p == 0) {
        cache_p = new BucketCache (filePtr_p->bucketFile(), fileOffset_p,
                                   bucketSize_p, nrTiles_p, 1, this,
                                   readCallBack, writeCallBack,
                                   initCallBack, deleteCallBack);
    }
}

void TSMCube::flushCache()
{
    if (cache_p != 0) {
	cache_p->flush();
    }
}

void TSMCube::resyncCache()
{
    if (cache_p != 0) {
      cache_p->resync (nrTiles_p, 0, -1);
    }
}

void TSMCube::deleteCache()
{
    delete cache_p;
    cache_p = 0;
}


Bool TSMCube::isExtensible() const
{
    return extensible_p;
}


void TSMCube::extend (uInt64 nr, const Record& coordValues,
                      const TSMColumn* lastCoordColumn)
{
    if (!extensible_p) {
      throw TSMError ("Hypercube in TSM " + stmanPtr_p->dataManagerName() +
                      " is not extensible");
    }
    // Make the cache here, otherwise nrTiles_p is too high.
    makeCache();
    uInt lastDim = nrdim_p - 1;
    uInt nrold = nrTiles_p;
    cubeShape_p(lastDim) += nr;
    tilesPerDim_p(lastDim) = (cubeShape_p(lastDim) + tileShape_p(lastDim) - 1)
                             / tileShape_p(lastDim);
    nrTiles_p = nrTilesSubCube_p * tilesPerDim_p(lastDim);
    getCache()->extend (nrTiles_p - nrold);
    filePtr_p->extend ((nrTiles_p - nrold) * bucketSize_p);
    // Update the last coordinate (if there).
    if (lastCoordColumn != 0) {
        extendCoordinates (coordValues, lastCoordColumn->columnName(),
                           cubeShape_p(lastDim));
    }
}

void TSMCube::extendCoordinates (const Record& coordValues,
                                 const String& name, uInt length)
{
    //# Determine if the coordinate field is already defined.
    Bool defined = values_p.isDefined (name);
    //# Determine the extension length of the coordinate vector.
    //# This is the given length (which is the entire cube axis)
    //# minus already defined coordinate length.
    uInt vectorLength = length;
    if (defined) {
        vectorLength -= coordinateSize (name);
    }
    //# Exit if no extend.
    if (vectorLength == 0) {
	return;
    }
    //# Determine the start and end of the new coordinate values.
    //# If they are not defined, start will be > end.
    IPosition start(1, length);
    IPosition end(1, length-1);
    if (coordValues.isDefined (name)) {
	IPosition shape = coordValues.shape (name);
	if (shape.nelements() > 0) {
	    start(0) -= shape(0);
	}
    }
    //# Now insert the new coordinate values.
    //# Note that the nr of new coordinate values can be less than
    //# the coordinate vector extension length.
    //# The algorithm is as follows:
    //# - Define coordinate values if not defined yet.
    //# - Extend the coordinate vector with default values.
    //# - Insert the new coordinate values.
    switch (stmanPtr_p->coordinateDataType (name)) {
    case TpBool:
    case TpArrayBool:
        {
            if (!defined) {
                values_p.define (name, Array<Bool>());
            }
            RecordFieldPtr<Array<Bool> > field (values_p, name);
            Array<Bool>& array = *field;
            if (vectorLength > 0) {
                Vector<Bool> vector(vectorLength);
                vector = False;
                Array<Bool> newArray (concatenateArray (array, vector));
                array.reference (newArray);
            }
            if (start(0) < Int(length)) {
                array(start, end) = coordValues.toArrayBool (name);
            }
        }
        break;
    case TpInt:
    case TpArrayInt:
        {
            if (!defined) {
                values_p.define (name, Array<Int>());
            }
            RecordFieldPtr<Array<Int> > field (values_p, name);
            Array<Int>& array = *field;
            if (vectorLength > 0) {
                Vector<Int> vector(vectorLength);
                vector = 0;
                Array<Int> newArray (concatenateArray (array, vector));
                array.reference (newArray);
            }
            if (start(0) < Int(length)) {
                array(start, end) = coordValues.toArrayInt (name);
            }
        }
        break;
    case TpUInt:
    case TpArrayUInt:
        {
            if (!defined) {
                values_p.define (name, Array<uInt>());
            }
            RecordFieldPtr<Array<uInt> > field (values_p, name);
            Array<uInt>& array = *field;
            if (vectorLength > 0) {
                Vector<uInt> vector(vectorLength);
                vector = 0;
                Array<uInt> newArray (concatenateArray (array, vector));
                array.reference (newArray);
            }
            if (start(0) < Int(length)) {
                array(start, end) = coordValues.toArrayuInt (name);
            }
        }
        break;
    case TpFloat:
    case TpArrayFloat:
        {
            if (!defined) {
                values_p.define (name, Array<float>());
            }
            RecordFieldPtr<Array<float> > field (values_p, name);
            Array<float>& array = *field;
            if (vectorLength > 0) {
                Vector<float> vector(vectorLength);
                vector = 0;
                Array<float> newArray (concatenateArray (array, vector));
                array.reference (newArray);
            }
            if (start(0) < Int(length)) {
                array(start, end) = coordValues.toArrayFloat (name);
            }
        }
        break;
    case TpDouble:
    case TpArrayDouble:
        {
            if (!defined) {
                values_p.define (name, Array<double>());
            }
            RecordFieldPtr<Array<double> > field (values_p, name);
            Array<double>& array = *field;
            if (vectorLength > 0) {
                Vector<double> vector(vectorLength);
                vector = 0;
                Array<double> newArray (concatenateArray (array, vector));
                array.reference (newArray);
            }
            if (start(0) < Int(length)) {
                array(start, end) = coordValues.toArrayDouble (name);
            }
        }
        break;
    case TpComplex:
    case TpArrayComplex:
        {
            if (!defined) {
                values_p.define (name, Array<Complex>());
            }
            RecordFieldPtr<Array<Complex> > field (values_p, name);
            Array<Complex>& array = *field;
            if (vectorLength > 0) {
                Vector<Complex> vector(vectorLength);
                vector = Complex(0);
                Array<Complex> newArray (concatenateArray (array, vector));
                array.reference (newArray);
            }
            if (start(0) < Int(length)) {
                array(start, end) = coordValues.toArrayComplex (name);
            }
        }
        break;
    case TpDComplex:
    case TpArrayDComplex:
        {
            if (!defined) {
                values_p.define (name, Array<DComplex>());
            }
            RecordFieldPtr<Array<DComplex> > field (values_p, name);
            Array<DComplex>& array = *field;
            if (vectorLength > 0) {
                Vector<DComplex> vector(vectorLength);
                vector = DComplex(0);
                Array<DComplex> newArray (concatenateArray (array, vector));
                array.reference (newArray);
            }
            if (start(0) < Int(length)) {
                array(start, end) = coordValues.toArrayDComplex (name);
            }
        }
        break;
    case TpString:
    case TpArrayString:
        {
            if (!defined) {
                values_p.define (name, Array<String>());
            }
            RecordFieldPtr<Array<String> > field (values_p, name);
            Array<String>& array = *field;
            if (vectorLength > 0) {
                Vector<String> vector(vectorLength);
                vector = "";
                Array<String> newArray (concatenateArray (array, vector));
                array.reference (newArray);
            }
            if (start(0) < Int(length)) {
                array(start, end) = coordValues.toArrayString (name);
            }
        }
        break;
    default:
        throw DataManInvDT ("extendCoordinates in TSM " +
                            stmanPtr_p->dataManagerName());
    }
}

Bool TSMCube::matches (const PtrBlock<TSMColumn*>& idColSet,
                       const Record& idValues)
{
    for (uInt i=0; i<idColSet.nelements(); i++) {
        const String& name = idColSet[i]->columnName();
        switch (values_p.dataType (name)) {
        case TpBool:
            if (idValues.asBool (name) != values_p.asBool (name)) {
                return False;
            }
            break;
        case TpString:
            if (idValues.asString (name) != values_p.asString (name)) {
                return False;
            }
            break;
        case TpComplex:
        case TpDComplex:
	    {
	        const DComplex& idVal = idValues.asDComplex (name);
	        const DComplex& val = values_p.asDComplex (name);
                if (idVal != val) {
	            return False;
                }
	    }
	    break;
        default:
            if (idValues.asdouble (name) != values_p.asdouble (name)) {
                return False;
            }
            break;
        }
    }
    return True;
}


char* TSMCube::readCallBack (void* owner, const char* external)
{
    return ((TSMCube*)owner)->readTile (external);
}
char* TSMCube::readTile (const char* external)
{
    char* local = 0;

    if (cachedTile_p != 0){
        local = cachedTile_p;
        cachedTile_p = 0;
    } else {
        local = new char[localTileLength_p];
    }

    stmanPtr_p->readTile (local, localOffset_p, external, externalOffset_p,
			  tileSize_p);
    return local;
}
void TSMCube::writeCallBack (void* owner, char* external, const char* local)
{
    ((TSMCube*)owner)->writeTile (external, local);
}
void TSMCube::writeTile (char* external, const char* local)
{
    stmanPtr_p->writeTile (external, externalOffset_p, local, localOffset_p,
			   tileSize_p);
}
void TSMCube::deleteCallBack (void* owner, char* buffer)
{
    TSMCube * tsmCube = ((TSMCube*)owner);
    if (tsmCube->cachedTile_p == 0){
        tsmCube->cachedTile_p = buffer;
    } else {
        delete [] buffer;
    }
}
char* TSMCube::initCallBack (void* owner)
{
    uInt64 size = ((TSMCube*)owner)->localTileLength();
    char* buffer = new char[size];
    memset(buffer, 0, size);
    return buffer;
}

uInt TSMCube::cacheSize() const
{
    if (cache_p == 0) {
	return 0;
    }
    return cache_p->cacheSize();
}

uInt64 TSMCube::validateCacheSize (uInt64 cacheSize) const
{
  return validateCacheSize (cacheSize, stmanPtr_p->maximumCacheSize(),
                            bucketSize_p);
}

<<<<<<< HEAD
uInt TSMCube::validateCacheSize (uInt cacheSize, uInt maxSizeMiB,
                                 uInt bucketSize)
{
    // An overdraft of 10% is allowed.
    uInt maxnb = std::max(1u, uInt(1024. * 1024. * maxSizeMiB / bucketSize));
    if (maxSizeMiB > 0  &&  cacheSize > maxnb) {
        if (10 * cacheSize  >  11 * maxnb) {
            return maxnb;
=======
uInt64 TSMCube::validateCacheSize (uInt64 cacheSize, uInt64 maxSize,
                                   uInt bucketSize)
{
    // An overdraft of 10% is allowed.
    if (maxSize > 0  &&  cacheSize * bucketSize > maxSize) {
        uInt64 size = maxSize / bucketSize;
        if (10 * cacheSize  >  11 * size) {
            return size;
>>>>>>> d5f0a464
        }
    }
    return cacheSize;
}

void TSMCube::setCacheSize (uInt cacheSize, Bool forceSmaller, Bool userSet)
{
    // Resize the cache in the expectation that this access is
    // the first of a bunch of accesses at the same tiles.
    // However, don't let the cache exceed the maximum,
    // unless it is only 10% more.
    BucketCache* cachePtr = getCache();
    cacheSize = validateCacheSize (cacheSize);
    if (forceSmaller  ||  cacheSize > cachePtr->cacheSize()) {
        cachePtr->resize (cacheSize);
    }
////    cout << "cachesize=" << cacheSize << endl;
    userSetCache_p = userSet;
}

// Set the cache size for the given slice and access path.
void TSMCube::setCacheSize (const IPosition& sliceShape,
                            const IPosition& windowStart,
                            const IPosition& windowLength,
                            const IPosition& axisPath,
			    Bool forceSmaller, Bool userSet)
{
    uInt cacheSize = calcCacheSize (sliceShape, windowStart,
<<<<<<< HEAD
				    windowLength, axisPath);
    // If not userset, do not cache if more than 25% of the memory is needed.
    if (!userSet) {
      uInt maxSize = uInt(HostInfo::memoryTotal(True) * 1024.*0.25 /
                          bucketSize_p);
=======
                                    windowLength, axisPath);
    // If not userset and if the entire cube needs to be cached,
    // do not cache if more than 20% of the memory is needed.
    if (!userSet  &&  cacheSize >= nrTiles_p) {
      uInt maxSize = uInt(HostInfo::memoryTotal() * 1024.*0.2 / bucketSize_p);
>>>>>>> d5f0a464
      if (cacheSize > maxSize) {
	cacheSize = 1;
      }
    }
    setCacheSize (cacheSize, forceSmaller, userSet);
}

// Calculate the cache size for the given slice and access path.
uInt TSMCube::calcCacheSize (const IPosition& sliceShape,
                             const IPosition& windowStart,
                             const IPosition& windowLength,
                             const IPosition& axisPath) const
{
    return calcCacheSize (cubeShape_p, tileShape_p, extensible_p,
                          sliceShape, windowStart, windowLength, axisPath,
                          stmanPtr_p->maximumCacheSize(), bucketSize_p);
}

uInt TSMCube::calcCacheSize (const IPosition& cubeShape,
                             const IPosition& tileShape,
                             Bool extensible,
                             const IPosition& sliceShape,
                             const IPosition& windowStart,
                             const IPosition& windowLength,
                             const IPosition& axisPath,
                             uInt64 maxCacheSize, uInt bucketSize)
{
    uInt nrdim = cubeShape.nelements();
    if (sliceShape.nelements() > nrdim
    ||  windowStart.nelements() > nrdim
    ||  windowLength.nelements() > nrdim
    ||  axisPath.nelements() > nrdim) {
      throw TSMError ("calcCacheSize: invalid arguments");
    }
    uInt i;
    // The unspecified sliceShape dimensions are 1.
    IPosition slice(nrdim, 1);
    for (i=0; i<sliceShape.nelements(); i++) {
	if (sliceShape(i) > 0) {
	    slice(i) = sliceShape(i);
	}
    }
    // The unspecified window start dimensions are 0.
    IPosition start(nrdim, 0);
    for (i=0; i<windowStart.nelements(); i++) {
        start(i) = std::min (windowStart(i), cubeShape(i)-1);
    }
    // The unspecified window length elements are set to the hypercube shape.
    IPosition end(cubeShape);
    for (i=0; i<windowLength.nelements(); i++) {
        end(i) = std::min (windowLength(i), cubeShape(i) - start(i));
    }
    end += start;
    // If extensible, set end to the end of the tile.
    // Otherwise all reused values may get 0 for extensible hypercubes.
    if (extensible) {
	i = nrdim - 1;
	///old	end(i) += tileShape_p(i) * (1 + start(i) / tileShape_p(i));
	end(i) = tileShape(i) * (1 + (end(i) - 1) / tileShape(i));
    }
    end -= 1;
    // Make the full axes path.
    IPosition path = IPosition::makeAxisPath (nrdim, axisPath);
    // Determine per dimension the number of tiles needed for the window.
    // Determine per dimension how many tiles are needed for a slice.
    // Determine per dimension how often a tile will be reused.
    IPosition ntiles(nrdim);
    IPosition reused(nrdim);
    IPosition sliceTiles(nrdim);
    for (i=0; i<nrdim; i++) {
        uInt axis = path(i);
        uInt startTile = start(axis) / tileShape(axis);
        uInt endTile   = end(axis) / tileShape(axis);
        ntiles(i) = 1 + endTile - startTile;
	// Get start pixel in first tile.
	Int st = start(axis) % tileShape(axis);
	// Nr of tiles needed for a slice (note that start plays a role).
	sliceTiles(i) = 1 + (st + slice(axis) - 1) / tileShape(axis);
        reused(i) = 0;
	// Determine if a tile is reused in an iteration.
	// It can only be reused if the slice is smaller than the window.
        if (slice(axis) < 1 + end(axis) - start(axis)) {
	    // It is reused if the slice is smaller than the tile.
	    // or if slice or start do not fit integrally in tile.
	    if (slice(axis) < tileShape(axis)
	    ||  st != 0
	    ||  slice(axis) % tileShape(axis) != 0) {
		reused(i) = 1;
            }
	}
    }
    // Try to cache as much as possible. If the maximum cache size
    // is exceeded, try it for one dimension less.
    // Determine the optimum cache size taking the maximum cache
    // size into account. This is done by starting at the highest
    // dimension and working our way down until the cache size fits.
    uInt nrd = nrdim;
    while (nrd > 0) {
        nrd--;
        // Caching is needed if lower dimensions are reused because
        // a higher dimension loops through a tile.
        // So skip dimensions until a reused dimension is found.
	uInt nr = nrd;
        while (nr > 0  &&  reused(nr) == 0) {
            nr--;
        }
	// The cache needs to contain the tiles needed for the entire window
	// of the remaining axes.
	// If a tile is reused, we also need to take into account
	// the number of tiles needed for the slice.
        uInt64 cacheSize = 1;
        for (i=0; i<nr; i++) {
            cacheSize *= ntiles(i);
        }
	if (reused(nr) > 0) {
	    for (i=nr+1; i<=nrd; i++) {
		cacheSize *= sliceTiles(i);
	    }
	}
        if (cacheSize == validateCacheSize (cacheSize, maxCacheSize,
                                            bucketSize)) {
	    return cacheSize;
        }
	nrd = nr;
    }
    return 1;
}

void TSMCube::resizeTileSections()
{
  // Resize to dimension nrdim_p
  if (nrTileSection_p.nelements() != nrdim_p) {
    nrTileSection_p.resize(nrdim_p);
    startTile_p.resize(nrdim_p);
    endTile_p.resize(nrdim_p);
    startPixelInFirstTile_p.resize(nrdim_p);
    endPixelInFirstTile_p.resize(nrdim_p);
    endPixelInLastTile_p.resize(nrdim_p);
  }
  return;
}

void TSMCube::accessSection (const IPosition& start, const IPosition& end,
                             char* section, uInt colnr,
                             uInt localPixelSize, uInt, Bool writeFlag)
{
    // Set flag if writing.
    if (writeFlag) {
	stmanPtr_p->setDataChanged();
    }
    // Prepare for the iteration through the necessary tiles.
    uInt i, j;

    // Initialize the various variables and determine the number of
    // tiles needed (which will determine the cache size).
    // Also determine if the slice happens to be an entire slice
    // or if it is a line (this cases occur quite often and can be
    // handled in a more optimal way).
    Bool oneEntireTile = True;
    uInt lineIndex = 0;
    uInt nOneLong = 0;
    for (i=0; i<nrdim_p; i++) {
        startTile_p(i) = start(i) / tileShape_p(i);
        endTile_p(i)   = end(i) / tileShape_p(i);
        nrTileSection_p(i)   = 1 + endTile_p(i) - startTile_p(i);
        startPixelInFirstTile_p(i) = start(i) - startTile_p(i)*tileShape_p(i);
        endPixelInLastTile_p(i)    = end(i) - endTile_p(i) * tileShape_p(i);
        endPixelInFirstTile_p(i)   = tileShape_p(i) - 1;
        if (nrTileSection_p(i) == 1) {
            endPixelInFirstTile_p(i) = endPixelInLastTile_p(i);
            if (startPixelInFirstTile_p(i) != 0
            ||  endPixelInFirstTile_p(i) != tileShape_p(i) - 1) {
                oneEntireTile = False;
            }
        }else{
            oneEntireTile = False;
        }
        if (start(i) == end(i)) {
            nOneLong++;
        }else{
            lineIndex = i;
        }
    }
    // Get the cache.
    BucketCache* cachePtr = getCache();
    
//    cout << "nrTileSection_p=" << nrTileSection_p << endl;
//    cout << "startTile_p=" << startTile_p << endl;
//    cout << "endTile_p=" << endTile_p << endl;
//    cout << "startPixelInFirstTile_p" << startPixelInFirstTile_p << endl;
//    cout << "endPixelInFirstTile_p" << endPixelInFirstTile_p << endl;
//    cout << "endPixelInLastTile_p" << endPixelInLastTile_p << endl;

    // A tile can contain more than one data array.
    // Each array is contiguous, so the first pixel of an array
    // starts after the other arrays.
    uInt pixelOffset = localOffset_p[colnr];

    // If the section matches the tile shape, we can simply
    // copy all values and do not have to do difficult iterations.
    if (oneEntireTile) {
        // Get the tile from the cache.
        uInt tileNr = expandedTilesPerDim_p.offset (startTile_p);
        char* dataArray = cachePtr->getBucket (tileNr);
        // If writing, set cache slot to dirty.
        if (writeFlag) {
            memcpy (dataArray+pixelOffset, section,
		    tileSize_p * localPixelSize);
            cachePtr->setDirty();
        }else{
            memcpy (section, dataArray+pixelOffset,
		    tileSize_p * localPixelSize);
        }
        return;
    }

    // If the section is a line, call a specialized function.
    // Note that a single pixel is also handled as a line.
    if (nOneLong >= nrdim_p - 1) {
        accessLine (section, pixelOffset, localPixelSize,
                    writeFlag, cachePtr,
                    startTile_p, endTile_p(lineIndex),
                    startPixelInFirstTile_p, endPixelInLastTile_p(lineIndex),
                    lineIndex);
        return;
    }

    // At this point we start looping through all tiles.
    // startPixel and endPixel will contain the first and last pixels
    // needed in the current tile.
    // tilePos contains the position of the current tile.
    IPosition startSection (start);            // start of section in cube
    IPosition sectionShape (end - start + 1);  // section shape
    TSMShape expandedSectionShape (sectionShape);
    IPosition startPixel (startPixelInFirstTile_p);
    IPosition endPixel   (endPixelInFirstTile_p);
    IPosition tilePos    (startTile_p);
    IPosition tileIncr = 
      expandedTilesPerDim_p.offsetIncrement (nrTileSection_p);
    IPosition dataLength(nrdim_p);
    IPosition dataPos   (nrdim_p);
    IPosition sectionPos(nrdim_p);
    uInt dataOffset;
    size_t sectionOffset;
    uInt tileNr = expandedTilesPerDim_p.offset (tilePos);

    while (True) {
//      cout << "tilePos=" << tilePos << endl;
//      cout << "tileNr=" << tileNr << endl;
//      cout << "start=" << startPixel << endl;
//      cout << "end=" << endPixel << endl;
        // Get the tile from the cache.
        // Set it to dirty if we are writing.
        char* dataArray = cachePtr->getBucket (tileNr);
        if (writeFlag) {
            cachePtr->setDirty();
        }

        // At this point we start looping through all pixels in the tile.
        // We do a vector at a time.
        // Calculate the start and end pixel in the tile.
        // Initialize the pixel position in the data and section.
        for (i=0; i<nrdim_p; i++) {
            dataLength(i) = 1 + endPixel(i) - startPixel(i);
            dataPos(i)    = startPixel(i);
            sectionPos(i) = tilePos(i) * tileShape_p(i)
                            + startPixel(i) - startSection(i);
        }
        dataOffset = pixelOffset + localPixelSize *
                            expandedTileShape_p.offset (startPixel);
        sectionOffset = localPixelSize *
                            expandedSectionShape.offset (sectionPos);
        IPosition dataIncr    = localPixelSize *
                            expandedTileShape_p.offsetIncrement (dataLength);
        IPosition sectionIncr = localPixelSize *
                            expandedSectionShape.offsetIncrement (dataLength);

        while (True) {
            uInt localSize = dataLength(0) * localPixelSize;
            /* merge zero increments into one copy */
            for (j = 1; j < nrdim_p; j++) {
                if (dataIncr(j) == 0 && sectionIncr(j) == 0) {
                    localSize *= dataLength(j);
                    dataPos(j) = endPixel(j);
                }
                else {
                    break;
                }
            }

            if (writeFlag) {
                TSMCube_MoveData(dataArray + dataOffset,
                                 section + sectionOffset, localSize);
            } else {
                TSMCube_MoveData(section + sectionOffset,
                                 dataArray + dataOffset, localSize);
            }
            dataOffset += localSize;
            sectionOffset += localSize;
            for (j = 1; j < nrdim_p; j++) {
                dataOffset += dataIncr(j);
                sectionOffset += sectionIncr(j);
                if (++dataPos(j) <= endPixel(j)) {
                    break;
                }
                dataPos(j) = startPixel(j);
            }
            if (j == nrdim_p) {
                break;
            }
        }

        // Determine the next tile to access and the starting and
        // ending pixels in it.
        // We increase the tile position in a dimension.
        for (i=0; i<nrdim_p; i++) {
            tileNr += tileIncr(i);
            startPixel(i) = 0;
            if (++tilePos(i) < endTile_p(i)) {
                break;                                 // not at last tile
            }
            if (tilePos(i) == endTile_p(i)) {
                endPixel(i) = endPixelInLastTile_p(i);   // last tile
                break;
            }
            // Past last tile in this dimension.
            // Reset start and end.
            tilePos(i) = startTile_p(i);
            startPixel(i) = startPixelInFirstTile_p(i);
            endPixel(i)   = endPixelInFirstTile_p(i);
        }
        if (i == nrdim_p) {
            break;                                     // ready
        }
    }
}

void TSMCube::accessLine (char* section, uInt pixelOffset,
                          uInt localPixelSize,
                          Bool writeFlag, BucketCache* cachePtr,
                          const IPosition& startTile, uInt endTile,
                          const IPosition& startPixelInFirstTile,
                          uInt endPixelInLastTile,
                          uInt lineIndex)
{
    // Get the stride to get to the next tile.
    uInt tileIncr = expandedTilesPerDim_p(lineIndex);
    uInt tileNr = expandedTilesPerDim_p.offset (startTile);
    uInt stTile = startTile(lineIndex);
    // Get the stride to get to the next pixel in a tile.
    uInt stride = expandedTileShape_p(lineIndex) * localPixelSize;
    Bool contiguous = (stride == localPixelSize);
    // Calculate the absolute pixel offset in the first tile
    // and in the other tiles.
    uInt offset = pixelOffset + localPixelSize *
                           expandedTileShape_p.offset (startPixelInFirstTile);
    uInt offsetInOtherTile = offset - startPixelInFirstTile(lineIndex) *stride;
    uInt nrPixel = tileShape_p(lineIndex) - startPixelInFirstTile(lineIndex);

    // Loop through all tiles.
    while (stTile <= endTile) {
        if (stTile == endTile) {
            nrPixel -= tileShape_p(lineIndex) - endPixelInLastTile - 1;
        }
	uInt localSize = nrPixel * localPixelSize;

//      cout << "tilePos=" << startTile << endl;
//      cout << "tileNr=" << tileNr << endl;
//      cout << "start=" << startPixel << endl;
//      cout << "nrpixel=" << nrPixel << endl;
        // Get the tile from the cache.
        // Set it to dirty if we are writing.
        char* dataArray = cachePtr->getBucket (tileNr) + offset;
        if (writeFlag) {
            cachePtr->setDirty();
        }
        // Copy the data. If contiguous we can copy directly.
        // Otherwise loop through all pixels.
        if (contiguous) {
            if (writeFlag) {
                TSMCube_MoveData(dataArray,section,localSize);
            }
            else {
                TSMCube_MoveData(section,dataArray,localSize);
            }
            section += localSize;
        }else{
            // Try to make the data copy as fast as possible.
            // Do this by specializing the cases (which occur very often)
            // where no conversion is needed.
            Bool convert = False;
            if (writeFlag) {
                if (!convert) {
                    switch (localPixelSize) {
                    case (sizeof(char)):
                        while (nrPixel > 0) {
                            *dataArray = *section++;
                            dataArray += stride;
                            nrPixel--;
                        }
                        break;
                    case (sizeof(short)):
                        {
                            short* sect = (short*)section;
                            while (nrPixel > 0) {
                                *(short*)dataArray = *sect++;
                                dataArray += stride;
                                nrPixel--;
                            }
                            section = (char*)sect;
                        }
                        break;
                    case (sizeof(Int)):
                        {
                            Int* sect = (Int*)section;
                            while (nrPixel > 0) {
                                *(Int*)dataArray = *sect++;
                                dataArray += stride;
                                nrPixel--;
                            }
                            section = (char*)sect;
                        }
                        break;
                    case (sizeof(double)):
                        {
                            double* sect = (double*)section;
                            while (nrPixel > 0) {
                                *(double*)dataArray = *sect++;
                                dataArray += stride;
                                nrPixel--;
                            }
                            section = (char*)sect;
                        }
                        break;
                    case (2*sizeof(double)):
                        {
                            double* sect = (double*)section;
                            while (nrPixel > 0) {
                                *(double*)dataArray = *sect++;
                                ((double*)dataArray)[1] = *sect++;
                                dataArray += stride;
                                nrPixel--;
                            }
                            section = (char*)sect;
                        }
                        break;
                    default:
                        convert = True;
                    }
                }
                if (convert) {
                    while (nrPixel > 0) {
                        memcpy (dataArray, section, localPixelSize);
                        dataArray += stride;
                        section   += localPixelSize;
                        nrPixel--;
                    }
                }
            }else{
                if (!convert) {
                    switch (localPixelSize) {
                    case (sizeof(char)):
                        while (nrPixel > 0) {
                            *section++ = *dataArray;
                            dataArray += stride;
                            nrPixel--;
                        }
                        break;
                    case (sizeof(short)):
                        {
                            short* sect = (short*)section;
                            while (nrPixel > 0) {
                                *sect++ = *(short*)dataArray;
                                dataArray += stride;
                                nrPixel--;
                            }
                            section = (char*)sect;
                        }
                        break;
                    case (sizeof(Int)):
                        {
                            Int* sect = (Int*)section;
                            while (nrPixel > 0) {
                                *sect++ = *(Int*)dataArray;
                                dataArray += stride;
                                nrPixel--;
                            }
                            section = (char*)sect;
                        }
                        break;
                    case (sizeof(double)):
                        {
                            double* sect = (double*)section;
                            while (nrPixel > 0) {
                                *sect++ = *(double*)dataArray;
                                dataArray += stride;
                                nrPixel--;
                            }
                            section = (char*)sect;
                        }
                        break;
                    case (2*sizeof(double)):
                        {
                            double* sect = (double*)section;
                            while (nrPixel > 0) {
                                *sect++ = *(double*)dataArray;
                                *sect++ = ((double*)dataArray)[1];
                                dataArray += stride;
                                nrPixel--;
                            }
                            section = (char*)sect;
                        }
                        break;
                    default:
                        convert = True;
                    }
                }
                if (convert) {
                    while (nrPixel > 0) {
                      memcpy (section, dataArray, localPixelSize);
                        dataArray += stride;
                        section   += localPixelSize;
                        nrPixel--;
                    }
                }
            }
        }
        offset  = offsetInOtherTile;
        nrPixel = tileShape_p(lineIndex);
        tileNr += tileIncr;
        stTile++;
    }
}


void TSMCube::accessStrided (const IPosition& start, const IPosition& end,
                             const IPosition& stride,
                             char* section, uInt colnr,
                             uInt localPixelSize, uInt externalPixelSize,
                             Bool writeFlag)
{
    // If all strides are 1, use accessSection.
    if (stride.allOne()) {
        accessSection (start, end, section, colnr,
                       localPixelSize, externalPixelSize, writeFlag);
        return;
    }
    // Set flag if writing.
    if (writeFlag) {
	stmanPtr_p->setDataChanged();
    }
    uInt i, j;
    // Get the cache (if needed).
    BucketCache* cachePtr = getCache();

    // A tile can contain more than one data array.
    // Each array is contiguous, so the first pixel of an array
    // starts after the other arrays.
    uInt pixelOffset = localOffset_p[colnr];
    // At this point we start looping through all tiles.
    // startPixel initially contains the first pixel in the first tile.
    // tilePos contains the position of the current tile.
    IPosition pixelPos (end + 1);              // pixel position
    IPosition sectionPos (nrdim_p, 0);         // #pixels processed in section
    IPosition nrPixel (nrdim_p, 0);            // #pixels processed last time
    IPosition tilePos (nrdim_p);               // tile position
    IPosition startPixel (nrdim_p);            // start pixel in tile
    IPosition endPixel (nrdim_p);              // end pixel in tile
    IPosition startSection (start);            // start of section in cube
    IPosition sectionShape (end - start + stride);  // section shape
    sectionShape /= stride;
    TSMShape expandedSectionShape (sectionShape);
    IPosition dataLength(nrdim_p);
    IPosition dataPos   (nrdim_p);
    uInt dataOffset;
    size_t sectionOffset;

    // Determine if the first dimension is strided.
    Bool strided = (stride(0) != 1);
    // The first time all dimensions are evaluated to set pixelStart/End
    // correctly.
    Bool firstTime = True;
    while (True) {
        // Determine the tile position from the pixel position.
        for (i=0; i<nrdim_p; i++) {
            sectionPos(i) += nrPixel(i);
            Bool nextDim = False;
            if (pixelPos(i) > end(i)) {
                pixelPos(i)   = start(i);
                sectionPos(i) = 0;
                nextDim = True;              // also evaluate next dimension
            }
            tilePos(i) = pixelPos(i) / tileShape_p(i);
            startPixel(i) = pixelPos(i) - tilePos(i) * tileShape_p(i);
            uInt leng = (tileShape_p(i) - startPixel(i) + stride(i) - 1)
                        / stride(i);
            if (Int(leng + sectionPos(i)) > sectionShape(i)) {
                leng = sectionShape(i) - sectionPos(i);
            }
            nrPixel(i) = leng;
            leng *= stride(i);
            pixelPos(i) = pixelPos(i) + leng;
            endPixel(i) = startPixel(i) + leng - stride(i);
            if (!nextDim) {
                break;
            }
        }
        // Stop if not first time and if all dimensions are done.
        if (i == nrdim_p) {
            if (!firstTime) {
                break;
            }
            firstTime = False;
        }
        uInt tileNr = expandedTilesPerDim_p.offset (tilePos);
//      cout << "tilePos=" << tilePos << endl;
//      cout << "tileNr=" << tileNr << endl;
//      cout << "start=" << startPixel << endl;
        // Get the tile from the cache.
        // Set it to dirty if we are writing.
        char* dataArray = cachePtr->getBucket (tileNr);
        if (writeFlag) {
            cachePtr->setDirty();
        }

        // At this point we start looping through all pixels in the tile.
        // We do a vector at a time.
        // Calculate the start and end pixel in the tile.
        // Initialize the pixel position in the data and section.
        dataPos = startPixel;
        IPosition dataIncr    = localPixelSize *
                         expandedTileShape_p.offsetIncrement (nrPixel, stride);
        IPosition sectionIncr = localPixelSize *
                         expandedSectionShape.offsetIncrement (nrPixel);
        dataOffset = pixelOffset + localPixelSize *
                         expandedTileShape_p.offset (startPixel);
        sectionOffset = localPixelSize *
                         expandedSectionShape.offset (sectionPos);
        uInt strideSize = 0;
        uInt localSize  = nrPixel(0) * localPixelSize;
        if (strided) {
            strideSize = stride(0) * localPixelSize;
        }

        while (True) {
            if (strided) {
                uInt nrp = nrPixel(0);
                for (j=0; j<nrp; j++) {
                    if (writeFlag) {
                        TSMCube_MoveData((Char*)(dataArray+dataOffset),
                                         (Char*)(section+sectionOffset),
                                         localPixelSize);
                    }
                    else {
                        TSMCube_MoveData((Char*)(section+sectionOffset),
                                         (Char*)(dataArray+dataOffset),
                                         localPixelSize);
                    }
                    dataOffset    += strideSize;
                    sectionOffset += localPixelSize;
                }
            }
            else {
                if (writeFlag) {
                    TSMCube_MoveData(dataArray+dataOffset,
                                     section+sectionOffset,localSize);
                }
                else {
                    TSMCube_MoveData(section+sectionOffset,
                                     dataArray+dataOffset,localSize);
                }
                dataOffset    += localSize;
                sectionOffset += localSize;
            }
            for (j=1; j<nrdim_p; j++) {
                // Catch attempt to increment dataOffset below 0
                DebugAssert(dataIncr(j) >= 0 ||
                            dataOffset >= static_cast<uInt>(-dataIncr(j)),
                            DataManError);
                dataOffset    += dataIncr(j);
                sectionOffset += sectionIncr(j);
                dataPos(j) += stride(j);
                if (dataPos(j) <= endPixel(j)) {
                    break;
                }
                dataPos(j) = startPixel(j);
            }
            if (j == nrdim_p) {
                break;
            }
        }
    }
}


} //# NAMESPACE CASACORE - END<|MERGE_RESOLUTION|>--- conflicted
+++ resolved
@@ -714,13 +714,12 @@
     return cache_p->cacheSize();
 }
 
-uInt64 TSMCube::validateCacheSize (uInt64 cacheSize) const
+uInt TSMCube::validateCacheSize (uInt cacheSize) const
 {
   return validateCacheSize (cacheSize, stmanPtr_p->maximumCacheSize(),
                             bucketSize_p);
 }
 
-<<<<<<< HEAD
 uInt TSMCube::validateCacheSize (uInt cacheSize, uInt maxSizeMiB,
                                  uInt bucketSize)
 {
@@ -729,16 +728,6 @@
     if (maxSizeMiB > 0  &&  cacheSize > maxnb) {
         if (10 * cacheSize  >  11 * maxnb) {
             return maxnb;
-=======
-uInt64 TSMCube::validateCacheSize (uInt64 cacheSize, uInt64 maxSize,
-                                   uInt bucketSize)
-{
-    // An overdraft of 10% is allowed.
-    if (maxSize > 0  &&  cacheSize * bucketSize > maxSize) {
-        uInt64 size = maxSize / bucketSize;
-        if (10 * cacheSize  >  11 * size) {
-            return size;
->>>>>>> d5f0a464
         }
     }
     return cacheSize;
@@ -767,19 +756,11 @@
 			    Bool forceSmaller, Bool userSet)
 {
     uInt cacheSize = calcCacheSize (sliceShape, windowStart,
-<<<<<<< HEAD
 				    windowLength, axisPath);
     // If not userset, do not cache if more than 25% of the memory is needed.
     if (!userSet) {
       uInt maxSize = uInt(HostInfo::memoryTotal(True) * 1024.*0.25 /
                           bucketSize_p);
-=======
-                                    windowLength, axisPath);
-    // If not userset and if the entire cube needs to be cached,
-    // do not cache if more than 20% of the memory is needed.
-    if (!userSet  &&  cacheSize >= nrTiles_p) {
-      uInt maxSize = uInt(HostInfo::memoryTotal() * 1024.*0.2 / bucketSize_p);
->>>>>>> d5f0a464
       if (cacheSize > maxSize) {
 	cacheSize = 1;
       }
@@ -805,7 +786,7 @@
                              const IPosition& windowStart,
                              const IPosition& windowLength,
                              const IPosition& axisPath,
-                             uInt64 maxCacheSize, uInt bucketSize)
+                             uInt maxCacheSize, uInt bucketSize)
 {
     uInt nrdim = cubeShape.nelements();
     if (sliceShape.nelements() > nrdim
