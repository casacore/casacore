--- conflicted
+++ resolved
@@ -155,15 +155,9 @@
 {
     // A hypercube matches when its shape matches.
     // Its last axis is excluded, because it represents the rows.
-<<<<<<< HEAD
-    uInt n = cubeSet_p.nelements();
-    for (uInt i=1; i<n; i++) {
-	if (shape.isEqual (cubeSet_p[i]->cubeShape(), size_t(nrdim_p-1))) {
-=======
     uInt64 n = cubeSet_p.nelements();
     for (uInt64 i=1; i<n; i++) {
-	if (shape.isEqual (cubeSet_p[i]->cubeShape(), nrdim_p-1)) {
->>>>>>> 0b637257
+	if (shape.isEqual (cubeSet_p[i]->cubeShape(), size_t(nrdim_p-1))) {
 	    return i;
 	}
     }
