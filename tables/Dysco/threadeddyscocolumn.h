#ifndef DYSCO_THREADED_DYSCO_COLUMN_H
#define DYSCO_THREADED_DYSCO_COLUMN_H

#include <casacore/tables/DataMan/DataManError.h>

#include <casacore/casa/Arrays/IPosition.h>
#include <casacore/tables/Tables/ScalarColumn.h>

#include <condition_variable>
#include <cstdint>
#include <map>
#include <memory>
#include <mutex>
#include <random>

#include "dyscostmancol.h"
#include "serializable.h"
#include "stochasticencoder.h"
#include "threadgroup.h"
#include "timeblockbuffer.h"

namespace dyscostman {

class DyscoStMan;

/**
 * A column for storing compressed values in a threaded way, tailored for the
 * data and weight columns that use a threaded approach for encoding.
 * @author André Offringa
 */
template <typename DataType>
class ThreadedDyscoColumn : public DyscoStManColumn {
 public:
  typedef DataType data_t;

  /**
   * Create a new column. Internally called by DyscoStMan when creating a
   * new column.
   */
  ThreadedDyscoColumn(DyscoStMan *parent, int dtype);

  ThreadedDyscoColumn(const ThreadedDyscoColumn &source) = delete;

  void operator=(const ThreadedDyscoColumn &source) = delete;
  /** Destructor. */
  virtual ~ThreadedDyscoColumn();

  /** Set the dimensions of values in this column. */
  virtual void setShapeColumn(const casacore::IPosition &shape) override;

  /** Get the dimensions of the values in a particular row.
<<<<<<< HEAD
   * @param rownr The row to get the shape for. */
  virtual casacore::IPosition shape(casacore::rownr_t /*rownr*/) override {
=======
   * The rownr parameter is not used as the shape is the same for all rows. */
  virtual casacore::IPosition shape(casacore::uInt /*rownr*/) override {
>>>>>>> ff44f079
    return _shape;
  }

  /**
   * Read the values for a particular row. This will read the required
   * data and decode it.
   * @param rowNr The row number to get the values for.
   * @param dataPtr The array of values, which should be a contiguous array.
   */
  virtual void getArrayV(
      casacore::rownr_t rowNr,
      casacore::ArrayBase &dataPtr) override {
      return DyscoStManColumn::getArrayV(rowNr, dataPtr);
  }

  /**
   * Write values into a particular row. This will add the values into the cache
   * and returns immediately afterwards. A pool of threads will encode the items
   * in the cache and write them to disk.
   * @param rowNr The row number to write the values to.
   * @param dataPtr The data pointer, which should be a contiguous array.
   */
  virtual void putArrayV(
      casacore::rownr_t rowNr,
      const casacore::ArrayBase &dataPtr) override {
    return DyscoStManColumn::putArrayV(rowNr, dataPtr);
  }

  virtual void Prepare(DyscoDistribution distribution,
                       Normalization normalization, double studentsTNu,
                       double distributionTruncation) override;

  /**
   * Prepare this column for reading/writing. Used internally by the stman.
   */
  virtual void InitializeAfterNRowsPerBlockIsKnown() override;

  /**
   * Set the bits per symbol. Should only be called by DyscoStMan.
   * @param bitsPerSymbol New number of bits per symbol.
   */
  void SetBitsPerSymbol(unsigned bitsPerSymbol) {
    _bitsPerSymbol = bitsPerSymbol;
  }

  virtual size_t CalculateBlockSize(size_t nRowsInBlock,
                                    size_t nAntennae) const final override;

  virtual size_t ExtraHeaderSize() const override { return Header::Size(); }

  virtual void SerializeExtraHeader(std::ostream &stream) const final override;

  virtual void UnserializeExtraHeader(std::istream &stream) final override;

 protected:
  class ThreadDataBase {
   public:
    virtual ~ThreadDataBase(){};
  };

  typedef typename TimeBlockBuffer<data_t>::symbol_t symbol_t;

  virtual void initializeDecode(TimeBlockBuffer<data_t> *buffer,
                                const float *metaBuffer, size_t nRow,
                                size_t nAntennae) = 0;

  virtual void decode(TimeBlockBuffer<data_t> *buffer, const symbol_t *data,
                      size_t blockRow, size_t a1, size_t a2) = 0;

  virtual std::unique_ptr<ThreadDataBase> initializeEncodeThread() = 0;

  virtual void encode(ThreadDataBase *threadData,
                      TimeBlockBuffer<data_t> *buffer, float *metaBuffer,
                      symbol_t *symbolBuffer, size_t nAntennae) = 0;

  virtual size_t metaDataFloatCount(size_t nRow, size_t nPolarizations,
                                    size_t nChannels,
                                    size_t nAntennae) const = 0;

  virtual size_t symbolCount(size_t nRowsInBlock, size_t nPolarizations,
                             size_t nChannels) const = 0;

  virtual void shutdown() override final;

  virtual size_t defaultThreadCount() const;

  size_t getBitsPerSymbol() const { return _bitsPerSymbol; }

  const casacore::IPosition &shape() const { return _shape; }

 private:
  struct CacheItem {
    CacheItem(std::unique_ptr<TimeBlockBuffer<data_t>> &&encoder_)
        : encoder(std::move(encoder_)), isBeingWritten(false) {}

    std::unique_ptr<TimeBlockBuffer<data_t>> encoder;
    bool isBeingWritten;
  };

  struct EncodingThreadFunctor {
    void operator()();
    ThreadedDyscoColumn *parent;
  };
  struct Header : public Serializable {
    uint32_t blockSize;
    uint32_t antennaCount;

    static uint32_t Size() { return 8; }

    virtual void Serialize(std::ostream &stream) const override {
      SerializeToUInt32(stream, blockSize);
      SerializeToUInt32(stream, antennaCount);
    }

    virtual void Unserialize(std::istream &stream) override {
      blockSize = UnserializeUInt32(stream);
      antennaCount = UnserializeUInt32(stream);
    }
  };

  typedef std::map<size_t, CacheItem *> cache_t;

  void getValues(casacore::rownr_t rowNr, casacore::Array<data_t> *dataPtr);
  void putValues(casacore::rownr_t rowNr, const casacore::Array<data_t> *dataPtr);

  void stopThreads();
  void encodeAndWrite(size_t blockIndex, const CacheItem &item,
                      unsigned char *packedSymbolBuffer,
                      unsigned int *unpackedSymbolBuffer,
                      ThreadDataBase *threadUserData);
  bool isWriteItemAvailable(typename cache_t::iterator &i);
  void loadBlock(size_t blockIndex);
  void storeBlock();
  size_t maxCacheSize() const {
    return ThreadedDyscoColumn::defaultThreadCount() * 12 / 10 + 1;
  }

  unsigned _bitsPerSymbol;
  casacore::IPosition _shape;
  std::unique_ptr<casacore::ScalarColumn<int>> _ant1Col, _ant2Col, _fieldCol,
      _dataDescIdCol;
  std::unique_ptr<casacore::ScalarColumn<double>> _timeCol;
  double _lastWrittenTime;
  int _lastWrittenField, _lastWrittenDataDescId;
  ao::uvector<unsigned char> _packedBlockReadBuffer;
  ao::uvector<unsigned int> _unpackedSymbolReadBuffer;
  cache_t _cache;
  bool _stopThreads;
  std::mutex _mutex;
  threadgroup _threadGroup;
  std::condition_variable _cacheChangedCondition;
  size_t _currentBlock;
  bool _isCurrentBlockChanged;
  size_t _blockSize;
  size_t _antennaCount;

  std::unique_ptr<TimeBlockBuffer<data_t>> _timeBlockBuffer;
};

template <>
inline void ThreadedDyscoColumn<std::complex<float>>::getArrayV(
    casacore::rownr_t rowNr, casacore::ArrayBase &dataPtr) {
  getValues(rowNr, static_cast<casacore::Array<std::complex<float>>*>(&dataPtr));
}
template <>
inline void ThreadedDyscoColumn<std::complex<float>>::putArrayV(
    casacore::rownr_t rowNr, const casacore::ArrayBase &dataPtr) {
  putValues(rowNr, static_cast<const casacore::Array<std::complex<float>>*>(&dataPtr));
}
template <>
inline void ThreadedDyscoColumn<float>::getArrayV(
    casacore::rownr_t rowNr, casacore::ArrayBase &dataPtr) {
  getValues(rowNr, static_cast<casacore::Array<float>*>(&dataPtr));
}
template <>
inline void ThreadedDyscoColumn<float>::putArrayV(
    casacore::rownr_t rowNr, const casacore::ArrayBase &dataPtr) {
  putValues(rowNr, static_cast<const casacore::Array<float>*>(&dataPtr));
}

extern template class ThreadedDyscoColumn<std::complex<float>>;
extern template class ThreadedDyscoColumn<float>;

}  // namespace dyscostman

#endif<|MERGE_RESOLUTION|>--- conflicted
+++ resolved
@@ -49,13 +49,8 @@
   virtual void setShapeColumn(const casacore::IPosition &shape) override;
 
   /** Get the dimensions of the values in a particular row.
-<<<<<<< HEAD
-   * @param rownr The row to get the shape for. */
+   * The rownr parameter is not used as the shape is the same for all rows. */
   virtual casacore::IPosition shape(casacore::rownr_t /*rownr*/) override {
-=======
-   * The rownr parameter is not used as the shape is the same for all rows. */
-  virtual casacore::IPosition shape(casacore::uInt /*rownr*/) override {
->>>>>>> ff44f079
     return _shape;
   }
 
