--- conflicted
+++ resolved
@@ -1002,12 +1002,8 @@
     TableExprNode s (start ? *start : TableExprNode());
     TableExprNode e (end ? *end : TableExprNode());
     TableExprNode i (incr ? *incr : TableExprNode());
-<<<<<<< HEAD
     itsElem = std::make_shared<TableExprNodeSetElemDiscrete>(s, e, i, isEndExcl);
-=======
-    itsElem.reset (new TableExprNodeSetElemDiscrete (s, e, i, isEndExcl));
     init();
->>>>>>> 4dc90534
   }
 
   TableExprNodeSetElem::TableExprNodeSetElem (Bool isLeftClosed,
