//# TableParse.cc: Functions to parse and execute a TaQL command
//# Copyright (C) 1994-2022
//# Associated Universities, Inc. Washington DC, USA.
//#
//# This library is free software; you can redistribute it and/or modify it
//# under the terms of the GNU Library General Public License as published by
//# the Free Software Foundation; either version 2 of the License, or (at your
//# option) any later version.
//#
//# This library is distributed in the hope that it will be useful, but WITHOUT
//# ANY WARRANTY; without even the implied warranty of MERCHANTABILITY or
//# FITNESS FOR A PARTICULAR PURPOSE.  See the GNU Library General Public
//# License for more details.
//#
//# You should have received a copy of the GNU Library General Public License
//# along with this library; if not, write to the Free Software Foundation,
//# Inc., 675 Massachusetts Ave, Cambridge, MA 02139, USA.
//#
//# Correspondence concerning AIPS++ should be addressed as follows:
//#        Internet email: aips2-request@nrao.edu.
//#        Postal address: AIPS++ Project Office
//#                        National Radio Astronomy Observatory
//#                        520 Edgemont Road
//#                        Charlottesville, VA 22903-2475 USA
//#
//# $Id: TableParse.cc 21399 2013-11-12 07:55:35Z gervandiepen $

#include <casacore/tables/TaQL/TableParse.h>
#include <casacore/tables/TaQL/TaQLNode.h>
#include <casacore/tables/TaQL/TaQLNodeHandler.h>
#include <casacore/tables/TaQL/ExprNode.h>
#include <casacore/tables/Tables/TableError.h>
#include <casacore/casa/Arrays/Vector.h>
#include <casacore/casa/OS/Timer.h>


namespace casacore { //# NAMESPACE CASACORE - BEGIN


<<<<<<< HEAD
//# Default constructor.
TableParse::TableParse()
{}

//# Constructor with given table name and possible shorthand.
TableParse::TableParse (const Table& table, Int tabnr, const String& name,
                          const String& shorthand)
  : tabnr_p     (tabnr),
    name_p      (name),
    shorthand_p (shorthand),
    table_p     (table)
{}



TableParseUpdate::TableParseUpdate (const String& columnName,
                                    const String& columnNameMask,
                                    const TableExprNode& node,
                                    Bool checkAggr)
  : columnName_p     (columnName),
    columnNameMask_p (columnNameMask),
    maskFirst_p      (False),
    indexPtr_p       (0),
    node_p           (node)
{
  if (checkAggr) {
    TableParseSelect::checkAggrFuncs (node);
  }
}
TableParseUpdate::TableParseUpdate (const String& columnName,
                                    const String& columnNameMask,
                                    const TableExprNodeSet& indices,
                                    const TableExprNode& node,
                                    const TaQLStyle& style)
  : columnName_p     (columnName),
    columnNameMask_p (columnNameMask),
    maskFirst_p      (False),
    indexPtr_p       (0),
    node_p           (node)
{
  TableParseSelect::checkAggrFuncs (node);
  handleIndices (indices, style);
  if (indexPtr_p == 0) {
    if (! columnNameMask_p.empty()) {
      throw TableInvExpr ("No mask column name can be given if the update "
                          "data column is masked");
    }
    maskFirst_p = True;
  }
}
TableParseUpdate::TableParseUpdate (const String& columnName,
                                    const String& columnNameMask,
                                    const TableExprNodeSet& indices1,
                                    const TableExprNodeSet& indices2,
                                    const TableExprNode& node,
                                    const TaQLStyle& style)
  : columnName_p     (columnName),
    columnNameMask_p (columnNameMask),
    maskFirst_p      (False),
    indexPtr_p       (0),
    node_p           (node)
{
  // The grammar does not allow a column mask name, but you can never tell.
  AlwaysAssert (columnNameMask.empty(), AipsError);
  TableParseSelect::checkAggrFuncs (node);
  handleIndices (indices1, style);
  maskFirst_p = indexPtr_p==0;
  handleIndices (indices2, style);
}
void TableParseUpdate::handleIndices (const TableExprNodeSet& indices,
                                      const TaQLStyle& style)
{
  // Create a mask if a single bool element is given.
  if (indices.isSingle()  &&  indices.size() == 1  &&
      indices.dataType() == TableExprNodeRep::NTBool) {
    if (! mask_p.isNull()) {
      throw TableInvExpr ("A double indexed update array cannot contain "
                          "two masks");
    }
    if (! indices.hasArrays()) {
      throw TableInvExpr ("A mask in an update must be an array");
    }
    mask_p = TableExprNode(indices[0]->start());
  } else {
    if (indexPtr_p) {
      throw TableInvExpr ("A double indexed update array cannot contain "
                          "two index ranges");
    }
    indexPtr_p  = new TableExprNodeIndex (indices, style);
    indexNode_p = TableExprNode(indexPtr_p);
  }
}
TableParseUpdate::~TableParseUpdate()
{
  // indexPtr_p does not need to be deleted because it is part of indexNode_p.
}



TableParseSort::TableParseSort()
  : order_p (Sort::Ascending),
    given_p (False)
{}
TableParseSort::TableParseSort (const TableExprNode& node)
  : node_p  (node),
    order_p (Sort::Ascending),
    given_p (False)
{
  checkNode();
}
TableParseSort::TableParseSort (const TableExprNode& node, Sort::Order order)
  : node_p  (node),
    order_p (order),
    given_p (True)
{
  checkNode();
}
TableParseSort::~TableParseSort()
{}
void TableParseSort::checkNode() const
{
  if (! node_p.isScalar()) {
    throw TableInvExpr("ORDERBY column/expression must be a scalar");
  }
  TableParseSelect::checkAggrFuncs (node_p);
}



TableParseSelect::TableParseSelect (CommandType commandType)
  : commandType_p   (commandType),
    tableDesc_p     (new TableDesc()),
    nrSelExprUsed_p (0),
    distinct_p      (False),
    resultType_p    (0),
    resultCreated_p (False),
    endianFormat_p  (Table::AipsrcEndian),
    overwrite_p     (True),
    resultSet_p     (0),
    groupbyRollup_p (False),
    limit_p         (0),
    endrow_p        (0),
    offset_p        (0),
    stride_p        (1),
    insSel_p        (0),
    noDupl_p        (False),
    order_p         (Sort::Ascending)
{}

TableParseSelect::~TableParseSelect()
{
  // Note that insSel_p is simply a pointer to another object,
  // so no delete should be done.
  delete resultSet_p;
}


//# Construct a TableParse object and add it to the container.
Table TableParseSelect::addTable (Int tabnr, const String& name,
                                  const Table& ftab,
                                  const String& shorthand,
                                  Bool addToFromList,
                                  const std::vector<const Table*>& tempTables,
                                  const std::vector<TableParseSelect*>& stack)
{
  Table table = getTable (tabnr, name, ftab, tempTables, stack);
  if (addToFromList) {
    fromTables_p.push_back (TableParse(table, tabnr, name, shorthand));
  } else {
    withTables_p.push_back (TableParse(table, tabnr, name, shorthand));
  }
  return table;
}

// Handle a table name and create a Table object for it as needed.
// This is quite complex, because a table name can be given in many ways:
// 1. an ordinary name such as 'my.tab'
// 2. a wildcarded name (for table concatenation) such as 'my*.tab'. Note that for
//    such a case the alwaysOpen=False, so no Table object is created.
// 3. a table number in the temporary table list such as $1
// 4. a shorthand referring to another table at this or a higher query level
// 5.  :: or . indicating the first available table at this or a higher query level
// 6.  a Table object resulting from a nested query
// 7. a subtable indicated by a keyword such as tabspec::sub or tabspec::sub1::sub2
//    where tabspec can be a table name as in 1, 3, 4 or 5 above.
//    - the subtable can be a table keyword as above, but also a column keyword
//      such as shorthand.column::key. Note that a column can only be given after
//      a shorthand to distinguish it from an ordinary table name.
//      The first part before a . is tried as a shorthand and can be empty indicating
//      the first available table as in 5.
//    - keywords can be nested thus tab::key1.key2.key3
//      It means that sh.col::a1.a2.s1::b1.s2::c1.c2.c3.s4 is a valid specification
//      and indicates subtable s4 in subtable s3 in subtable s1 using nested
//      keywords in column col. But this example is very esoteric.
// In practice column keywords and nested keywords will hardly ever be used,
// so usually something like my.ms::ANTENNA is the only 'complicated' spec used.
Table TableParseSelect::getTable (Int tabnr, const String& name,
                                  const Table& ftab,
                                  const std::vector<const Table*>& tempTables,
                                  const std::vector<TableParseSelect*>& stack,
                                  Bool alwaysOpen)
{
  // A table from a nested query.
  if (! ftab.isNull()) {
    return ftab;
  }
  // Split the name into its subtable parts using :: as separator.
  Table table;
  uInt stSub  = 0;
  uInt stPart = 0;
  Vector<String> subs = stringToVector(name, std::regex("::"));
  // No part, except first one, can be empty (unless :: is given).
  if (name != "::") {
    if (subs.size() == 0  ||
        (subs.size() > 1  &&  anyEQ(subs(Slice(1, subs.size()-1)), String()))) {
      throw TableInvExpr("'"+ name + "' is an invalid table name specification");
    }
  }
  // Split the first subtable name into parts using a dot as separator.
  // The first part can be empty, a shorthand or a temporary table number.
  // An empty part means the first available table.
  stPart = 1;          // indicate first part is handled.
  Vector<String> parts = stringToVector(subs[0], '.');
  if (parts.size() == 0  ||  parts[0].empty()) {
    table = findTable (String(), True, stack);
    if (table.isNull()) {
      throw TableInvExpr(":: or . is invalid in table name " + name +
                         ": no previous table available");
    }
  } else {
    if (tabnr >= 0) {
      // Temporary table number (1-based) given.
      if (tabnr < 1  ||  tabnr > Int(tempTables.size())
          ||  tempTables[tabnr-1] == 0) {
        throw (TableInvExpr ("Invalid temporary table number given in " + name));
      }
      table = *(tempTables[tabnr-1]);
    } else {
      // See if the first part is a shorthand.
      table = findTable (parts[0], True, stack);
      if (table.isNull()) {
        // It was not something like shorthand.column, thus try as a full name.
        // However, do not open if alwaysOpen=False.
        // In that case the table is opened when needed
        // (because the name can contain a wildcard as well).
        if (!alwaysOpen) {
          return table;
        }
        stPart = 0;
        stSub = 1;
        table = Table (subs[0]);
        if (table.isNull()) {
          throw TableInvExpr("Table " + subs[0] + " is unknown");
        }
      }
    }
  }
  // Okay; we have found the first table.
  AlwaysAssert (!table.isNull(), AipsError);
  // Now process all parts in all subtable names, where the first name or
  // first part might need to be skipped because already processed.
  const TableRecord* keywords = &(table.keywordSet());
  for (uInt k=stSub; k<subs.size(); ++k) {
    Vector<String> parts = stringToVector(subs[k], '.');
    for (uInt p=stPart; p<parts.size(); ++p) {
      // See if the first part is a column name. If so, it must be the last part
      // in this name, but not be the last name.
      if (k<subs.size()-1  &&  stPart==parts.size()-1  &&
          table.tableDesc().isColumn(parts[p])) {
        keywords = &(table.tableDesc()[parts[p]].keywordSet());
      } else if (subs[k] != ".") {
        // . indicates first available table.
        // The last keyword must be a Table; the others nested TableRecords.
        Int fieldNr = keywords->fieldNumber(parts[p]);
        if (fieldNr < 0) {
          throw TableInvExpr(parts[p] + " is an unknown keyword/subtable" +
                             (p==1 && k<subs.size()-1 ? " (or column)" : "") +
                             " in " + name);
        } else {
          DataType dtype = keywords->dataType (fieldNr);
          if (p == parts.size()-1) {
            if (dtype != TpTable) {
              throw TableInvExpr(parts[p] + " is no table keyword in " + name);
            }
            table = keywords->asTable (fieldNr);
            keywords = &(table.keywordSet());
          } else {
            if (dtype != TpRecord) {
              throw TableInvExpr(parts[p] + " is no record keyword in " + name);
            }
            keywords = &(keywords->subRecord (fieldNr));
          }
        }
      }
    }
    stPart = 0;
  }
  return table;
}

void TableParseSelect::replaceTable (const Table& table)
{
  AlwaysAssert (!fromTables_p.empty(), AipsError);
  fromTables_p[0].replaceTable (table);
}


// This function can split a name.
// The name can consist of an optional shorthand, a column or keyword name,
// followed by zero or more subfield names (separated by dots).
// In the future it should also be possible to have a subfield name
// followed by a keyword name, etc. to cater for something like:
//   shorthand::key.subtable::key.subsubtable::key.
// If that gets possible, TableGram.ll should also be changed to accept
// such a string in the scanner.
// It is a question whether :: should be part of the scanner or grammar.
// For columns one can go a bit further by accepting something like:
//  col.subtable[select expression resulting in scalar]
// which is something for the far away future.
Bool TableParseSelect::splitName (String& shorthand, String& columnName,
                                  Vector<String>& fieldNames,
                                  const String& name,
                                  Bool checkError,
                                  Bool isKeyword,
                                  Bool allowNoKey)
{
  //# Make a copy, because some String functions are non-const.
  //# Usually the name consists of a columnName only, so use that.
  //# A keyword is given if :: is part of the name or if isKeyword is set.
  shorthand = "";
  columnName = name;
  String restName;
  Bool isKey = isKeyword;
  int j = columnName.index("::");
  Vector<String> fldNam;
  uInt stfld = 0;
  if (j >= 0) {
    // The name contains ::, thus represents a keyword name.
    isKey = True;
  } else if (isKey) {
    // It is a keyword, but no ::.
    j = -2;
  }
  if (isKey) {
    // There should be something after the ::
    // which can be multiple names separated by dots.
    // They represent the keyword name and possible subfields in case
    // the keyword is a record.
    restName = columnName.after(j+1);
    if (!allowNoKey && restName.empty()) {
      if (checkError) {
        throw (TableInvExpr ("No keyword given in name " + name));
      }
      return False;
    }
    fldNam = stringToVector (restName, '.');
    // The part before the :: can be empty, an optional shorthand,
    // and an optional column name (separated by a dot).
    if (j <= 0) {
      columnName = "";
    } else {
      Vector<String> scNames = stringToVector(columnName.before(j), '.');
      switch (scNames.size()) {
      case 2:
        shorthand = scNames(0);
        columnName = scNames(1);
        break;
      case 1:
        columnName = scNames(0);
        break;
      default:
        if (checkError) {
          throw TableInvExpr ("Name " + name + " is invalid: More"
                              " than 2 name parts given before ::");
        }
        return False;
      }
    }
  } else {
    // The name is a column name optionally preceeded by a shorthand
    // and optionally followed by subfields in case the column contains
    // records. The separator is a dot.
    // A name like a.b is in principle ambiguous because:
    // - it can be shorthand.column
    // - it can be column.subfield
    // It is assumed to be a shorthand.
    // Users can use column.subfield by preceeding it with a dot
    // (.a.b always means column.subfield).
    fldNam = stringToVector (columnName, '.');
    if (fldNam.size() == 1) {
      stfld = 0;                      // one part simply means column
    } else if (fldNam(0).empty()) {
      stfld = 1;                      // .column was used
    } else {
      shorthand = fldNam(0);      // a known shorthand is used
      stfld = 1;
    }
    columnName = fldNam(stfld++);
    if (columnName.empty()) {
      if (checkError) {
        throw (TableInvExpr ("No column given in name " + name));
      }
      return False;
    }
  }
  fieldNames.resize (fldNam.size() - stfld);
  for (uInt i=stfld; i<fldNam.size(); i++) {
    if (fldNam(i).empty()) {
      if (checkError) {
        throw (TableInvExpr ("Name " + name +
                             " has empty field names"));
      }
      return False;
    }
    fieldNames(i-stfld) = fldNam(i);
  }
  return isKey;
}

Table TableParseSelect::findTable (const String& shorthand, Bool doWith,
                                   const std::vector<TableParseSelect*>& stack) const
{
  Table table;
  for (Int i=stack.size()-1; i>=0; i--) {
    table = stack[i]->findTable (shorthand, doWith);
    if (! table.isNull()) {
      break;
    }
  }
  return table;
}

Table TableParseSelect::findTable (const String& shorthand, Bool doWith) const
{
  //# If no shorthand given, first table is taken (if there).
  for (uInt i=0; i<fromTables_p.size(); i++) {
    if (fromTables_p[i].test (shorthand)) {
      return fromTables_p[i].table();
    }
  }
  if (doWith) {
    for (uInt i=0; i<withTables_p.size(); i++) {
      if (withTables_p[i].test (shorthand)) {
        return withTables_p[i].table();
      }
    }
  }
  return Table();
}

//# Lookup a field name in the table for which the shorthand is given.
//# If no shorthand is given, use the first table.
//# The shorthand and name are separated by a period.
TableExprNode TableParseSelect::handleKeyCol (const String& name, Bool tryProj)
{
  //# Split the name into optional shorthand, column, and optional keyword.
  String shand, columnName;
  Vector<String> fieldNames;
  Bool hasKey = splitName (shand, columnName, fieldNames, name, True, False,
                           False);
  //# Use first table if there is no shorthand given.
  //# Otherwise find the table at the current level (no WITH tables).
  Table tab = findTable (shand, False);
  if (tab.isNull()) {
    throw (TableInvExpr("Shorthand " + shand + " has not been defined in FROM clause"));
    return 0;
  }
  //# If :: is not given, we have a column or keyword.
  if (!hasKey) {
    if (tryProj && shand.empty() && fieldNames.empty()) {
      // Only the column name is given; so first try if the column is
      // a new name of a projected column. It can also be a column created
      // from the mask of a masked array.
      Bool found;
      Int inx = linearSearchBrackets (found, columnNames_p, columnName,
                                      columnNames_p.size());
      if (!found) {
        inx = linearSearchBrackets (found, columnNameMasks_p, columnName,
                                    columnNameMasks_p.size());
      }
      if (found) {
        // If a table resulting from projection is used, take column from it.
        if (!projectExprTable_p.isNull()  &&
            projectExprTable_p.tableDesc().isColumn (columnName)) {
          uInt nc = projectExprSubset_p.size();
          projectExprSubset_p.resize (nc+1);
          projectExprSubset_p[nc] = inx;
          return projectExprTable_p.col (columnName);
        } else if (!columnOldNames_p.empty()  &&
                   !columnOldNames_p[inx].empty()) {
          // Possibly the column is renamed, so use the old name.
          columnName = columnOldNames_p[inx];
        }
      }
    }
    // If it is a column, check if all tables used have the same size.
    // Note: the projected table (used above) should not be checked.
    if (tab.tableDesc().isColumn (columnName)) {
      if (firstColTable_p.isNull()) {
        firstColTable_p = tab;
        firstColName_p  = name;
      } else {
        if (tab.nrow() != firstColTable_p.nrow()) {
          throw TableInvExpr ("Nr of rows (" + String::toString(tab.nrow()) +
                              ") in table column " + name +
                              " differs from column "+ firstColName_p + " (" +
                              String::toString(firstColTable_p.nrow()) + ')');
        }
      }
    }
    // Create column or keyword node.
    try {
      TableExprNode node(tab.keyCol (columnName, fieldNames));
      addApplySelNode (node);
      return node;
    } catch (const TableError&) {
      throw TableInvExpr(name + " is an unknown column (or keyword) in table "
                         + tab.tableName());
    }
  }
  //# If no column name, we have a table keyword.
  if (columnName.empty()) {
    return tab.key (fieldNames);
  }
  //# Otherwise we have a column keyword.
  TableColumn col (tab, columnName);
  return TableExprNode::newKeyConst (col.keywordSet(), fieldNames);
}

TableExprNode TableParseSelect::handleSlice (const TableExprNode& array,
                                             const TableExprNodeSet& indices,
                                             const TaQLStyle& style)
{
  // Create a masked array if a single bool element is given.
  if (indices.dataType() == TableExprNodeRep::NTBool) {
    if (! (indices.isSingle()  &&  indices.size() == 1  &&
           indices.hasArrays())) {
      throw TableInvExpr ("Second argument of a masked array must be an array; maybe extra brackets are needed like [1,2][[T,F]]");
    }
    return marray (array, TableExprNode(indices[0]->start()));
  }
  return TableExprNode::newArrayPartNode (array, indices, style);
}
 
//# Parse the name of a function.
TableExprFuncNode::FunctionType TableParseSelect::findFunc
                               (const String& name,
                                uInt narguments,
                                const Vector<Int>& ignoreFuncs)
{
  //# Determine the function type.
  //# Use the function name in lower case.
  //# Error if functype in ignoreFuncs or if ignoreFuncs is not empty and
  //# the function is an aggregate one.
  TableExprFuncNode::FunctionType ftype = TableExprFuncNode::piFUNC;
  String funcName (name);
  funcName.downcase();
  if (funcName == "pi") {
    ftype = TableExprFuncNode::piFUNC;
  } else if (funcName == "e") {
    ftype = TableExprFuncNode::eFUNC;
  } else if (funcName == "c") {
    ftype = TableExprFuncNode::cFUNC;
  } else if (funcName == "near") {
    ftype = TableExprFuncNode::near2FUNC;
    if (narguments == 3) {
      ftype = TableExprFuncNode::near3FUNC;
    }
  } else if (funcName == "nearabs") {
    ftype = TableExprFuncNode::nearabs2FUNC;
    if (narguments == 3) {
      ftype = TableExprFuncNode::nearabs3FUNC;
    }
  } else if (funcName == "sin") {
    ftype = TableExprFuncNode::sinFUNC;
  } else if (funcName == "sinh") {
    ftype = TableExprFuncNode::sinhFUNC;
  } else if (funcName == "cos") {
    ftype = TableExprFuncNode::cosFUNC;
  } else if (funcName == "cosh") {
    ftype = TableExprFuncNode::coshFUNC;
  } else if (funcName == "exp") {
    ftype = TableExprFuncNode::expFUNC;
  } else if (funcName == "log"  ||  funcName == "ln") {
    ftype = TableExprFuncNode::logFUNC;
  } else if (funcName == "log10") {
    ftype = TableExprFuncNode::log10FUNC;
  } else if (funcName == "sqrt") {
    ftype = TableExprFuncNode::sqrtFUNC;
  } else if (funcName == "pow") {
    ftype = TableExprFuncNode::powFUNC;
  } else if (funcName == "conj") {
    ftype = TableExprFuncNode::conjFUNC;
  } else if (funcName == "square"  ||  funcName == "sqr") {
    ftype = TableExprFuncNode::squareFUNC;
  } else if (funcName == "cube") {
    ftype = TableExprFuncNode::cubeFUNC;
  } else if (funcName == "min") {
    ftype = TableExprFuncNode::minFUNC;
    if (narguments == 1) {
      ftype = TableExprFuncNode::arrminFUNC;
    }
  } else if (funcName == "max") {
    ftype = TableExprFuncNode::maxFUNC;
    if (narguments == 1) {
      ftype = TableExprFuncNode::arrmaxFUNC;
    }
  } else if (funcName == "norm") {
    ftype = TableExprFuncNode::normFUNC;
  } else if (funcName == "abs"  ||  funcName == "amplitude"  ||
             funcName == "ampl") {
    ftype = TableExprFuncNode::absFUNC;
  } else if (funcName == "arg"  ||  funcName == "phase") {
    ftype = TableExprFuncNode::argFUNC;
  } else if (funcName == "real") {
    ftype = TableExprFuncNode::realFUNC;
  } else if (funcName == "imag") {
    ftype = TableExprFuncNode::imagFUNC;
  } else if (funcName == "int"  ||  funcName == "integer") {
    ftype = TableExprFuncNode::intFUNC;
  } else if (funcName == "asin") {
    ftype = TableExprFuncNode::asinFUNC;
  } else if (funcName == "acos") {
    ftype = TableExprFuncNode::acosFUNC;
  } else if (funcName == "atan") {
    ftype = TableExprFuncNode::atanFUNC;
  } else if (funcName == "atan2") {
    ftype = TableExprFuncNode::atan2FUNC;
  } else if (funcName == "tan") {
    ftype = TableExprFuncNode::tanFUNC;
  } else if (funcName == "tanh") {
    ftype = TableExprFuncNode::tanhFUNC;
  } else if (funcName == "sign") {
    ftype = TableExprFuncNode::signFUNC;
  } else if (funcName == "round") {
    ftype = TableExprFuncNode::roundFUNC;
  } else if (funcName == "floor") {
    ftype = TableExprFuncNode::floorFUNC;
  } else if (funcName == "ceil") {
    ftype = TableExprFuncNode::ceilFUNC;
  } else if (funcName == "fmod") {
    ftype = TableExprFuncNode::fmodFUNC;
  } else if (funcName == "complex"  ||  funcName == "formcomplex") {
    ftype = TableExprFuncNode::complexFUNC;
  } else if (funcName == "sum") {
    ftype = TableExprFuncNode::arrsumFUNC;
  } else if (funcName == "sums") {
    ftype = TableExprFuncNode::arrsumsFUNC;
  } else if (funcName == "runningsum") {
    ftype = TableExprFuncNode::runsumFUNC;
  } else if (funcName == "boxedsum") {
    ftype = TableExprFuncNode::boxsumFUNC;
  } else if (funcName == "product") {
    ftype = TableExprFuncNode::arrproductFUNC;
  } else if (funcName == "products") {
    ftype = TableExprFuncNode::arrproductsFUNC;
  } else if (funcName == "runningproduct") {
    ftype = TableExprFuncNode::runproductFUNC;
  } else if (funcName == "boxedproduct") {
    ftype = TableExprFuncNode::boxproductFUNC;
  } else if (funcName == "sumsqr"  ||  funcName == "sumsquare") {
    ftype = TableExprFuncNode::arrsumsqrFUNC;
  } else if (funcName == "sumsqrs"  ||  funcName == "sumsquares") {
    ftype = TableExprFuncNode::arrsumsqrsFUNC;
  } else if (funcName == "runningsumsqr"  ||  funcName == "runningsumsquare") {
    ftype = TableExprFuncNode::runsumsqrFUNC;
  } else if (funcName == "boxedsumsqr"  ||  funcName == "boxedsumsquare") {
    ftype = TableExprFuncNode::boxsumsqrFUNC;
  } else if (funcName == "mins") {
    ftype = TableExprFuncNode::arrminsFUNC;
  } else if (funcName == "runningmin") {
    ftype = TableExprFuncNode::runminFUNC;
  } else if (funcName == "boxedmin") {
    ftype = TableExprFuncNode::boxminFUNC;
  } else if (funcName == "maxs") {
    ftype = TableExprFuncNode::arrmaxsFUNC;
  } else if (funcName == "runningmax") {
    ftype = TableExprFuncNode::runmaxFUNC;
  } else if (funcName == "boxedmax") {
    ftype = TableExprFuncNode::boxmaxFUNC;
  } else if (funcName == "mean"  ||  funcName == "avg") {
    ftype = TableExprFuncNode::arrmeanFUNC;
  } else if (funcName == "means"  ||  funcName == "avgs") {
    ftype = TableExprFuncNode::arrmeansFUNC;
  } else if (funcName == "runningmean"  ||  funcName == "runningavg") {
    ftype = TableExprFuncNode::runmeanFUNC;
  } else if (funcName == "boxedmean"  ||  funcName == "boxedavg") {
    ftype = TableExprFuncNode::boxmeanFUNC;
  } else if (funcName == "variance") {
    ftype = TableExprFuncNode::arrvariance0FUNC;
  } else if (funcName == "variances") {
    ftype = TableExprFuncNode::arrvariances0FUNC;
  } else if (funcName == "runningvariance") {
    ftype = TableExprFuncNode::runvariance0FUNC;
  } else if (funcName == "boxedvariance") {
    ftype = TableExprFuncNode::boxvariance0FUNC;
  } else if (funcName == "samplevariance") {
    ftype = TableExprFuncNode::arrvariance1FUNC;
  } else if (funcName == "samplevariances") {
    ftype = TableExprFuncNode::arrvariances1FUNC;
  } else if (funcName == "runningsamplevariance") {
    ftype = TableExprFuncNode::runvariance1FUNC;
  } else if (funcName == "boxedsamplevariance") {
    ftype = TableExprFuncNode::boxvariance1FUNC;
  } else if (funcName == "stddev") {
    ftype = TableExprFuncNode::arrstddev0FUNC;
  } else if (funcName == "stddevs") {
    ftype = TableExprFuncNode::arrstddevs0FUNC;
  } else if (funcName == "runningstddev") {
    ftype = TableExprFuncNode::runstddev0FUNC;
  } else if (funcName == "boxedstddev") {
    ftype = TableExprFuncNode::boxstddev0FUNC;
  } else if (funcName == "samplestddev") {
    ftype = TableExprFuncNode::arrstddev1FUNC;
  } else if (funcName == "samplestddevs") {
    ftype = TableExprFuncNode::arrstddevs1FUNC;
  } else if (funcName == "runningsamplestddev") {
    ftype = TableExprFuncNode::runstddev1FUNC;
  } else if (funcName == "boxedsamplestddev") {
    ftype = TableExprFuncNode::boxstddev1FUNC;
  } else if (funcName == "avdev") {
    ftype = TableExprFuncNode::arravdevFUNC;
  } else if (funcName == "avdevs") {
    ftype = TableExprFuncNode::arravdevsFUNC;
  } else if (funcName == "runningavdev") {
    ftype = TableExprFuncNode::runavdevFUNC;
  } else if (funcName == "boxedavdev") {
    ftype = TableExprFuncNode::boxavdevFUNC;
  } else if (funcName == "rms") {
    ftype = TableExprFuncNode::arrrmsFUNC;
  } else if (funcName == "rmss") {
    ftype = TableExprFuncNode::arrrmssFUNC;
  } else if (funcName == "runningrms") {
    ftype = TableExprFuncNode::runrmsFUNC;
  } else if (funcName == "boxedrms") {
    ftype = TableExprFuncNode::boxrmsFUNC;
  } else if (funcName == "median") {
    ftype = TableExprFuncNode::arrmedianFUNC;
  } else if (funcName == "medians") {
    ftype = TableExprFuncNode::arrmediansFUNC;
  } else if (funcName == "runningmedian") {
    ftype = TableExprFuncNode::runmedianFUNC;
  } else if (funcName == "boxedmedian") {
    ftype = TableExprFuncNode::boxmedianFUNC;
  } else if (funcName == "fractile") {
    ftype = TableExprFuncNode::arrfractileFUNC;
  } else if (funcName == "fractiles") {
    ftype = TableExprFuncNode::arrfractilesFUNC;
  } else if (funcName == "runningfractile") {
    ftype = TableExprFuncNode::runfractileFUNC;
  } else if (funcName == "boxedfractile") {
    ftype = TableExprFuncNode::boxfractileFUNC;
  } else if (funcName == "any") {
    ftype = TableExprFuncNode::arranyFUNC;
  } else if (funcName == "anys") {
    ftype = TableExprFuncNode::arranysFUNC;
  } else if (funcName == "runningany") {
    ftype = TableExprFuncNode::runanyFUNC;
  } else if (funcName == "boxedany") {
    ftype = TableExprFuncNode::boxanyFUNC;
  } else if (funcName == "all") {
    ftype = TableExprFuncNode::arrallFUNC;
  } else if (funcName == "alls") {
    ftype = TableExprFuncNode::arrallsFUNC;
  } else if (funcName == "runningall") {
    ftype = TableExprFuncNode::runallFUNC;
  } else if (funcName == "boxedall") {
    ftype = TableExprFuncNode::boxallFUNC;
  } else if (funcName == "ntrue") {
    ftype = TableExprFuncNode::arrntrueFUNC;
  } else if (funcName == "ntrues") {
    ftype = TableExprFuncNode::arrntruesFUNC;
  } else if (funcName == "runningntrue") {
    ftype = TableExprFuncNode::runntrueFUNC;
  } else if (funcName == "boxedntrue") {
    ftype = TableExprFuncNode::boxntrueFUNC;
  } else if (funcName == "nfalse") {
    ftype = TableExprFuncNode::arrnfalseFUNC;
  } else if (funcName == "nfalses") {
    ftype = TableExprFuncNode::arrnfalsesFUNC;
  } else if (funcName == "runningnfalse") {
    ftype = TableExprFuncNode::runnfalseFUNC;
  } else if (funcName == "boxednfalse") {
    ftype = TableExprFuncNode::boxnfalseFUNC;
  } else if (funcName == "array") {
    ftype = TableExprFuncNode::arrayFUNC;
  } else if (funcName == "transpose") {
    ftype = TableExprFuncNode::transposeFUNC;
  } else if (funcName == "reversearray"  ||  funcName == "areverse") {
    ftype = TableExprFuncNode::areverseFUNC;
  } else if (funcName == "diagonal"  ||  funcName == "diagonals") {
    ftype = TableExprFuncNode::diagonalFUNC;
  } else if (funcName == "resize") {
    ftype = TableExprFuncNode::resizeFUNC;
  } else if (funcName == "isnan") {
    ftype = TableExprFuncNode::isnanFUNC;
  } else if (funcName == "isinf") {
    ftype = TableExprFuncNode::isinfFUNC;
  } else if (funcName == "isfinite") {
    ftype = TableExprFuncNode::isfiniteFUNC;
  } else if (funcName == "isdefined") {
    ftype = TableExprFuncNode::isdefFUNC;
  } else if (funcName == "isnull") {
    ftype = TableExprFuncNode::isnullFUNC;
  } else if (funcName == "iscolumn") {
    ftype = TableExprFuncNode::iscolFUNC;
  } else if (funcName == "iskeyword") {
    ftype = TableExprFuncNode::iskeyFUNC;
  } else if (funcName == "ndim") {
    ftype = TableExprFuncNode::ndimFUNC;
  } else if (funcName == "nelements"  ||  funcName == "count") {
    ftype = TableExprFuncNode::nelemFUNC;
  } else if (funcName == "shape") {
    ftype = TableExprFuncNode::shapeFUNC;
  } else if (funcName == "strlength" ||  funcName == "len") {
    ftype = TableExprFuncNode::strlengthFUNC;
  } else if (funcName == "upcase"    ||  funcName == "upper"  ||
             funcName == "toupper"   ||  funcName == "to_upper") {
    ftype = TableExprFuncNode::upcaseFUNC;
  } else if (funcName == "downcase"  ||  funcName == "lower"  ||
             funcName == "tolower"   ||  funcName == "to_lower") {
    ftype = TableExprFuncNode::downcaseFUNC;
  } else if (funcName == "capitalize") {
    ftype = TableExprFuncNode::capitalizeFUNC;
  } else if (funcName == "reversestring"  ||  funcName == "sreverse") {
    ftype = TableExprFuncNode::sreverseFUNC;
  } else if (funcName == "trim") {
    ftype = TableExprFuncNode::trimFUNC;
  } else if (funcName == "ltrim") {
    ftype = TableExprFuncNode::ltrimFUNC;
  } else if (funcName == "rtrim") {
    ftype = TableExprFuncNode::rtrimFUNC;
  } else if (funcName == "substr"  ||  funcName == "substring") {
    ftype = TableExprFuncNode::substrFUNC;
  } else if (funcName == "replace") {
    ftype = TableExprFuncNode::replaceFUNC;
  } else if (funcName == "regex") {
    ftype = TableExprFuncNode::regexFUNC;
  } else if (funcName == "pattern") {
    ftype = TableExprFuncNode::patternFUNC;
  } else if (funcName == "sqlpattern") {
    ftype = TableExprFuncNode::sqlpatternFUNC;
  } else if (funcName == "datetime") {
    ftype = TableExprFuncNode::datetimeFUNC;
  } else if (funcName == "mjdtodate") {
    ftype = TableExprFuncNode::mjdtodateFUNC;
  } else if (funcName == "mjd") {
    ftype = TableExprFuncNode::mjdFUNC;
  } else if (funcName == "date") {
    ftype = TableExprFuncNode::dateFUNC;
  } else if (funcName == "time") {
    ftype = TableExprFuncNode::timeFUNC;
  } else if (funcName == "year") {
    ftype = TableExprFuncNode::yearFUNC;
  } else if (funcName == "month") {
    ftype = TableExprFuncNode::monthFUNC;
  } else if (funcName == "day") {
    ftype = TableExprFuncNode::dayFUNC;
  } else if (funcName == "cmonth") {
    ftype = TableExprFuncNode::cmonthFUNC;
  } else if (funcName == "weekday"   ||  funcName == "dow") {
    ftype = TableExprFuncNode::weekdayFUNC;
  } else if (funcName == "cweekday"   ||  funcName == "cdow") {
    ftype = TableExprFuncNode::cdowFUNC;
  } else if (funcName == "week") {
    ftype = TableExprFuncNode::weekFUNC;
  } else if (funcName == "cdatetime"  ||  funcName == "ctod") {
    ftype = TableExprFuncNode::ctodFUNC;
  } else if (funcName == "cdate") {
    ftype = TableExprFuncNode::cdateFUNC;
  } else if (funcName == "ctime") {
    ftype = TableExprFuncNode::ctimeFUNC;
  } else if (funcName == "string"  ||  funcName == "str") {
    ftype = TableExprFuncNode::stringFUNC;
  } else if (funcName == "hms") {
    ftype = TableExprFuncNode::hmsFUNC;
  } else if (funcName == "dms") {
    ftype = TableExprFuncNode::dmsFUNC;
  } else if (funcName == "hdms") {
    ftype = TableExprFuncNode::hdmsFUNC;
  } else if (funcName == "rand") {
    ftype = TableExprFuncNode::randFUNC;
  } else if (funcName == "rownumber"  ||  funcName == "rownr") {
    ftype = TableExprFuncNode::rownrFUNC;
  } else if (funcName == "rowid") {
    ftype = TableExprFuncNode::rowidFUNC;
  } else if (funcName == "iif") {
    ftype = TableExprFuncNode::iifFUNC;
  } else if (funcName == "angdist"  ||  funcName == "angulardistance") {
    ftype = TableExprFuncNode::angdistFUNC;
  } else if (funcName == "angdistx"  ||  funcName == "angulardistancex") {
    ftype = TableExprFuncNode::angdistxFUNC;
  } else if (funcName == "normangle") {
    ftype = TableExprFuncNode::normangleFUNC;
  } else if (funcName == "cones") {
    ftype = TableExprConeNode::conesFUNC;
    if (narguments == 3) {
      ftype = TableExprConeNode::cones3FUNC;
    }
  } else if (funcName == "anycone") {
    ftype = TableExprConeNode::anyconeFUNC;
    if (narguments == 3) {
      ftype = TableExprConeNode::anycone3FUNC;
    }
  } else if (funcName == "findcone") {
    ftype = TableExprConeNode::findconeFUNC;
    if (narguments == 3) {
      ftype = TableExprConeNode::findcone3FUNC;
    }
  } else if (funcName == "bool"  ||  funcName == "boolean") {
    ftype = TableExprFuncNode::boolFUNC;
  } else if (funcName == "nullarray") {
    ftype = TableExprFuncNode::nullarrayFUNC;
  } else if (funcName == "marray") {
    ftype = TableExprFuncNode::marrayFUNC;
  } else if (funcName == "arraydata") {
    ftype = TableExprFuncNode::arrdataFUNC;
  } else if (funcName == "mask"  ||  funcName == "arraymask") {
    ftype = TableExprFuncNode::arrmaskFUNC;
  } else if (funcName == "negatemask") {
    ftype = TableExprFuncNode::negatemaskFUNC;
  } else if (funcName == "replacemasked") {
    ftype = TableExprFuncNode::replmaskedFUNC;
  } else if (funcName == "replaceunmasked") {
    ftype = TableExprFuncNode::replunmaskedFUNC;
  } else if (funcName == "flatten"  ||  funcName == "arrayflatten") {
    ftype = TableExprFuncNode::arrflatFUNC;
  } else if (funcName == "countall") {
    ftype = TableExprFuncNode::countallFUNC;
  } else if (funcName == "gcount") {
    ftype = TableExprFuncNode::gcountFUNC;
  } else if (funcName == "gfirst") {
    ftype = TableExprFuncNode::gfirstFUNC;
  } else if (funcName == "glast") {
    ftype = TableExprFuncNode::glastFUNC;
  } else if (funcName == "gmin") {
    ftype = TableExprFuncNode::gminFUNC;
  } else if (funcName == "gmins") {
    ftype = TableExprFuncNode::gminsFUNC;
  } else if (funcName == "gmax") {
    ftype = TableExprFuncNode::gmaxFUNC;
  } else if (funcName == "gmaxs") {
    ftype = TableExprFuncNode::gmaxsFUNC;
  } else if (funcName == "gsum") {
    ftype = TableExprFuncNode::gsumFUNC;
  } else if (funcName == "gsums") {
    ftype = TableExprFuncNode::gsumsFUNC;
  } else if (funcName == "gproduct") {
    ftype = TableExprFuncNode::gproductFUNC;
  } else if (funcName == "gproducts") {
    ftype = TableExprFuncNode::gproductsFUNC;
  } else if (funcName == "gsumsqr"  ||  funcName == "gsumsquare") {
    ftype = TableExprFuncNode::gsumsqrFUNC;
  } else if (funcName == "gsumsqrs"  ||  funcName == "gsumsquares") {
    ftype = TableExprFuncNode::gsumsqrsFUNC;
  } else if (funcName == "gmean"  ||  funcName == "gavg") {
    ftype = TableExprFuncNode::gmeanFUNC;
  } else if (funcName == "gmeans"  ||  funcName == "gavgs") {
    ftype = TableExprFuncNode::gmeansFUNC;
  } else if (funcName == "gvariance") {
    ftype = TableExprFuncNode::gvariance0FUNC;
  } else if (funcName == "gvariances") {
    ftype = TableExprFuncNode::gvariances0FUNC;
  } else if (funcName == "gsamplevariance") {
    ftype = TableExprFuncNode::gvariance1FUNC;
  } else if (funcName == "gsamplevariances") {
    ftype = TableExprFuncNode::gvariances1FUNC;
  } else if (funcName == "gstddev") {
    ftype = TableExprFuncNode::gstddev0FUNC;
  } else if (funcName == "gstddevs") {
    ftype = TableExprFuncNode::gstddevs0FUNC;
  } else if (funcName == "gsamplestddev") {
    ftype = TableExprFuncNode::gstddev1FUNC;
  } else if (funcName == "gsamplestddevs") {
    ftype = TableExprFuncNode::gstddevs1FUNC;
  } else if (funcName == "grms") {
    ftype = TableExprFuncNode::grmsFUNC;
  } else if (funcName == "grmss") {
    ftype = TableExprFuncNode::grmssFUNC;
  } else if (funcName == "gany") {
    ftype = TableExprFuncNode::ganyFUNC;
  } else if (funcName == "ganys") {
    ftype = TableExprFuncNode::ganysFUNC;
  } else if (funcName == "gall") {
    ftype = TableExprFuncNode::gallFUNC;
  } else if (funcName == "galls") {
    ftype = TableExprFuncNode::gallsFUNC;
  } else if (funcName == "gntrue") {
    ftype = TableExprFuncNode::gntrueFUNC;
  } else if (funcName == "gntrues") {
    ftype = TableExprFuncNode::gntruesFUNC;
  } else if (funcName == "gnfalse") {
    ftype = TableExprFuncNode::gnfalseFUNC;
  } else if (funcName == "gnfalses") {
    ftype = TableExprFuncNode::gnfalsesFUNC;
  } else if (funcName == "ghist"  ||  funcName == "ghistogram") {
    ftype = TableExprFuncNode::ghistFUNC;
  } else if (funcName == "gaggr"  ||  funcName == "gstack") {
    ftype = TableExprFuncNode::gaggrFUNC;
  } else if (funcName == "growid") {
    ftype = TableExprFuncNode::growidFUNC;
  } else if (funcName == "gmedian") {
    ftype = TableExprFuncNode::gmedianFUNC;
  } else if (funcName == "gfractile") {
    ftype = TableExprFuncNode::gfractileFUNC;
  } else {
    // unknown name can be a user-defined function.
    ftype = TableExprFuncNode::NRFUNC;
  }
  // Functions to be ignored are incorrect.
  Bool found;
  linearSearch (found, ignoreFuncs, Int(ftype), ignoreFuncs.size());
  if (found  ||  (!ignoreFuncs.empty()  &&
                  ftype >= TableExprFuncNode::FirstAggrFunc)) {
    throw (TableInvExpr ("Function '" + funcName +
                         "' can only be used in TaQL"));
  }
  return ftype;
}

//# Parse the name of a function.
TableExprNode TableParseSelect::handleFunc (const String& name,
                                            const TableExprNodeSet& arguments,
                                            const TaQLStyle& style)
{
  //# No functions have to be ignored.
  Vector<Int> ignoreFuncs;
  // Use a default table if no one available.
  if (fromTables_p.size() == 0) {
    return makeFuncNode (this, name, arguments, ignoreFuncs, Table(), style);
  }
  TableExprNode node = makeFuncNode (this, name, arguments, ignoreFuncs,
                                     fromTables_p[0].table(), style);
  // A rowid function node needs to be added to applySelNodes_p.
  const TENShPtr& rep = node.getRep();
  if (dynamic_cast<const TableExprNodeRowid*>(rep.get())) {
    addApplySelNode (node);
  }
  return node;
}

TableExprNode TableParseSelect::makeUDFNode (TableParseSelect* sel,
                                             const String& name,
                                             const TableExprNodeSet& arguments,
                                             const Table& table,
                                             const TaQLStyle& style)
{
  Vector<String> parts = stringToVector (name, '.');
  if (parts.size() == 1) {
    // No ., thus no UDF but a builtin function.
    throw TableInvExpr ("TaQL function " + name + " is unknown; "
                        "use 'show func' to see all functions");
  }
  TableExprNode udf;
  if (sel) {
    if (parts.size() > 2) {
      // At least 3 parts; see if the first part is a table shorthand.
      Table tab = sel->findTable (parts[0], False);
      if (! tab.isNull()) {
        udf = TableExprNode::newUDFNode (name.substr(parts[0].size() + 1),
                                         arguments, tab, style);
      }
    }
  }
  // If not created, use the full name and given (i.e. first) table.
  if (udf.isNull()) {
    udf = TableExprNode::newUDFNode (name, arguments, table, style);
  }
  // A UDF might create table column nodes, so add it to applySelNodes_p.
  if (sel) {
    sel->addApplySelNode (udf);
  }
  return udf;
}

//# Parse the name of a function.
TableExprNode TableParseSelect::makeFuncNode
                                         (TableParseSelect* sel,
                                          const String& fname,
                                          const TableExprNodeSet& arguments,
                                          const Vector<int>& ignoreFuncs,
                                          const Table& tabin,
                                          const TaQLStyle& style)
{
  Table table(tabin);
  String name = fname;
  // See if something like xx.func is given.
  // xx can be a shorthand or a user defined function library.
  Vector<String> parts = stringToVector (name, '.');
  if (sel  &&  parts.size() == 2) {
    // See if xx is a shorthand. If so, use that table.
    Table tab = sel->findTable (parts[0], False);
    if (! tab.isNull()) {
      table = tab;
      name = parts[1];
    }
  }
  //# Determine the function type.
  TableExprFuncNode::FunctionType ftype = findFunc (name,
                                                    arguments.size(),
                                                    ignoreFuncs);
  if (ftype == TableExprFuncNode::NRFUNC) {
    // The function can be a user defined one (or unknown).
    return makeUDFNode (sel, name, arguments, table, style);
  }
  try {
    // The axes of reduction functions like SUMS can be given as a set or as
    // individual values. Turn it into an Array object.
    uInt axarg = 1;
    switch (ftype) {
    case TableExprFuncNode::arrfractilesFUNC:
    case TableExprFuncNode::runfractileFUNC:
    case TableExprFuncNode::boxfractileFUNC:
      axarg = 2;    // fall through!!
    case TableExprFuncNode::arrsumsFUNC:
    case TableExprFuncNode::arrproductsFUNC:
    case TableExprFuncNode::arrsumsqrsFUNC:
    case TableExprFuncNode::arrminsFUNC:
    case TableExprFuncNode::arrmaxsFUNC:
    case TableExprFuncNode::arrmeansFUNC:
    case TableExprFuncNode::arrvariances0FUNC:
    case TableExprFuncNode::arrvariances1FUNC:
    case TableExprFuncNode::arrstddevs0FUNC:
    case TableExprFuncNode::arrstddevs1FUNC:
    case TableExprFuncNode::arravdevsFUNC:
    case TableExprFuncNode::arrrmssFUNC:
    case TableExprFuncNode::arrmediansFUNC:
    case TableExprFuncNode::arranysFUNC:
    case TableExprFuncNode::arrallsFUNC:
    case TableExprFuncNode::arrntruesFUNC:
    case TableExprFuncNode::arrnfalsesFUNC:
    case TableExprFuncNode::runsumFUNC:
    case TableExprFuncNode::runproductFUNC:
    case TableExprFuncNode::runsumsqrFUNC:
    case TableExprFuncNode::runminFUNC:
    case TableExprFuncNode::runmaxFUNC:
    case TableExprFuncNode::runmeanFUNC:
    case TableExprFuncNode::runvariance0FUNC:
    case TableExprFuncNode::runvariance1FUNC:
    case TableExprFuncNode::runstddev0FUNC:
    case TableExprFuncNode::runstddev1FUNC:
    case TableExprFuncNode::runavdevFUNC:
    case TableExprFuncNode::runrmsFUNC:
    case TableExprFuncNode::runmedianFUNC:
    case TableExprFuncNode::runanyFUNC:
    case TableExprFuncNode::runallFUNC:
    case TableExprFuncNode::runntrueFUNC:
    case TableExprFuncNode::runnfalseFUNC:
    case TableExprFuncNode::boxsumFUNC:
    case TableExprFuncNode::boxproductFUNC:
    case TableExprFuncNode::boxsumsqrFUNC:
    case TableExprFuncNode::boxminFUNC:
    case TableExprFuncNode::boxmaxFUNC:
    case TableExprFuncNode::boxmeanFUNC:
    case TableExprFuncNode::boxvariance0FUNC:
    case TableExprFuncNode::boxvariance1FUNC:
    case TableExprFuncNode::boxstddev0FUNC:
    case TableExprFuncNode::boxstddev1FUNC:
    case TableExprFuncNode::boxavdevFUNC:
    case TableExprFuncNode::boxrmsFUNC:
    case TableExprFuncNode::boxmedianFUNC:
    case TableExprFuncNode::boxanyFUNC:
    case TableExprFuncNode::boxallFUNC:
    case TableExprFuncNode::boxntrueFUNC:
    case TableExprFuncNode::boxnfalseFUNC:
    case TableExprFuncNode::arrayFUNC:
    case TableExprFuncNode::transposeFUNC:
    case TableExprFuncNode::areverseFUNC:
    case TableExprFuncNode::diagonalFUNC:
      if (arguments.size() >= axarg) {
        TableExprNodeSet parms;
        // Add first argument(s) to the parms.
        for (uInt i=0; i<axarg; i++) {
          parms.add (arguments[i]);
        }
        // Now handle the axes arguments.
        // They can be given as a set or as individual scalar values.
        Bool axesIsArray = False;
        if (arguments.size() == axarg) {
          // No axes given. Add default one for transpose, etc..
          axesIsArray = True;
          if (ftype == TableExprFuncNode::transposeFUNC  ||
              ftype == TableExprFuncNode::areverseFUNC   ||
              ftype == TableExprFuncNode::diagonalFUNC) {
            // Add an empty vector if no arguments given.
            TableExprNodeSetElem arg((TableExprNode(Vector<Int>())));
            parms.add (arg);
          }
        } else if (arguments.size() == axarg+1
                   &&  arguments[axarg]->isSingle()) {
          // A single set given; see if it is an array.
          const TENSEBShPtr& arg = arguments[axarg];
          if (arg->start()->valueType() == TableExprNodeRep::VTArray) {
            parms.add (arg);
            axesIsArray = True;
          }
        }
        if (!axesIsArray) {
          // Combine all axes in a single set and add to parms.
          TableExprNodeSet axes;
          for (uInt i=axarg; i<arguments.size(); i++) {
            const TENSEBShPtr& arg = arguments[i];
            const TENShPtr& rep = arg->start();
            if (rep == 0  ||  !arg->isSingle()
                ||  rep->valueType() != TableExprNodeRep::VTScalar
                ||  (rep->dataType() != TableExprNodeRep::NTInt
                     &&  rep->dataType() != TableExprNodeRep::NTDouble)) {
              throw TableInvExpr ("Axes/shape arguments " +
                                  String::toString(i+1) +
                                  " are not one or more scalars"
                                  " or a single bounded range");
            }
            axes.add (arg);
          }
          parms.add (TableExprNodeSetElem(axes.setOrArray()));
        }
        return TableExprNode::newFunctionNode (ftype, parms, table, style);
      }
      break;
    case TableExprFuncNode::conesFUNC:
    case TableExprFuncNode::anyconeFUNC:
    case TableExprFuncNode::findconeFUNC:
    case TableExprFuncNode::cones3FUNC:
    case TableExprFuncNode::anycone3FUNC:
    case TableExprFuncNode::findcone3FUNC:
      return TableExprNode::newConeNode (ftype, arguments, style.origin());
    default:
      break;
    }
    return TableExprNode::newFunctionNode (ftype, arguments, table, style);
  } catch (const std::exception& x) {
    String err (x.what());
    if (err.size() > 28  &&  err.before(28) == "Error in select expression: ") {
      err = err.from(28);
    }
    throw TableInvExpr ("Erroneous use of function " + name + " - " + err);
  }
}


//# Add a column name to the block of column names.
//# Only take the part beyond the period.
//# Extend the block each time. Since there are only a few column names,
//# this will not be too expensive.
void TableParseSelect::handleColumn (Int stringType,
                                     const String& name,
                                     const TableExprNode& expr,
                                     const String& newName,
                                     const String& newNameMask,
                                     const String& newDtype)
{
  if (expr.isNull()  &&  stringType >= 0) {
    // A wildcarded column name is given.
    handleWildColumn (stringType, name);
  } else {
    // A single column is given.
    Int nrcol = columnNames_p.size();
    columnNames_p.resize     (nrcol+1);
    columnNameMasks_p.resize (nrcol+1);
    columnExpr_p.resize      (nrcol+1);
    columnOldNames_p.resize  (nrcol+1);
    columnDtypes_p.resize    (nrcol+1);
    columnKeywords_p.resize  (nrcol+1);
    if (expr.isNull()) {
      // A true column name is given.
      String oldName;
      String str = name;
      Int inx = str.index('.');
      if (inx < 0) {
        oldName = str;
      } else {
        oldName = str.after(inx);
      }
      // Make an expression of the column or keyword name.
      columnExpr_p[nrcol] = handleKeyCol (str, True);
      if (columnExpr_p[nrcol].table().isNull()) {
        // A keyword was given which is returned as a constant.
        nrSelExprUsed_p++;
      } else {
        // If a data type or shorthand is given, the column must be handled
        // as an expression.
        // The same is true if the same column is already used. In such a case
        // the user likely wants to duplicate the column with a different name.
        columnOldNames_p[nrcol] = oldName;
        if (!newDtype.empty()  ||  inx >= 0) {
          nrSelExprUsed_p++;
        } else {
          for (Int i=0; i<nrcol; ++i) {
            if (str == columnOldNames_p[i]) {
              nrSelExprUsed_p++;
              break;
            }
          }
        }
        // Get the keywords for this column (to copy unit, etc.)
        TableColumn tabcol(columnExpr_p[nrcol].table(), oldName);
        columnKeywords_p[nrcol] = tabcol.keywordSet();
      }
    } else {
      // An expression is given.
      columnExpr_p[nrcol] = expr;
      nrSelExprUsed_p++;
    }
    columnDtypes_p[nrcol]    = newDtype;
    columnNames_p[nrcol]     = newName;
    columnNameMasks_p[nrcol] = newNameMask;
    if (newName.empty()) {
      columnNames_p[nrcol] = columnOldNames_p[nrcol];
    }
  }
}

//# Handle a wildcarded a column name.
//# Add or remove to/from the block of column names as needed.
void TableParseSelect::handleWildColumn (Int stringType, const String& name)
{
  Int nrcol  = columnNames_p.size();
  String str = name.substr(2, name.size()-3);    // remove delimiters
  Bool caseInsensitive = ((stringType & 1) != 0);
  Bool negate          = ((stringType & 2) != 0);
  Regex regex;
  int shInx = -1;
  // See if the wildcarded name has a table shorthand in it.
  String shorthand;
  if (name[0] == 'p') {
    if (!negate) {
      shInx = str.index('.');
      if (shInx >= 0) {
        shorthand = str.before(shInx);
        str       = str.after(shInx);
      }
    }
    regex = Regex::fromPattern (str);
  } else {
    if (!negate) {
      shInx = str.index("\\.");
      if (shInx >= 0) {
        shorthand = str.before(shInx);
        str       = str.after(shInx+1);
      }
    }
    if (name[0] == 'f') {
      regex = Regex(str);
    } else {
      // For regex type m prepend and append .* unless begin or end regex is given.
      if (str.size() > 0  &&  str[0] != '^') {
        str = ".*" + str;
      }
      if (str.size() > 0  &&  str[str.size()-1] != '$') {
        str = str + ".*";
      }
      regex = Regex(str);
    }
  }
  if (!negate) {
    // Find all matching columns.
    Table tab = findTable(shorthand, False);
    if (tab.isNull()) {
      throw TableInvExpr("Shorthand " + shorthand + " in wildcarded column " +
                         name + " not defined in FROM clause");
    }
    Vector<String> columns = tab.tableDesc().columnNames();
    // Add back the delimiting . if a shorthand is given.
    if (shInx >= 0) {
      shorthand += '.';
    }
    Int nr = 0;
    for (uInt i=0; i<columns.size(); ++i) {
      String col = columns[i];
      if (caseInsensitive) {
        col.downcase();
      }
      if (col.matches(regex)) {
        ++nr;
      } else {
        columns[i] = String();
      }
    }
    // Add them to the list of column names.
    columnNames_p.resize     (nrcol+nr);
    columnNameMasks_p.resize (nrcol+nr);
    columnExpr_p.resize      (nrcol+nr);
    columnOldNames_p.resize  (nrcol+nr);
    columnDtypes_p.resize    (nrcol+nr);
    columnKeywords_p.resize  (nrcol+nr);
    for (uInt i=0; i<columns.size(); ++i) {
      if (! columns[i].empty()) {
        // Add the shorthand to the name, so negation takes that into account.
        columnNames_p[nrcol++] = shorthand + columns[i];
      }
    }
  } else {
    // Negation of wildcard, thus remove columns if matching.
    // If the negated wildcard is the first one, assume * was given before it.
    if (nrcol == 0) {
      handleWildColumn (0, "p/*/");
      nrcol = columnNames_p.size();
    }
    // This is done until the last non-wildcarded column name.
    while (nrcol > 0) {
      --nrcol;
      if (! columnExpr_p[nrcol].isNull()) {
        break;
      }
      String col = columnNames_p[nrcol];
      if (!col.empty()) {
        if (caseInsensitive) {
          col.downcase();
        }
        if (col.matches(regex)) {
          columnNames_p[nrcol] = String();
        }
      }
    }
  }
}

//# Finish the additions to the block of column names
//# by removing the deleted empty names and creating Expr objects as needed.
void TableParseSelect::handleColumnFinish (Bool distinct)
{
  distinct_p = distinct;
  // Remove the deleted column names.
  // Create Expr objects for the wildcarded names.
  Int nrcol = columnNames_p.size();
  if (nrcol > 0) {
    if (resultSet_p != 0) {
      throw TableInvExpr("Expressions can be given in SELECT or GIVING, "
                         "not both");
    }
    Block<String> names(nrcol);
    Block<String> nameMasks(nrcol);
    Block<String> oldNames(nrcol);
    Block<TableExprNode> exprs(nrcol);
    Block<String> dtypes(nrcol);
    Block<TableRecord> keywords(nrcol);
    Int nr = 0;
    for (Int i=0; i<nrcol; ++i) {
      if (! (columnExpr_p[i].isNull()  &&  columnNames_p[i].empty())) {
        names[nr]     = columnNames_p[i];
        nameMasks[nr] = columnNameMasks_p[i];
        oldNames[nr]  = columnOldNames_p[i];
        exprs[nr]     = columnExpr_p[i];
        dtypes[nr]    = columnDtypes_p[i];
        keywords[nr]  = columnKeywords_p[i];
        // Create an Expr object if needed.
        if (exprs[nr].isNull()) {
          // That can only be the case if no old name is filled in.
          AlwaysAssert (oldNames[nr].empty(), AipsError);
          String name = names[nr];
          Int j = name.index('.');
          if (j >= 0) {
            name = name.after(j);
          }
          // Make an expression of the column name.
          exprs[nr]    = handleKeyCol (name, False);
          names[nr]    = name;
          oldNames[nr] = name;
          // Get the keywords for this column (to copy unit, etc.)
          TableColumn tabcol(exprs[nr].table(), name);
          keywords[nr] = tabcol.keywordSet();
        }
        ++nr;
      }
    }
    names.resize    (nr, True);
    oldNames.resize (nr, True);
    exprs.resize    (nr, True);
    dtypes.resize   (nr, True);
    keywords.resize (nr, True);
    columnNames_p     = names;
    columnNameMasks_p = nameMasks;
    columnOldNames_p  = oldNames;
    columnExpr_p      = exprs;
    columnDtypes_p    = dtypes;
    columnKeywords_p  = keywords;
  }
  if (distinct_p  &&  columnNames_p.size() == 0) {
    throw TableInvExpr ("SELECT DISTINCT can only be given with at least "
                        "one column name");
  }
  // Make (empty) new table if select expressions were given.
  // This table is used when output columns are used in ORDERBY or HAVING.
  if (nrSelExprUsed_p > 0) {
    makeProjectExprTable();
  }
}

Table TableParseSelect::createTable (const TableDesc& td,
                                     Int64 nrow, const Record& dmInfo,
                                     const std::vector<const Table*>& tempTables,
                                     const std::vector<TableParseSelect*>& stack)
{
  // If the table name contains ::, a subtable has to be created.
  // Split the name at the last ::.
  Vector<String> parts = stringToVector(resultName_p, std::regex("::"));
  if (parts.size() > 1) {
    return createSubTable (parts[parts.size()-1], td, nrow, dmInfo,
                           tempTables, stack);
  } 
  // Create the table.
  // The types are defined in function handleGiving.
  Table::TableType   ttype = Table::Plain;
  Table::TableOption topt  = Table::New;
  if (!overwrite_p)  topt  = Table::NewNoReplace;
  // Use default Memory if no name or 'memory' has been given.
  if (resultName_p.empty()) {
    ttype = Table::Memory;
  } else if (resultType_p == 1) {
    ttype = Table::Memory;
  } else if (resultType_p == 2) {
    topt  = Table::Scratch;
  }
  SetupNewTable newtab(resultName_p, td, topt, storageOption_p);
  newtab.bindCreate (dmInfo);
  Table tab(newtab, ttype, nrow, False, endianFormat_p);
  resultCreated_p = True;
  return tab;
}

Table TableParseSelect::openParentTable (const String& fullName,
                                         const String& subTableName,
                                         const std::vector<const Table*>& tempTables,
                                         const std::vector<TableParseSelect*>& stack)
{
  // Remove ::subtableName from the full table name to get the parent's name.
  String tableName (fullName.substr(0,
                                    fullName.size() - subTableName.size() - 2));
  // Open the parent table.
  Table parent = getTable (-1, tableName, Table(), tempTables, stack, True);
  // Create the subtable and define the keyword in the parent referring it.
  String parentName = parent.tableName();
  if (parentName.empty()) {
    throw TableError("Parent table in " + resultName_p + " seems to be transient");
  }
  return parent;
}

Table TableParseSelect::createSubTable (const String& subtableName,
                                        const TableDesc& td, Int64 nrow,
                                        const Record& dmInfo,
                                        const std::vector<const Table*>& tempTables,
                                        const std::vector<TableParseSelect*>& stack)
{
  Table parent (openParentTable(resultName_p, subtableName, tempTables, stack));
  return TableUtil::createSubTable (parent, subtableName, td,
                                    overwrite_p ? Table::New : Table::NewNoReplace,
                                    storageOption_p, dmInfo, TableLock(),
                                    nrow, False, endianFormat_p, TSMOption());
}

void TableParseSelect::makeProjectExprTable()
{
  // Make a column description for all expressions.
  // Check if all tables involved have the same nr of rows as the first one.
  TableDesc td;
  for (uInt i=0; i<columnExpr_p.size(); i++) {
    // If no new name is given, make one (unique).
    String newName = columnNames_p[i];
    if (newName.empty()) {
      String nm = "Col_" + String::toString(i+1);
      Int seqnr = 0;
      newName = nm;
      Bool unique = False;
      while (!unique) {
        unique = True;
        for (uInt i=0; i<columnNames_p.size(); i++) {
          if (newName == columnNames_p[i]) {
            unique = False;
            seqnr++;
            newName = nm + "_" + String::toString(seqnr);
            break;
          }
        }
      }
      columnNames_p[i] = newName;
    }
    DataType dtype = makeDataType (columnExpr_p[i].dataType(),
                                   columnDtypes_p[i], columnNames_p[i]);
    addColumnDesc (td, dtype, newName, 0,
                   columnExpr_p[i].isScalar() ? -1:0,    //ndim
                   IPosition(), "", "", "",
                   columnKeywords_p[i],
                   Vector<String>(1, columnExpr_p[i].unit().getName()),
                   columnExpr_p[i].attributes());
    if (! columnNameMasks_p[i].empty()) {
      addColumnDesc (td, TpBool, columnNameMasks_p[i], 0,
                     columnExpr_p[i].isScalar() ? -1:0,    //ndim
                     IPosition(), "", "", "",
                     TableRecord(), Vector<String>(), Record());
    }
  }
  // Create the table.
  projectExprTable_p = createTable (td, 0, dminfo_p,
                                    std::vector<const Table*>(),
                                    std::vector<TableParseSelect*>());
}

void TableParseSelect::makeProjectExprSel()
{
  // Create/initialize the block of indices of projected columns used
  // elsewhere.
  projectExprSelColumn_p.resize (columnNames_p.size());
  std::fill (projectExprSelColumn_p.begin(),
             projectExprSelColumn_p.end(), False);
  // Set to True for the used columns.
  uInt ncol = 0;
  for (uInt i=0; i<projectExprSubset_p.size(); ++i) {
    AlwaysAssert (projectExprSubset_p[i] < projectExprSelColumn_p.size(),
                  AipsError);
    if (! projectExprSelColumn_p[projectExprSubset_p[i]]) {
      projectExprSelColumn_p[projectExprSubset_p[i]] = True;
      ncol++;
    }
  }
  // Resize the subset vector. It is not really used anymore, but the
  // tracing shows its size as the nr of pre-projected columns.
  projectExprSubset_p.resize (ncol, True);
}

//# Add a column specification.
void TableParseSelect::handleColSpec (const String& colName,
                                      const String& likeColName,
                                      const String& dtstr,
                                      const Record& spec,
                                      Bool isCOrder)
{
  // Check if specific column info is given.
  DataType dtype = TpOther;
  Int options = 0;
  Int ndim = -1;
  IPosition shape;
  String dmType;
  String dmGroup;
  String comment;
  Vector<String> unit;
  TableRecord keywords;
  // See if the column is like another column.
  if (likeColName.empty()) {
    AlwaysAssert (! dtstr.empty(), AipsError);
  } else {
    // Use the description of the LIKE column.
    std::pair<ColumnDesc,Record> cdr = findColumnInfo (likeColName, colName);
    const ColumnDesc& cd = cdr.first;
    dtype = cd.dataType();
    options = cd.options();
    if (cd.isArray()) {
      ndim = cd.ndim();
    }
    shape = cd.shape();
    dmType = cd.dataManagerType();
    dmGroup = cd.dataManagerGroup();
    comment = cd.comment();
    keywords = cd.keywordSet();
    if (keywords.isDefined ("QuantumUnits")) {
      unit.reference (cd.keywordSet().asArrayString ("QuantumUnits"));
    }
    // Merge its dminfo into the overall one.
    DataManInfo::mergeInfo (dminfo_p, cdr.second);
  }
  if (! dtstr.empty()) {
    dtype = makeDataType (TpOther, dtstr, colName);
  }
  // Get the possible specifications (which override the LIKE column).
  for (uInt i=0; i<spec.nfields(); i++) {
    String name = spec.name(i);
    name.upcase();
    if (name == "NDIM") {
      ndim = spec.asInt(i);
    } else if (name == "SHAPE") {
      Vector<Int> ivec(spec.toArrayInt(i));
      Int nd = ivec.size();
      shape.resize (nd);
      if (isCOrder) {
        for (Int i=0; i<nd; ++i) {
          shape[i] = ivec[nd-i-1];
        }
      } else {
        shape = IPosition(ivec);
      }
      if (ndim < 0) {
        ndim = 0;
      }
    } else if (name == "DIRECT") {
      if (spec.asInt(i) == 1) {
        options = 1;
      }
    } else if (name == "DMTYPE") {
      dmType = spec.asString(i);
    } else if (name == "DMGROUP") {
      dmGroup = spec.asString(i);
    } else if (name == "COMMENT") {
      comment = spec.asString(i);
    } else if (name == "UNIT") {
      if (spec.dataType(i) == TpString) {
        unit.reference (Vector<String>(1, spec.asString(i)));
      } else {
        unit.reference (spec.asArrayString(i));
      }
    } else {
      throw TableError ("TableParseSelect::handleColSpec - "
                        "column specification field name " + name +
                        " is unknown");
    }
  }
  // Now add the scalar or array column description.
  addColumnDesc (*tableDesc_p, dtype, colName, options, ndim, shape,
                 dmType, dmGroup, comment, keywords, unit, Record());
  Int nrcol = columnNames_p.size();
  columnNames_p.resize (nrcol+1);
  columnNames_p[nrcol] = colName;
}

void TableParseSelect::handleGroupby (const std::vector<TableExprNode>& nodes,
                                      Bool rollup)
{
  groupbyNodes_p  = nodes;
  groupbyRollup_p = rollup;
  if (rollup) {
    throw TableInvExpr ("ROLLUP is not supported yet in the GROUPBY");
  }
  for (uInt i=0; i<nodes.size(); ++i) {
    checkAggrFuncs (nodes[i]);
    if (! nodes[i].isScalar()) {
      throw TableInvExpr("GROUPBY column/expression must be a scalar");
    }
  }
}

void TableParseSelect::handleHaving (const TableExprNode& node)
{
  havingNode_p = node;
  if (node.dataType() != TpBool  ||  !node.isScalar()) {
    throw TableInvExpr ("HAVING expression must result in a bool scalar value");
  }
}

void TableParseSelect::handleDropTab(const std::vector<const Table*>& tempTables,
                                     const std::vector<TableParseSelect*>& stack)
{
  // Delete all tables. It has already been checked they exist.
  for (TableParse& tab : fromTables_p) {
    // Split the name on :: to see if a subtable has to be deleted.
    Vector<String> parts = stringToVector(tab.name(), std::regex("::"));
    if (parts.size() > 1) {
      // There is a subtable, so delete the keyword in its parent.
      // First get the size of the parent name.
      const String& subName(parts[parts.size() - 1]);
      size_t sz = tab.name().size() - subName.size() - 2;
      Table parent(getTable (tab.tabnr(), tab.name().substr(0,sz),
                              Table(), tempTables, stack));
      // Make sure subtable is closed, otherwise cannot be deleted.
      tab.table() = Table();
      TableUtil::deleteSubTable (parent, subName);
    } else {
      tab.table().markForDelete();
    }
  }
}

void TableParseSelect::handleCreTab (const Record& dmInfo,
                                     const std::vector<const Table*>& tempTables,
                                     const std::vector<TableParseSelect*>& stack)
{
  DataManInfo::mergeInfo (dminfo_p, dmInfo);
  DataManInfo::finalizeMerge (*tableDesc_p, dminfo_p);
  table_p = createTable (*tableDesc_p, limit_p, dminfo_p, tempTables, stack);
}

void TableParseSelect::handleAltTab()
{
  // The first table has to be altered.
  AlwaysAssert (fromTables_p.size() > 0, AipsError);
  table_p = fromTables_p[0].table();
  table_p.reopenRW();
  if (! table_p.isWritable()) {
    throw TableInvExpr ("Table " + table_p.tableName() + " is not writable");
  }
}

void TableParseSelect::handleAddCol (const Record& dmInfo)
{
  // Merge the given dminfo into the dataman-info of the columns.
  DataManInfo::mergeInfo (dminfo_p, dmInfo);
  DataManInfo::finalizeMerge (*tableDesc_p, dminfo_p);
  DataManInfo::adaptNames (dminfo_p, table_p);
  if (dminfo_p.empty()) {
    StandardStMan ssm;
    table_p.addColumn (*tableDesc_p, ssm);
  } else {
    table_p.addColumn (*tableDesc_p, dminfo_p);
  }
}

void TableParseSelect::initDescriptions (const TableDesc& desc,
                                         const Record& dminfo)
{
  tableDesc_p = std::shared_ptr<TableDesc>(new TableDesc(desc));
  dminfo_p    = dminfo;
}

ValueHolder TableParseSelect::getRecFld (const String& name)
{
  String keyName;
  const TableRecord& keyset = findKeyword (name, keyName, False);
  Int fieldnr = keyset.fieldNumber (keyName);
  if (fieldnr < 0) {
    throw (TableInvExpr ("Keyword " + name + " does not exist"));
  }
  return keyset.asValueHolder (fieldnr);
}

void TableParseSelect::setRecFld (RecordInterface& rec,
                                  const String& name,
                                  const String& dtype,
                                  const ValueHolder& vh)
{
  String type = getTypeString (dtype, vh.dataType());
  if (isScalar(vh.dataType())) {
    if (type == "B") {
      rec.define (name, vh.asBool());
    } else if (type == "U1") {
      rec.define (name, vh.asuChar());
    } else if (type == "U4") {
      rec.define (name, vh.asuInt());
    } else if (type == "I2") {
      rec.define (name, vh.asShort());
    } else if (type == "I4") {
      rec.define (name, vh.asInt());
    } else if (type == "I8") {
      rec.define (name, vh.asInt64());
    } else if (type == "R4") {
      rec.define (name, vh.asFloat());
    } else if (type == "R8") {
      rec.define (name, vh.asDouble());
    } else if (type == "C4") {
      rec.define (name, vh.asComplex());
    } else if (type == "C8") {
      rec.define (name, vh.asDComplex());
    } else if (type == "S") {
      rec.define (name, vh.asString());
    } else {
      throw TableInvExpr ("TableParse::setRecFld - "
                          "unknown data type " + type);
    }
  } else {
    if (type == "B") {
      rec.define (name, vh.asArrayBool());
    } else if (type == "U1") {
      rec.define (name, vh.asArrayuChar());
    } else if (type == "U4") {
      rec.define (name, vh.asArrayuInt());
    } else if (type == "I2") {
      rec.define (name, vh.asArrayShort());
    } else if (type == "I4") {
      rec.define (name, vh.asArrayInt());
    } else if (type == "I8") {
      rec.define (name, vh.asArrayInt64());
    } else if (type == "R4") {
      rec.define (name, vh.asArrayFloat());
    } else if (type == "R8") {
      rec.define (name, vh.asArrayDouble());
    } else if (type == "C4") {
      rec.define (name, vh.asArrayComplex());
    } else if (type == "C8") {
      rec.define (name, vh.asArrayDComplex());
    } else if (type == "S") {
      rec.define (name, vh.asArrayString());
    } else {
      throw TableInvExpr ("TableParse::setRecFld - "
                          "unknown data type " + type);
    }
  }
}

String TableParseSelect::getTypeString (const String& typeStr, DataType type)
{
  String out = typeStr;
  if (out.empty()) {
    switch (type) {
    case TpBool:
    case TpArrayBool:
      out = "B";
      break;
    case TpUChar:
    case TpArrayUChar:
      out = "U1";
      break;
    case TpUShort:
    case TpArrayUShort:
      out = "U2";          // github.com/ICRAR/skuareview
      break;
    case TpUInt:
    case TpArrayUInt:
      out = "U4";
      break;
    case TpShort:
    case TpArrayShort:
      out = "I2";
      break;
    case TpInt:
    case TpArrayInt:
      out = "I4";
      break;
    case TpInt64:
    case TpArrayInt64:
      out = "I8";
      break;
    case TpFloat:
    case TpArrayFloat:
      out = "R4";
      break;
    case TpDouble:
    case TpArrayDouble:
      out = "R8";
      break;
    case TpComplex:
    case TpArrayComplex:
      out = "C4";
      break;
    case TpDComplex:
    case TpArrayDComplex:
      out = "C8";
      break;
    case TpString:
    case TpArrayString:
      out = "S";
      break;
    default:
      throw TableInvExpr ("TableParse::getTypeString - "
                          "value has an unknown data type " +
                          String::toString(type));
    }
  }
  return out;
}

TableRecord& TableParseSelect::findKeyword (const String& name,
                                            String& keyName,
                                            Bool update)
{
  //# Split the name into optional shorthand, column, and keyword.
  String shand, columnName;
  Vector<String> fieldNames;
  splitName (shand, columnName, fieldNames, name, True, True, False);
  Table tab = findTable (shand, False);
  if (tab.isNull()) {
    throw (TableInvExpr("Shorthand " + shand + " not defined in FROM clause"));
  }
  TableRecord* rec;
  String fullName;
  if (columnName.empty()) {
    if (update) {
      rec = TableExprNode::findLastKeyRec (tab.rwKeywordSet(),
                                           fieldNames, fullName);
    } else {
      rec = TableExprNode::findLastKeyRec (tab.keywordSet(),
                                           fieldNames, fullName);
    }
  } else {
    if (update) {
      TableRecord& colkeys (TableColumn(tab, columnName).rwKeywordSet());
      rec = TableExprNode::findLastKeyRec (colkeys, fieldNames, fullName);
    } else {
      const TableRecord& colkeys (TableColumn(tab, columnName).keywordSet());
      rec = TableExprNode::findLastKeyRec (colkeys, fieldNames, fullName);
    }
  }
  keyName = fieldNames[fieldNames.size() -1 ];
  return *rec;
}

void TableParseSelect::handleSetKey (const String& name,
                                     const String& dtype,
                                     const ValueHolder& value)
{
  String keyName;
  TableRecord& keyset = findKeyword (name, keyName);
  if (value.dataType() == TpString  ||  value.dataType() == TpRecord) {
    keyset.defineFromValueHolder (keyName, value);
  } else {
    setRecFld (keyset, keyName, dtype, value);
  }
}

void TableParseSelect::handleCopyCol (Bool showTimings)
{
  // Note that table_p, tableDesc_p and dminfo_p have already been set.
  Timer timer;
  handleAddCol (Record());
  doUpdate (False, Table(), table_p, table_p.rowNumbers());
  if (showTimings) {
    timer.show ("  Copy Column ");
  }
}

void TableParseSelect::handleRenameKey (const String& oldName,
                                        const String& newName)
{
  String keyName;
  TableRecord& keyset = findKeyword (oldName, keyName);
  keyset.renameField (newName, keyName);
}

void TableParseSelect::handleRemoveKey (const String& name)
{
  String keyName;
  TableRecord& keyset = findKeyword (name, keyName);
  keyset.removeField (keyName);
}

void TableParseSelect::handleWhere (const TableExprNode& node)
{
  checkAggrFuncs (node);
  node_p = node;
}

void TableParseSelect::handleSort (const std::vector<TableParseSort>& sort,
                                   Bool noDuplicates,
                                   Sort::Order order)
{
  noDupl_p = noDuplicates;
  order_p  = order;
  sort_p   = sort;
}

void TableParseSelect::handleCalcComm (const TableExprNode& node)
{
  checkAggrFuncs (node);
  node_p = node;
}

Block<String> TableParseSelect::getStoredColumns (const Table& tab) const
{
  Block<String> names;
  const TableDesc& tdesc = tab.tableDesc();
  for (uInt i=0; i<tdesc.ncolumn(); i++) {
    const String& colnm = tdesc[i].name();
    if (tab.isColumnStored(colnm)) {
      uInt inx = names.size();
      names.resize (inx + 1);
      names[inx] = colnm;
    }
  }
  return names;
}

//# Execute a query in the FROM clause and return the resulting table.
Table TableParseSelect::doFromQuery (Bool showTimings)
{
  Timer timer;
  // Execute the nested command.
  execute (False, False, True, 0);
  if (showTimings) {
    timer.show ("  From query  ");
  }
  return table_p;
}

//# Execute a subquery for an EXISTS operator.
TableExprNode TableParseSelect::doExists (Bool notexists, Bool showTimings)
{
  Timer timer;
  // Execute the nested command.
  // Default limit_p is 1.
  execute (False, True, True, 1);
  if (showTimings) {
    timer.show ("  Exists query");
  }
  // Flag notexists tells if NOT EXISTS or EXISTS was given.
  return TableExprNode (notexists == (Int64(table_p.nrow()) < limit_p));
}

//# Execute a subquery and create the correct node object for it.
TableExprNode TableParseSelect::doSubQuery (Bool showTimings)
{
  Timer timer;
  // Execute the nested command.
  execute (False, True, True, 0);
  TableExprNode result;
  if (resultSet_p != 0) {
    // A set specification was given, so make the set.
    result = makeSubSet();
  } else {
    // A single column was given, so get its data.
    result = getColSet();
  }
  if (showTimings) {
    timer.show ("  Subquery    ");
  }
  return result;
}

TableExprNode TableParseSelect::getColSet()
{
  // Check if there is only one column.
  const TableDesc& tableDesc = table_p.tableDesc();
  if (tableDesc.ncolumn() != 1) {
    throw (TableInvExpr ("Nested query should select 1 column"));
  }
  const ColumnDesc& colDesc = tableDesc.columnDesc(0);
  TableColumn tabcol (table_p, colDesc.name());
  TENShPtr tsnptr;
  if (colDesc.isScalar()) {
    switch (colDesc.dataType()) {
    case TpBool:
      tsnptr = new TableExprNodeArrayConstBool
        (ScalarColumn<Bool>(tabcol).getColumn());
      break;
    case TpUChar:
      tsnptr = new TableExprNodeArrayConstInt
        (ScalarColumn<uChar>(tabcol).getColumn());
      break;
    case TpShort:
      tsnptr = new TableExprNodeArrayConstInt
        (ScalarColumn<Short>(tabcol).getColumn());
      break;
    case TpUShort:
      tsnptr = new TableExprNodeArrayConstInt
        (ScalarColumn<uShort>(tabcol).getColumn());
      break;
    case TpInt:
      tsnptr = new TableExprNodeArrayConstInt
        (ScalarColumn<Int>(tabcol).getColumn());
      break;
    case TpUInt:
      tsnptr = new TableExprNodeArrayConstInt
        (ScalarColumn<uInt>(tabcol).getColumn());
      break;
    case TpInt64:
      tsnptr = new TableExprNodeArrayConstInt
        (ScalarColumn<Int64>(tabcol).getColumn());
      break;
    case TpFloat:
      tsnptr = new TableExprNodeArrayConstDouble
        (ScalarColumn<Float>(tabcol).getColumn());
      break;
    case TpDouble:
      tsnptr = new TableExprNodeArrayConstDouble
        (ScalarColumn<Double>(tabcol).getColumn());
      break;
    case TpComplex:
      tsnptr = new TableExprNodeArrayConstDComplex
        (ScalarColumn<Complex>(tabcol).getColumn());
      break;
    case TpDComplex:
      tsnptr = new TableExprNodeArrayConstDComplex
        (ScalarColumn<DComplex>(tabcol).getColumn());
      break;
    case TpString:
      tsnptr = new TableExprNodeArrayConstString
        (ScalarColumn<String>(tabcol).getColumn());
      break;
    default:
      throw (TableInvExpr ("Nested query column " + colDesc.name() +
                           " has unknown data type"));
    }
  } else {
    switch (colDesc.dataType()) {
    case TpBool:
      tsnptr = new TableExprNodeArrayConstBool
        (ArrayColumn<Bool>(tabcol).getColumn());
      break;
    case TpUChar:
      tsnptr = new TableExprNodeArrayConstInt
        (ArrayColumn<uChar>(tabcol).getColumn());
      break;
    case TpShort:
      tsnptr = new TableExprNodeArrayConstInt
        (ArrayColumn<Short>(tabcol).getColumn());
      break;
    case TpUShort:
      tsnptr = new TableExprNodeArrayConstInt
        (ArrayColumn<uShort>(tabcol).getColumn());
      break;
    case TpInt:
      tsnptr = new TableExprNodeArrayConstInt
        (ArrayColumn<Int>(tabcol).getColumn());
      break;
    case TpUInt:
      tsnptr = new TableExprNodeArrayConstInt
        (ArrayColumn<uInt>(tabcol).getColumn());
      break;
    case TpInt64:
      tsnptr = new TableExprNodeArrayConstInt
        (ArrayColumn<Int64>(tabcol).getColumn());
      break;
    case TpFloat:
      tsnptr = new TableExprNodeArrayConstDouble
        (ArrayColumn<Float>(tabcol).getColumn());
      break;
    case TpDouble:
      tsnptr = new TableExprNodeArrayConstDouble
        (ArrayColumn<Double>(tabcol).getColumn());
      break;
    case TpComplex:
      tsnptr = new TableExprNodeArrayConstDComplex
        (ArrayColumn<Complex>(tabcol).getColumn());
      break;
    case TpDComplex:
      tsnptr = new TableExprNodeArrayConstDComplex
        (ArrayColumn<DComplex>(tabcol).getColumn());
      break;
    case TpString:
      tsnptr = new TableExprNodeArrayConstString
        (ArrayColumn<String>(tabcol).getColumn());
      break;
    default:
      throw (TableInvExpr ("Nested query column " + colDesc.name() +
                           " has unknown data type"));
    }
  }
  //# Fill in the column unit (if defined).
  tsnptr->setUnit (TableExprNodeColumn::getColumnUnit (tabcol));
  return tsnptr;
}


TableExprNode TableParseSelect::makeSubSet() const
{
  // Perform some checks on the given set.
  if (resultSet_p->hasArrays()) {
    throw (TableInvExpr ("Set in GIVING clause should contain scalar"
                         " elements"));
  }
  resultSet_p->checkEqualDataTypes();
  // Link to set to make sure that TableExprNode hereafter does not delete
  // the object.
  TableExprNodeSet set(rownrs_p, *resultSet_p);
  return set.setOrArray();
}

void TableParseSelect::handleLimit (const TableExprNodeSetElem& expr)
{
  if (expr.start()) {
    offset_p = evalIntScaExpr (TableExprNode(expr.start()));
  }
  if (expr.increment()) {
    stride_p = evalIntScaExpr (TableExprNode(expr.increment()));
    if (stride_p <= 0) {
      throw TableInvExpr ("in the LIMIT clause stride " +
                          String::toString(stride_p) +
                          " must be positive");
    }
  }
  if (expr.end()) {
    endrow_p = evalIntScaExpr (TableExprNode(expr.end()));
  }
}

void TableParseSelect::handleLimit (const TableExprNode& expr)
{
  limit_p = evalIntScaExpr (expr);
}

void TableParseSelect::handleOffset (const TableExprNode& expr)
{
  offset_p = evalIntScaExpr (expr);
}

void TableParseSelect::makeTableNoFrom (const std::vector<TableParseSelect*>& stack)
{
  if (limit_p < 0  ||  offset_p < 0  ||  endrow_p < 0) {
    throw TableInvExpr("LIMIT and OFFSET values cannot be negative if no "
                       "tables are given in the FROM clause");
  }
  // Use 1 row if limit_p nor endrow_p is given.
  Int64 nrow = 1;
  if (limit_p > 0) {
    nrow = limit_p + offset_p;
  } else if (endrow_p > 0) {
    nrow = endrow_p;
  }
  // Add a temp table with no columns and some rows to the FROM list.
  Table tab(Table::Memory);
  tab.addRow(nrow);
  addTable (-1, String(), tab, String(), True, std::vector<const Table*>(), stack);
}

void TableParseSelect::handleAddRow (const TableExprNode& expr)
{
  table_p.addRow (evalIntScaExpr (expr));
}

Int64 TableParseSelect::evalIntScaExpr (const TableExprNode& expr) const
{
  checkAggrFuncs (expr);
  if (!expr.table().isNull()) {
    throw TableInvExpr ("LIMIT or OFFSET expression cannot contain columns");
  }
  // Get the value as a double, because some expressions result in double.
  // Round it to an integer.
  TableExprId rowid(0);
  Double val;
  expr.get (rowid, val);
  if (val >= 0) {
    return static_cast<Int64>(val+0.5);
  }
  return -static_cast<Int64>(-val+0.5);
}

void TableParseSelect::handleUpdate()
{
  columnNames_p.resize (update_p.size());
  for (uInt i=0; i<update_p.size(); i++) {
    columnNames_p[i] = update_p[i]->columnName();
  }
}

void TableParseSelect::handleInsert()
{
  // If no columns were given, all stored columns in the first table
  // are the target columns.
  if (columnNames_p.size() == 0) {
    columnNames_p = getStoredColumns (fromTables_p[0].table());
    columnNameMasks_p.resize (columnNames_p.size());
  }
  // Check if #columns and values match.
  // Copy the names to the update objects.
  if (update_p.size() != columnNames_p.size()) {
    throw TableInvExpr ("Error in INSERT command; nr of columns (=" +
                        String::toString(columnNames_p.size()) +
                        ") mismatches "
                        "number of VALUES expressions (=" +
                        String::toString(Int(update_p.size())) + ")");
  }
  for (uInt i=0; i<update_p.size(); i++) {
    update_p[i]->setColumnName     (columnNames_p[i]);
    update_p[i]->setColumnNameMask (columnNameMasks_p[i]);
  }
}

void TableParseSelect::handleInsert (TableParseSelect* sel)
{
  insSel_p = sel;
}

void TableParseSelect::handleCount()
{
  if (columnExpr_p.size() == 0) {
    throw TableInvExpr ("No COUNT columns given");
  }
  for (uInt i=0; i<columnExpr_p.size(); i++) {
    checkAggrFuncs (columnExpr_p[i]);
    if (!columnExpr_p[i].isScalar()) {
      throw TableInvExpr ("COUNT column " + columnNames_p[i] + " is not scalar");
    }
  }
}

//# Execute the updates.
void TableParseSelect::doUpdate (Bool showTimings, const Table& origTable,
                                 Table& updTable, const Vector<rownr_t>& rownrs,
                                 const CountedPtr<TableExprGroupResult>& groups)
{
  Timer timer;
  AlwaysAssert (updTable.nrow() == rownrs.size(), AipsError);
  //# If no rows to be updated, return immediately.
  //# (the code below will fail for empty tables)
  if (rownrs.empty()) {
    return;
  }
  // Reopen the table for write.
  updTable.reopenRW();
  if (! updTable.isWritable()) {
    throw TableInvExpr ("Table " + updTable.tableName() + " is not writable");
  }
  //# First check if the update columns and values are correct.
  const TableDesc& tabdesc = updTable.tableDesc();
  uInt nrkey = update_p.size();
  Block<TableColumn> cols(nrkey);
  Block<ArrayColumn<Bool> > maskCols(nrkey);
  Block<Int> dtypeCol(nrkey);
  Block<Bool> isScalarCol(nrkey);
  for (uInt i=0; i<nrkey; i++) {
    TableParseUpdate& key = *(update_p[i]);
    const String& colName = key.columnName();
    const String& colNameMask = key.columnNameMask();
    //# Check if the correct table is used in the update and index expression.
    //# A constant expression can be given.
    if (! key.node().checkTableSize (origTable, True)) {
      throw TableInvExpr ("Table(s) with incorrect size used in the "
                          "UPDATE expr of column " + colName +
                          " (mismatches first table)");
    }
    if (key.indexPtr() != 0) {
      if (! key.indexNode().checkTableSize (updTable, True)) {
        throw TableInvExpr ("Table(s) with incorrect size used in the "
                            "index expr in UPDATE of column " + colName +
                            " (mismatches first table)");
      }
    }
    //# This throws an exception for unknown data types (datetime, regex).
    key.node().getColumnDataType();
    //# Check if the column exists and is writable.
    if (! tabdesc.isColumn (colName)) {
      throw TableInvExpr ("Update column " + colName +
                          " does not exist in table " +
                          updTable.tableName());
    }
    if (! updTable.isColumnWritable (colName)) {
      throw TableInvExpr ("Update column " + colName +
                          " is not writable in table " +
                          updTable.tableName());
    }
    const ColumnDesc& coldesc = tabdesc[colName];
    Bool isScalar = coldesc.isScalar();
    isScalarCol[i] = isScalar;
    if (! colNameMask.empty()) {
      if (! tabdesc.isColumn (colNameMask)) {
        throw TableInvExpr ("Update column " + colNameMask +
                            " does not exist in table " +
                            updTable.tableName());
      }
      if (! updTable.isColumnWritable (colNameMask)) {
        throw TableInvExpr ("Update column " + colNameMask +
                            " is not writable in table " +
                            updTable.tableName());
      }
      const ColumnDesc& coldescMask = tabdesc[colNameMask];
      if (key.node().isScalar()) {
        throw TableInvExpr ("Update mask column " + colNameMask +
                            " cannot be given for a scalar expression");
      }
      if (coldescMask.dataType() != TpBool) {
        throw TableInvExpr ("Update mask column " + colNameMask +
                            " must have data type Bool");
      }
      maskCols[i].attach (updTable, colNameMask);
    }
    //# An index expression can only be given for an array column.
    if (key.indexPtr() != 0) {
      if (isScalar) {
        throw TableInvExpr ("Index value cannot be given in UPDATE of "
                            " scalar column " + colName);
      }
      if (key.indexPtr()->isSingle()) {
        isScalar = True;
      }
    }
    //# Check if the value type matches.
    if (isScalar  &&  !key.node().isScalar()) {
      throw TableInvExpr ("An array value cannot be used in UPDATE of "
                          " scalar element of column " +
                          colName + " in table " +
                          updTable.tableName());
    }
    cols[i].attach (updTable, colName);
    dtypeCol[i] = coldesc.dataType();
    // If needed, make the expression's unit the same as the column unit.
    key.node().adaptUnit (TableExprNodeColumn::getColumnUnit
                                  (TableColumn(updTable, colName)));
  }
  // Loop through all rows in the table and update each row.
  TableExprIdAggr rowid(groups);
  for (rownr_t row=0; row<rownrs.size(); ++row) {
    rowid.setRownr (rownrs[row]);
    for (uInt i=0; i<nrkey; i++) {
      TableColumn& col = cols[i];
      const TableParseUpdate& key = *(update_p[i]);
      const TableExprNode& node = key.node();
      // Get possible subscripts.
      const Slicer* slicerPtr = 0;
      if (key.indexPtr() != 0) {
        slicerPtr = &(key.indexPtr()->getSlicer(rowid));
      }
      Bool isSca = isScalarCol[i];
      // Evaluate a possible mask.
      MArray<Bool> mask;
      if (! key.mask().isNull()) {
        key.mask().get (rowid, mask);
      }
      // The expression node type determines how to get the data.
      // The column data type determines how to put it.
      // The node data type should be convertible to the column data type.
      // The updateValue function does the actual work.
      // We simply switch on the types.
      switch (node.getNodeRep()->dataType()) {
      case TableExprNodeRep::NTBool:
        switch (dtypeCol[i]) {
        case TpBool:
          updateValue<Bool,Bool> (row, rowid, isSca, node, mask.array(), key.maskFirst(), col, slicerPtr, maskCols[i]);
          break;
        default:
          throw TableInvExpr ("Column " + update_p[i]->columnName() +
                              " has an invalid data type for an"
                              " UPDATE with a bool value");
        }
        break;

      case TableExprNodeRep::NTString:
        switch (dtypeCol[i]) {
        case TpString:
          updateValue<String,String> (row, rowid, isSca, node, mask.array(), key.maskFirst(), col, slicerPtr, maskCols[i]);
          break;
        default:
          throw TableInvExpr ("Column " + update_p[i]->columnName() +
                              " has an invalid data type for an"
                              " UPDATE with a string value");
        }
        break;

      case TableExprNodeRep::NTInt:
        switch (dtypeCol[i]) {
        case TpUChar:
          updateValue<uChar,Int64> (row, rowid, isSca, node, mask.array(), key.maskFirst(), col, slicerPtr, maskCols[i]);
           break;
        case TpShort:
          updateValue<Short,Int64> (row, rowid, isSca, node, mask.array(), key.maskFirst(), col, slicerPtr, maskCols[i]);
             break;
        case TpUShort:
          updateValue<uShort,Int64> (row, rowid, isSca, node, mask.array(), key.maskFirst(), col, slicerPtr, maskCols[i]);
           break;
        case TpInt:
          updateValue<Int,Int64> (row, rowid, isSca, node, mask.array(), key.maskFirst(), col, slicerPtr, maskCols[i]);
           break;
        case TpUInt:
          updateValue<uInt,Int64> (row, rowid, isSca, node, mask.array(), key.maskFirst(), col, slicerPtr, maskCols[i]);
           break;
        case TpInt64:
          updateValue<Int64,Int64> (row, rowid, isSca, node, mask.array(), key.maskFirst(), col, slicerPtr, maskCols[i]);
           break;
        case TpFloat:
          updateValue<Float,Int64> (row, rowid, isSca, node, mask.array(), key.maskFirst(), col, slicerPtr, maskCols[i]);
           break;
        case TpDouble:
          updateValue<Double,Int64> (row, rowid, isSca, node, mask.array(), key.maskFirst(), col, slicerPtr, maskCols[i]);
           break;
        case TpComplex:
          updateValue<Complex,Int64> (row, rowid, isSca, node, mask.array(), key.maskFirst(), col, slicerPtr, maskCols[i]);
           break;
        case TpDComplex:
          updateValue<DComplex,Int64> (row, rowid, isSca, node, mask.array(), key.maskFirst(), col, slicerPtr, maskCols[i]);
           break;
        default:
          throw TableInvExpr ("Column " + update_p[i]->columnName() +
                              " has an invalid data type for an"
                              " UPDATE with an integer value");
        }
        break;

      case TableExprNodeRep::NTDouble:
      case TableExprNodeRep::NTDate:
        switch (dtypeCol[i]) {
        case TpUChar:
          updateValue<uChar,Double> (row, rowid, isSca, node, mask.array(), key.maskFirst(), col, slicerPtr, maskCols[i]);
           break;
        case TpShort:
          updateValue<Short,Double> (row, rowid, isSca, node, mask.array(), key.maskFirst(), col, slicerPtr, maskCols[i]);
             break;
        case TpUShort:
          updateValue<uShort,Double> (row, rowid, isSca, node, mask.array(), key.maskFirst(), col, slicerPtr, maskCols[i]);
           break;
        case TpInt:
          updateValue<Int,Double> (row, rowid, isSca, node, mask.array(), key.maskFirst(), col, slicerPtr, maskCols[i]);
           break;
        case TpUInt:
          updateValue<uInt,Double> (row, rowid, isSca, node, mask.array(), key.maskFirst(), col, slicerPtr, maskCols[i]);
           break;
        case TpInt64:
          updateValue<Int64,Double> (row, rowid, isSca, node, mask.array(), key.maskFirst(), col, slicerPtr, maskCols[i]);
           break;
        case TpFloat:
          updateValue<Float,Double> (row, rowid, isSca, node, mask.array(), key.maskFirst(), col, slicerPtr, maskCols[i]);
           break;
        case TpDouble:
          updateValue<Double,Double> (row, rowid, isSca, node, mask.array(), key.maskFirst(), col, slicerPtr, maskCols[i]);
           break;
        case TpComplex:
          updateValue<Complex,Double> (row, rowid, isSca, node, mask.array(), key.maskFirst(), col, slicerPtr, maskCols[i]);
           break;
        case TpDComplex:
          updateValue<DComplex,Double> (row, rowid, isSca, node, mask.array(), key.maskFirst(), col, slicerPtr, maskCols[i]);
           break;
        default:
          throw TableInvExpr ("Column " + update_p[i]->columnName() +
                              " has an invalid data type for an"
                              " UPDATE with a double value");
        }
      break;

      case TableExprNodeRep::NTComplex:
        switch (dtypeCol[i]) {
        case TpComplex:
          updateValue<Complex,DComplex> (row, rowid, isSca, node, mask.array(), key.maskFirst(), col, slicerPtr, maskCols[i]);
           break;
        case TpDComplex:
          updateValue<DComplex,DComplex> (row, rowid, isSca, node, mask.array(), key.maskFirst(), col, slicerPtr, maskCols[i]);
           break;
        default:
          throw TableInvExpr ("Column " + update_p[i]->columnName() +
                              " has an invalid data type for an"
                              " UPDATE with a complex value");
        }
        break;
          
      default:
        throw TableInvExpr ("Unknown UPDATE expression data type");
      }
    }
  }
  if (showTimings) {
    timer.show ("  Update      ");
  }
}

template<typename TCOL, typename TNODE>
void TableParseSelect::copyMaskedValue (rownr_t row, ArrayColumn<TCOL>& acol,
                                        const Slicer* slicerPtr,
                                        const TNODE* val,
                                        size_t incr, const Array<Bool>& mask)
{
  // Get the array from the table.
  Array<TCOL> res(mask.shape());
  if (slicerPtr) {
    acol.getSlice (row, *slicerPtr, res);
  } else {
    acol.get (row, res);
  }
  // Copy values where masked.
  typename Array<TCOL>::iterator ito = res.begin();
  Array<Bool>::const_iterator imask = mask.begin();
  size_t n = res.size();
  for (size_t i=0; i<n; ++i) {
    if (*imask) {
      *ito = static_cast<TCOL>(*val);
    }
    ++ito;
    ++imask;
    val += incr;
  }
  // Put the array (slice).
  if (slicerPtr) {
    acol.putSlice (row, *slicerPtr, res);
  } else {
    acol.put (row, res);
  }
}

Array<Bool> TableParseSelect::makeMaskSlice (const Array<Bool>& mask,
                                             Bool maskFirst,
                                             const IPosition& shapeCol,
                                             const Slicer* slicerPtr)
{
  if (! slicerPtr  ||  maskFirst) {
    if (! mask.shape().isEqual (shapeCol)) {
      throw AipsError ("Update mask must conform the column's array shape");
    }
  }
  if (slicerPtr) {
    IPosition length;
    if (slicerPtr->isFixed()) {
      length = slicerPtr->length();
    } else {
      IPosition blc, trc, inc;
      length = slicerPtr->inferShapeFromSource (shapeCol, blc, trc, inc);
    }
    if (maskFirst) {
      // Mask before section, so apply the section to the mask.
      return mask(*slicerPtr);
    } else {
      if (! mask.shape().isEqual (length)) {
        throw AipsError ("Update mask must conform the column's array section");
      }
    }
  }
  return mask;
}

template<typename TCOL, typename TNODE>
void TableParseSelect::updateScalar (rownr_t row, const TableExprId& rowid,
                                     const TableExprNode& node,
                                     TableColumn& col)
{
  AlwaysAssert (node.isScalar(), AipsError);
  TNODE val;
  node.get (rowid, val);
  TCOL value(static_cast<TCOL>(val));
  col.putScalar (row, value);
}
template<typename TCOL, typename TNODE>
void TableParseSelect::updateArray (rownr_t row, const TableExprId& rowid,
                                    const TableExprNode& node,
                                    const Array<TNODE>& res,
                                    ArrayColumn<TCOL>& col)
{
  if (node.isScalar()  &&  col.isDefined (row)) {
    TNODE val;
    node.get (rowid, val);
    Array<TCOL> arr(col.shape(row));
    arr = static_cast<TCOL>(val);
    col.put (row, arr);
  } else {
    Array<TCOL> arr(res.shape());
    convertArray (arr, res);
    col.put (row, arr);
  }
}
template<typename TCOL, typename TNODE>
void TableParseSelect::updateSlice (rownr_t row, const TableExprId& rowid,
                                    const TableExprNode& node,
                                    const Array<TNODE>& res,
                                    const Slicer& slice,
                                    ArrayColumn<TCOL>& col)
{
  if (col.isDefined(row)) {
    if (node.isScalar()) {
      TNODE val;
      node.get (rowid, val);
      Array<TCOL> arr;
      if (slice.isFixed()) {
        arr.resize (slice.length());
      } else {
        // Unbound slicer, so derive from array shape.
        IPosition blc, trc, inc;
        arr.resize (slice.inferShapeFromSource
                    (col.shape(row), blc, trc, inc));
      }
      arr = static_cast<TCOL>(val);
      col.putSlice (row, slice, arr);
    } else {
      // Note that the calling function tests if the MArray is null.
      Array<TCOL> arr(res.shape());
      convertArray (arr, res);
      col.putSlice (row, slice, arr);
    }
  }
}

void TableParseSelect::checkMaskColumn (Bool hasMask,
                                        const ArrayColumn<Bool>& maskCol,
                                        const TableColumn& col)
{
  if (! maskCol.isNull()) {
    ///  if (maskCol.isNull()) {
    ///    if (hasMask) {
    ///      throw AipsError ("An update mask column must be given for a "
    ///                       "masked array expression in update of column " +
    ///                       col.columnDesc().name());
    ///    }
    ///  } else {
    if (! hasMask) {
      throw AipsError ("No update mask column can be given for an "
                       "unmasked expression in update of column " +
                       col.columnDesc().name());
    }
  }
}

template<typename TCOL, typename TNODE>
void TableParseSelect::updateValue (rownr_t row, const TableExprId& rowid,
                                    Bool isScalarCol,
                                    const TableExprNode& node,
                                    const Array<Bool>& mask,
                                    Bool maskFirst,
                                    TableColumn& col,
                                    const Slicer* slicerPtr,
                                    ArrayColumn<Bool>& maskCol)
{
  if (isScalarCol) {
    updateScalar<TCOL,TNODE> (row, rowid, node, col);
  } else {
    MArray<TNODE> aval;
    if (! node.isScalar()) {
      node.get (rowid, aval);
      if (aval.isNull()) {
        return;
      }
    }
    checkMaskColumn (aval.hasMask(), maskCol, col);
    ArrayColumn<TCOL> acol(col);
    if (mask.empty()) {
      if (slicerPtr) {
        updateSlice<TCOL,TNODE> (row, rowid, node, aval.array(),
                                 *slicerPtr, acol);
        if (! maskCol.isNull()) {
          updateSlice<Bool,Bool> (row, rowid, node, aval.mask(),
                                  *slicerPtr, maskCol);
        }
      } else {
        updateArray<TCOL,TNODE> (row, rowid, node, aval.array(), acol);
        if (! maskCol.isNull()) {
          updateArray<Bool,Bool> (row, rowid, node, aval.mask(), maskCol);
        }
      }
    } else {
      // A mask is used; can only be done if the column cell
      // contains an array.
      if (acol.isDefined(row)) {
        IPosition shapeCol = acol.shape (row);
        // Check shapes, get possible slice from mask.
        Array<Bool> smask(makeMaskSlice (mask, maskFirst, shapeCol,
                                         slicerPtr));
        // Get the expression data (scalar or array).
        TNODE sval;
        const TNODE* ptr = &sval;
        size_t incr = 0;
        Bool deleteIt;
        if (node.isScalar()) {
          node.get (rowid, sval);
        } else {
          if (! aval.shape().isEqual (smask.shape())) {
            throw TableInvExpr ("Array shapes in update of column " +
                                col.columnDesc().name() + " mismatch");
          }
          ptr = aval.array().getStorage (deleteIt);
          incr = 1;
        }
        // Put the array into the column (slice).
        // Copy values where masked.
        copyMaskedValue (row, acol, slicerPtr, ptr, incr, smask);
        if (! node.isScalar()) {
          aval.array().freeStorage (ptr, deleteIt);
          if (! maskCol.isNull()) {
            const Bool* bptr = aval.mask().getStorage (deleteIt);
            copyMaskedValue (row, maskCol, slicerPtr, bptr, 1, smask);
            aval.mask().freeStorage (bptr, deleteIt);
          }
        }
      }
    }
  }
}

//# Execute the inserts.
Table TableParseSelect::doInsert (Bool showTimings, Table& table)
{
  Timer timer;
  // Reopen the table for write.
  table.reopenRW();
  if (! table.isWritable()) {
    throw TableInvExpr ("Table " + table.tableName() + " is not writable");
  }
  // Add rows if the inserts are given as expressions.
  // Select rows and use update to put the expressions into the rows.
  if (update_p.size() > 0) {
    uInt  nexpr  = insertExprs_p.size();
    Int64 nrowex = nexpr / update_p.size();
    AlwaysAssert (nrowex*update_p.size() == nexpr, AipsError);
    Int64 nrow   = nrowex;
    if (limit_p > 0) {
      // See if #rows is given explicitly.
      nrow = limit_p;
    } else if (limit_p < 0) {
      nrow = table.nrow() + limit_p;
    }
    Vector<rownr_t> newRownrs(nrow);
    indgen (newRownrs, table.nrow());
    Vector<rownr_t> selRownrs(1, table.nrow() + nrow);
    // Add new rows to TableExprNodeRowid.
    // It works because NodeRowid does not obey disableApplySelection.
    for (std::vector<TableExprNode>::iterator iter=applySelNodes_p.begin();
         iter!=applySelNodes_p.end(); ++iter) {
      iter->disableApplySelection();
      iter->applySelection (selRownrs);
    }
    // Add one row at a time, because an insert expression might use
    // the table itself.
    Int64 inx = 0;
    for (Int64 i=0; i<nrow; ++i) {
      selRownrs[0] = table.nrow();
      table.addRow();
      Table sel = table(selRownrs);
      for (uInt j=0; j<update_p.size(); ++j) {
        update_p[j]->node() = insertExprs_p[inx*update_p.size() + j];
      }
      doUpdate (False, Table(), sel, selRownrs);
      inx++;
      if (inx == nrowex) inx = 0;
    }
    return table(newRownrs);
  }
  // Handle the inserts from another selection.
  // Do the selection.
  insSel_p->execute (False, False, False, 0);
  Table sel = insSel_p->getTable();
  if (sel.nrow() == 0) {
    return Table();
  }
  // Get the target columns if not given.
  if (columnNames_p.size() == 0) {
    columnNames_p = getStoredColumns (table);
  }
  // Get the source columns.
  Block<String> sourceNames;
  sourceNames = insSel_p->getColumnNames();
  if (sourceNames.size() == 0) {
    sourceNames = getStoredColumns (sel);
  }
  // Check if the number of columns match.
  if (sourceNames.size() != columnNames_p.size()) {
    throw TableInvExpr ("Error in INSERT command; nr of columns (=" +
                        String::toString(columnNames_p.size()) +
                        ") mismatches "
                        "number of columns in selection (=" +
                        String::toString(sourceNames.size()) + ")");
  }
  // Check if the data types match.
  const TableDesc& tdesc1 = table.tableDesc();
  const TableDesc& tdesc2 = sel.tableDesc();
  for (uInt i=0; i<columnNames_p.size(); i++) {
    if (tdesc1[columnNames_p[i]].trueDataType() !=
        tdesc2[sourceNames[i]].trueDataType()) {
      throw TableInvExpr ("Error in INSERT command; data type of columns " +
                          columnNames_p[i] + " and " + sourceNames[i] +
                          " mismatch");
    }
  }
  // Add the required nr of rows to the table and make a selection of it.
  rownr_t rownr = table.nrow();
  table.addRow (sel.nrow());
  Vector<rownr_t> rownrs(sel.nrow());
  indgen (rownrs, rownr);     // fill with rownr, rownr+1, etc.
  Table tab = table(rownrs);
  TableRow rowto (tab, Vector<String>(columnNames_p.begin(), columnNames_p.end()));
  ROTableRow rowfrom (sel, Vector<String>(sourceNames.begin(), sourceNames.end()));
  for (rownr_t i=0; i<sel.nrow(); i++) {
    rowto.put (i, rowfrom.get(i), False);
  }
  if (showTimings) {
    timer.show ("  Insert      ");
  }
  return tab;
}


//# Execute the deletes.
void TableParseSelect::doDelete (Bool showTimings, Table& table)
{
  //# If the selection is empty, return immediately.
  if (rownrs_p.empty()) {
    return;
  }
  Timer timer;
  // Reopen the table for write.
  table.reopenRW();
  if (! table.isWritable()) {
    throw TableInvExpr ("Table " + table.tableName() + " is not writable");
  }
  // Delete all rows.
  table.removeRow (rownrs_p);
  if (showTimings) {
    timer.show ("  Delete      ");
  }
}


//# Execute the counts.
Table TableParseSelect::doCount (Bool showTimings, const Table& table)
{
  Timer timer;
  // First do the column projection.
  Table intab = doProject (False, table);
  // Create an empty memory table with the same description as the input table.
  Table tab = TableCopy::makeEmptyMemoryTable ("", intab, True);
  // Add the Int64 _COUNT_ column.
  ScalarColumnDesc<Int64> countDesc ("_COUNT_");
  tab.addColumn (countDesc);
  ScalarColumn<Int64> countCol(tab, "_COUNT_");
  // Iterate for all columns through the input table.
  Vector<String> colNames = intab.tableDesc().columnNames();
  Block<String> bcolNames(colNames.size());
  std::copy (colNames.begin(), colNames.end(), bcolNames.begin());
  TableIterator iter (intab, bcolNames);
  while (!iter.pastEnd()) {
    Table tabfrom = iter.table();
    // Add one row containing the column values.
    rownr_t rownr = tab.nrow();
    tab.addRow();
    Table tabto = tab.project (bcolNames);
    TableCopy::copyRows (tabto, tabfrom, rownr, 0, 1);
    // Put the count.
    countCol.put (rownr, tabfrom.nrow());
    iter++;
  }
  if (showTimings) {
    timer.show ("  Count       ");
  }
  return tab;
}


//# Execute the groupby.
CountedPtr<TableExprGroupResult> TableParseSelect::doGroupby
(Bool showTimings, const std::vector<TableExprNodeRep*> aggrNodes, Int groupAggrUsed)
{
  Timer timer;
  // If only 'select count(*)' was given, get the size of the WHERE,
  // thus the size of rownrs_p.
  CountedPtr<TableExprGroupResult> result;
  if ((groupAggrUsed & ONLY_COUNTALL) != 0  &&
      (groupAggrUsed & GROUPBY) == 0) {
    result = doOnlyCountAll (aggrNodes[0]);
  } else {
    result = doGroupByAggr (aggrNodes);
  }
  if (showTimings) {
    timer.show ("  Groupby     ");
  }
  return result;
}

Table TableParseSelect::adjustApplySelNodes (const Table& table)
{
  for (std::vector<TableExprNode>::iterator iter=applySelNodes_p.begin();
       iter!=applySelNodes_p.end(); ++iter) {
    iter->applySelection (rownrs_p);
  }
  // Create the subset.
  Table tab(table(rownrs_p));
  // From now on use row numbers 0..n.
  indgen (rownrs_p);
  return tab;
}

void TableParseSelect::doHaving (Bool showTimings,
                                 const CountedPtr<TableExprGroupResult>& groups)
{
  Timer timer;
  // Find the rows matching the HAVING expression.
  Vector<rownr_t> rownrs(rownrs_p.size());
  rownr_t nr = 0;
  TableExprIdAggr rowid(groups);
  for (rownr_t i=0; i<rownrs_p.size(); ++i) {
    rowid.setRownr (rownrs_p[i]);
    if (havingNode_p.getBool (rowid)) {
      rownrs[nr++] = rownrs_p[i];
    }
  }
  // Use the found rows from now on.
  rownrs.resize (nr, True);
  rownrs_p.reference (rownrs);
  if (showTimings) {
    timer.show ("  Having      ");
  }
}

CountedPtr<TableExprGroupResult> TableParseSelect::doOnlyCountAll
(TableExprNodeRep* aggrNode)
{
  // This function is a special case because it does not need to
  // step though the table. Only its size is of interest. Furthermore,
  // some other columns can also be listed which will be those of the
  // last row.
  // Make a set containing the count(*) aggregate function object.
  std::vector<CountedPtr<TableExprGroupFuncSet> > funcSets
    (1, new TableExprGroupFuncSet());
  CountedPtr<TableExprGroupFuncBase> funcb = aggrNode->makeGroupAggrFunc();
  TableExprGroupCountAll& func = dynamic_cast<TableExprGroupCountAll&>(*funcb);
  // Note: add turns it into a CountedPtr, so it will be deleted automatically.
  funcSets[0]->add (funcb);
  // The nr of rows is the result of count(*), so simply set it.
  func.setResult (rownrs_p.size());
  // The resulting table has only 1 group; use the last row with it.
  if (! rownrs_p.empty()) {
    rownrs_p.reference (Vector<rownr_t>(1, rownrs_p[rownrs_p.size()-1]));
  }
  // Save the aggregation results in a result object.
  return CountedPtr<TableExprGroupResult>(new TableExprGroupResult(funcSets));
}

std::vector<CountedPtr<TableExprGroupFuncSet> >
TableParseSelect::doGroupByAggrMultipleKeys
(const std::vector<TableExprNodeRep*>& aggrNodes)
{
  // We have to group the data according to the (maybe empty) groupby.
  // We step through the table in the normal order which may not be the
  // groupby order.
  // A map<key,int> is used to keep track of the results where the int
  // is the index in a vector of a set of aggregate function objects.
  std::vector<CountedPtr<TableExprGroupFuncSet> > funcSets;
  std::map<TableExprGroupKeySet, int> keyFuncMap;
  // Create the set of groupby key objects.
  TableExprGroupKeySet keySet(groupbyNodes_p);
  // Loop through all rows.
  // For each row generate the key to get the right entry.
  TableExprId rowid(0);
  for (rownr_t i=0; i<rownrs_p.size(); ++i) {
    rowid.setRownr (rownrs_p[i]);
    keySet.fill (groupbyNodes_p, rowid);
    int groupnr = funcSets.size();
    std::map<TableExprGroupKeySet, int>::iterator iter=keyFuncMap.find (keySet);
    if (iter == keyFuncMap.end()) {
      keyFuncMap[keySet] = groupnr;
      funcSets.push_back (new TableExprGroupFuncSet (aggrNodes));
    } else {
      groupnr = iter->second;
    }
    funcSets[groupnr]->apply (rowid);
  }
  return funcSets;
}

CountedPtr<TableExprGroupResult> TableParseSelect::doGroupByAggr
(const std::vector<TableExprNodeRep*>& aggrNodes)
{
  // Get the aggregate functions to be evaluated lazily.
  std::vector<TableExprNodeRep*> immediateNodes;
  std::vector<TableExprNodeRep*> lazyNodes;
  for (uInt i=0; i<aggrNodes.size(); ++i) {
    aggrNodes[i]->makeGroupAggrFunc();
    if (aggrNodes[i]->isLazyAggregate()) {
      lazyNodes.push_back (aggrNodes[i]);
    } else {
      immediateNodes.push_back (aggrNodes[i]);
    }
  }
  uInt nimmediate = immediateNodes.size();
  // For lazy nodes a vector of TableExprId-s needs to be filled per group.
  // So add a node collecting the ids.
  // Note that this node must be alive after the if, so define outside if.
  TableExprAggrNode expridNode(TableExprFuncNode::gexpridFUNC,
                               TableExprNodeRep::NTInt,
                               TableExprNodeRep::VTArray,
                               TableExprNodeSet(),
                               std::vector<TENShPtr>(),
                               Block<Int>());
  if (! lazyNodes.empty()) {
    immediateNodes.push_back (&expridNode);
  }
  std::vector<CountedPtr<TableExprGroupFuncSet> > funcSets;
  // Use a faster way for a single groupby key.
  if (groupbyNodes_p.size() == 1  &&
      groupbyNodes_p[0].dataType() == TpDouble) {
    funcSets = doGroupByAggrSingleKey<Double> (immediateNodes);
  } else if (groupbyNodes_p.size() == 1  &&
             groupbyNodes_p[0].dataType() == TpInt) {
    funcSets = doGroupByAggrSingleKey<Int64> (immediateNodes);
  } else {
    funcSets = doGroupByAggrMultipleKeys (immediateNodes);
  }
  // Let the function nodes finish their operation.
  // Form the rownr vector from the rows kept in the aggregate objects.
  // Similarly, form the TableExprId vector if there are lazy nodes.
  Vector<rownr_t> rownrs(funcSets.size());
  std::vector<CountedPtr<std::vector<TableExprId> > > ids;
  ids.reserve (funcSets.size());
  rownr_t n=0;
  for (uInt i=0; i<funcSets.size(); ++i) {
    const std::vector<CountedPtr<TableExprGroupFuncBase> >& funcs
      = funcSets[i]->getFuncs();
    for (uInt j=0; j<funcs.size(); ++j) {
      funcs[j]->finish();
    }
    rownrs[n++] = funcSets[i]->getId().rownr();
    if (! lazyNodes.empty()) {
      ids.push_back (funcSets[i]->getFuncs()[nimmediate]->getIds());
    }
  }
  rownrs_p.reference (rownrs);
  // Save the aggregation results in a result object.
  CountedPtr<TableExprGroupResult> result
    (new TableExprGroupResult (funcSets, ids));
  return result;
}

void replaceIds (std::vector<CountedPtr<std::vector<TableExprId> > >& ids)
{
  // Combine all rowids in a single vector, so it can be sorted.
  Int64 nrow = 0;
  for (size_t i=0; i<ids.size(); ++i) {
    nrow += ids[i]->size();
  }
  Vector<Int64> rowids(nrow);
  Int64 inx = 0;
  for (size_t i=0; i<ids.size(); ++i) {
    std::vector<TableExprId>& vec = *ids[i];
    for (size_t j=0; j<vec.size(); ++j) {
      rowids[inx++] = vec[j].rownr();
    }
  }
  Vector<rownr_t> inxVec;
  GenSortIndirect<Int64,rownr_t>::sort (inxVec, rowids);
  // We need to replace each rowid by its sequence nr because a table selection
  // will map the selected rows to rowid 0..n.
  // So store the index in the rowids.
  for (rownr_t i=0; i<rowids.size(); ++i) {
    rowids[inxVec[i]] = i;
  }
  // Now replace the TableExprIds by the new rowids.
  inx = 0;
  for (size_t i=0; i<ids.size(); ++i) {
    std::vector<TableExprId>& vec = *ids[i];
    for (size_t j=0; j<vec.size(); ++j) {
      vec[j].setRownr (rowids[inx++]);
    }
  }
}

//# Execute the sort.
void TableParseSelect::doSort (Bool showTimings)
{
  //# If no rows, return immediately.
  //# (the code below will fail if empty)
  if (rownrs_p.empty()) {
    return;
  }
  Timer timer;
  uInt nrkey = sort_p.size();
  //# First check if the sort keys are correct.
  for (uInt i=0; i<nrkey; i++) {
    const TableParseSort& key = sort_p[i];
    //# This throws an exception for unknown data types (datetime, regex).
    key.node().getColumnDataType();
  }
  Block<void*> arrays(nrkey);
  Sort sort;
  Bool deleteIt;
  for (uInt i=0; i<nrkey; i++) {
    const TableParseSort& key = sort_p[i];
    switch (key.node().getColumnDataType()) {
    case TpBool:
      {
        Array<Bool>* array = new Array<Bool>
          (key.node().getColumnBool(rownrs_p));
        arrays[i] = array;
        const Bool* data = array->getStorage (deleteIt);
        sort.sortKey (data, TpBool, 0, getOrder(key));
        array->freeStorage (data, deleteIt);
      }
      break;
    case TpUChar:
      {
        Array<uChar>* array = new Array<uChar>
          (key.node().getColumnuChar(rownrs_p));
        arrays[i] = array;
        const uChar* data = array->getStorage (deleteIt);
        sort.sortKey (data, TpUChar, 0, getOrder(key));
        array->freeStorage (data, deleteIt);
      }
      break;
    case TpShort:
      {
        Array<Short>* array = new Array<Short>
          (key.node().getColumnShort(rownrs_p));
        arrays[i] = array;
        const Short* data = array->getStorage (deleteIt);
        sort.sortKey (data, TpShort, 0, getOrder(key));
        array->freeStorage (data, deleteIt);
      }
      break;
    case TpUShort:
      {
        Array<uShort>* array = new Array<uShort>
          (key.node().getColumnuShort(rownrs_p));
        arrays[i] = array;
        const uShort* data = array->getStorage (deleteIt);
        sort.sortKey (data, TpUShort, 0, getOrder(key));
        array->freeStorage (data, deleteIt);
      }
      break;
    case TpInt:
      {
        Array<Int>* array = new Array<Int>
          (key.node().getColumnInt(rownrs_p));
        arrays[i] = array;
        const Int* data = array->getStorage (deleteIt);
        sort.sortKey (data, TpInt, 0, getOrder(key));
        array->freeStorage (data, deleteIt);
      }
      break;
    case TpUInt:
      {
        Array<uInt>* array = new Array<uInt>
          (key.node().getColumnuInt(rownrs_p));
        arrays[i] = array;
        const uInt* data = array->getStorage (deleteIt);
        sort.sortKey (data, TpUInt, 0, getOrder(key));
        array->freeStorage (data, deleteIt);
      }
      break;
    case TpInt64:
      {
        Array<Int64>* array = new Array<Int64>
          (key.node().getColumnInt64(rownrs_p));
        arrays[i] = array;
        const Int64* data = array->getStorage (deleteIt);
        sort.sortKey (data, TpInt64, 0, getOrder(key));
        array->freeStorage (data, deleteIt);
      }
      break;
    case TpFloat:
      {
        Array<Float>* array = new Array<Float>
          (key.node().getColumnFloat(rownrs_p));
        arrays[i] = array;
        const Float* data = array->getStorage (deleteIt);
        sort.sortKey (data, TpFloat, 0, getOrder(key));
        array->freeStorage (data, deleteIt);
      }
      break;
    case TpDouble:
      {
        Array<Double>* array = new Array<Double>
          (key.node().getColumnDouble(rownrs_p));
        arrays[i] = array;
        const Double* data = array->getStorage (deleteIt);
        sort.sortKey (data, TpDouble, 0, getOrder(key));
        array->freeStorage (data, deleteIt);
      }
      break;
    case TpComplex:
      {
        Array<Complex>* array = new Array<Complex>
          (key.node().getColumnComplex(rownrs_p));
        arrays[i] = array;
        const Complex* data = array->getStorage (deleteIt);
        sort.sortKey (data, TpComplex, 0, getOrder(key));
        array->freeStorage (data, deleteIt);
      }
      break;
    case TpDComplex:
      {
        Array<DComplex>* array = new Array<DComplex>
          (key.node().getColumnDComplex(rownrs_p));
        arrays[i] = array;
        const DComplex* data = array->getStorage (deleteIt);
        sort.sortKey (data, TpDComplex, 0, getOrder(key));
        array->freeStorage (data, deleteIt);
      }
      break;
    case TpString:
      {
        Array<String>* array = new Array<String>
          (key.node().getColumnString(rownrs_p));
        arrays[i] = array;
        const String* data = array->getStorage (deleteIt);
        sort.sortKey (data, TpString, 0, getOrder(key));
        array->freeStorage (data, deleteIt);
      }
      break;
    default:
      AlwaysAssert (False, AipsError);
    }
  }
  rownr_t nrrow = rownrs_p.size();
  Vector<rownr_t> newRownrs (nrrow);
  int sortOpt = Sort::HeapSort;
  if (noDupl_p) {
    sortOpt += Sort::NoDuplicates;
  }
  sort.sort (newRownrs, nrrow, sortOpt);
  for (uInt i=0; i<nrkey; i++) {
    const TableParseSort& key = sort_p[i];
    switch (key.node().getColumnDataType()) {
    case TpBool:
      delete (Array<Bool>*)arrays[i];
      break;
    case TpUChar:
      delete (Array<uChar>*)arrays[i];
      break;
    case TpShort:
      delete (Array<Short>*)arrays[i];
      break;
    case TpUShort:
      delete (Array<uShort>*)arrays[i];
      break;
    case TpInt:
      delete (Array<Int>*)arrays[i];
      break;
    case TpUInt:
      delete (Array<uInt>*)arrays[i];
      break;
    case TpInt64:
      delete (Array<Int64>*)arrays[i];
      break;
    case TpFloat:
      delete (Array<Float>*)arrays[i];
      break;
    case TpDouble:
      delete (Array<Double>*)arrays[i];
      break;
    case TpComplex:
      delete (Array<Complex>*)arrays[i];
      break;
    case TpDComplex:
      delete (Array<DComplex>*)arrays[i];
      break;
    case TpString:
      delete (Array<String>*)arrays[i];
      break;
    default:
      AlwaysAssert (False, AipsError);
    }
  }
  if (showTimings) {
    timer.show ("  Orderby     ");
  }
  // Convert index to rownr.
  for (rownr_t i=0; i<newRownrs.size(); ++i) {
    newRownrs[i] = rownrs_p[newRownrs[i]];
  }
  rownrs_p.reference (newRownrs);
}


void TableParseSelect::doLimOff (Bool showTimings)
{
  Timer timer;
  Vector<rownr_t> newRownrs;
  // Negative values mean from the end (a la Python indexing).
  Int64 nrow = rownrs_p.size();
  if (offset_p < 0) {
    offset_p += nrow;
    if (offset_p < 0) offset_p = 0;
  }
  // A limit (i.e. nr of rows) or an endrow can be given (not both).
  // Convert a limit to endrow.
  if (limit_p != 0) {
    if (limit_p  < 0) limit_p  += nrow;
    endrow_p = offset_p + limit_p*stride_p;
  } else if (endrow_p != 0) {
    if (endrow_p < 0) endrow_p += nrow;
  } else {
    endrow_p = nrow;
  }
  if (endrow_p > nrow) endrow_p = nrow;
  if (offset_p < endrow_p) {
    Int64 nr = 1 + (endrow_p - offset_p - 1) / stride_p;
    newRownrs.reference (rownrs_p(Slice(offset_p, nr, stride_p)).copy());
  }
  rownrs_p.reference (newRownrs);
  if (showTimings) {
    timer.show ("  Limit/Offset");
  }
}

Table TableParseSelect::doLimOff (Bool showTimings, const Table& table)
{
  Timer timer;
  rownrs_p.resize (table.nrow());
  indgen (rownrs_p);
  doLimOff (False);
  return table(rownrs_p);
  if (showTimings) {
    timer.show ("  Limit/Offset");
  }
}


Table TableParseSelect::doProject
(Bool showTimings, const Table& table,
 const CountedPtr<TableExprGroupResult>& groups)
{
  Timer timer;
  Table tabp;
  // doProjectExpr might have been done for some columns, so clear first to avoid
  // they are calculated twice.
  update_p.clear();
  if (nrSelExprUsed_p > 0) {
    // Expressions used, so make a real table.
    tabp = doProjectExpr (False, groups);
  } else {
    // Only column names used, so make a reference table.
    tabp = table(rownrs_p);
    tabp = tabp.project (columnOldNames_p);
    for (uInt i=0; i<columnNames_p.size(); i++) {
      // Rename column if new name is given to a column.
      if (columnNames_p[i] != columnOldNames_p[i]) {
        tabp.renameColumn (columnNames_p[i], columnOldNames_p[i]);
      }
    }
  }
  if (showTimings) {
    timer.show ("  Projection  ");
  }
  if (distinct_p) {
    tabp = doDistinct (showTimings, tabp);
  }
  return tabp;
}

Table TableParseSelect::doProjectExpr
(Bool useSel, const CountedPtr<TableExprGroupResult>& groups)
{
  if (! rownrs_p.empty()) {
    // Add the rows if not done yet.
    if (projectExprTable_p.nrow() == 0) {
      projectExprTable_p.addRow (rownrs_p.size());
    }
    // Turn the expressions of the selected columns into update objects.
    for (uInt i=0; i<columnExpr_p.size(); i++) {
      if (! columnExpr_p[i].isNull()) {
        if (projectExprSelColumn_p[i] == useSel) {
          addUpdate (new TableParseUpdate (columnNames_p[i],
                                           columnNameMasks_p[i],
                                           columnExpr_p[i], False));
        }
      }
    }
    // Fill the columns in the table.
    doUpdate (False, Table(), projectExprTable_p, rownrs_p, groups);
    projectExprTable_p.flush();
  }
  return projectExprTable_p;
}

Table TableParseSelect::doFinish (Bool showTimings, Table& table,
                                  const std::vector<const Table*>& tempTables,
                                  const std::vector<TableParseSelect*>& stack)
{
  Timer timer;
  Table result(table);
  // If the table name contains ::, a subtable has to be created.
  // Split the name at the last ::.
  Vector<String> parts = stringToVector(resultName_p, std::regex("::"));
  Table parent;
  String fullName (resultName_p);
  if (parts.size() > 1) {
    parent = openParentTable (resultName_p, parts[parts.size()-1],
                              tempTables, stack);
    fullName = parent.tableName() + '/' + parts[parts.size()-1];
  }
  if (resultType_p == 1) {
    if (table.tableType() != Table::Memory) {
      result = table.copyToMemoryTable (fullName);
    }
  } else if (! resultCreated_p) {
    if (resultType_p > 0) {
      table.deepCopy (fullName, dminfo_p, storageOption_p,
                      overwrite_p ? Table::New : Table::NewNoReplace,
                      True, endianFormat_p);
      result = Table(fullName);
    } else {
      // Normal reference table.
      table.rename (fullName,
                    overwrite_p ? Table::New : Table::NewNoReplace);
      table.flush();
    }
  }
  // Create a subtable keyword if needed.
  if (parts.size() > 1) {
    parent.reopenRW();
    parent.rwKeywordSet().defineTable (parts[parts.size()-1], table);
  }
  if (showTimings) {
    timer.show ("  Giving      ");
  }
  return result;
}

DataType TableParseSelect::makeDataType (DataType dtype, const String& dtstr,
                                         const String& colName)
{
  if (! dtstr.empty()) {
    if (dtstr == "B") {
      if (dtype != TpOther  &&  dtype != TpBool) {
        throw TableInvExpr ("Expression of column " + colName +
                            " does not have data type Bool");
      }
      return TpBool;
    }
    if (dtstr == "S") {
      if (dtype != TpOther  &&  dtype != TpString) {
        throw TableInvExpr ("Expression of column " + colName +
                            " does not have data type String");
      }
      return TpString;
    }
    if (dtype == TpBool  ||  dtype == TpString) {
      throw TableInvExpr ("Expression of column " + colName +
                          " does not have a numeric data type");
    }
    // Any numeric data type can be converted to Complex.
    if (dtstr == "C4") {
      return TpComplex;
    } else if (dtstr == "C8") {
      return TpDComplex;
    }
    // Real numeric data types cannot have a complex value.
    if (dtype == TpComplex  ||  dtype == TpDComplex) {
      throw TableInvExpr ("Expression of column " + colName +
                          " does not have a real numeric data type");
    }
    if (dtstr == "U1") {
      return TpUChar;
    } else if (dtstr == "I2") {
      return TpShort;
    } else if (dtstr == "U2") {
      return TpUShort;
    } else if (dtstr == "I4") {
      return TpInt;
    } else if (dtstr == "U4") {
      return TpUInt;
    } else if (dtstr == "I8") {
      return TpInt64;
    } else if (dtstr == "R4") {
      return TpFloat;
    } else if (dtstr == "R8") {
      return TpDouble;
    } else if (dtstr == "EPOCH") {
      return TpQuantity;
    }
    throw TableInvExpr ("Datatype " + dtstr + " of column " + colName +
                        " is invalid");
  }
  if (dtype == TpOther) {
    throw TableInvExpr ("Datatype " + dtstr + " of column " + colName +
                        " is invalid (maybe a set with incompatible units)");
  }
  return dtype;
}

void TableParseSelect::addColumnDesc (TableDesc& td,
                                      DataType dtype,
                                      const String& colName,
                                      Int options,
                                      Int ndim, const IPosition& shape,
                                      const String& dmType,
                                      const String& dmGroup,
                                      const String& comment,
                                      const TableRecord& keywordSet,
                                      const Vector<String>& unitName,
                                      const Record& attributes)
{
  if (ndim < 0) {
    switch (dtype) {
    case TpBool:
      td.addColumn (ScalarColumnDesc<Bool> (colName, comment,
                                            dmType, dmGroup, options));
      break;
    case TpUChar:
      td.addColumn (ScalarColumnDesc<uChar> (colName, comment,
                                             dmType, dmGroup, 0, options));
      break;
    case TpShort:
      td.addColumn (ScalarColumnDesc<Short> (colName, comment,
                                             dmType, dmGroup, 0, options));
      break;
    case TpUShort:
      td.addColumn (ScalarColumnDesc<uShort> (colName, comment,
                                              dmType, dmGroup, 0, options));
      break;
    case TpInt:
      td.addColumn (ScalarColumnDesc<Int> (colName, comment,
                                           dmType, dmGroup, 0, options));
      break;
    case TpUInt:
      td.addColumn (ScalarColumnDesc<uInt> (colName, comment,
                                            dmType, dmGroup, 0, options));
      break;
    case TpInt64:
      td.addColumn (ScalarColumnDesc<Int64> (colName, comment,
                                             dmType, dmGroup, 0, options));
      break;
    case TpFloat:
      td.addColumn (ScalarColumnDesc<Float> (colName, comment,
                                             dmType, dmGroup, options));
      break;
    case TpDouble:
    case TpQuantity:
      td.addColumn (ScalarColumnDesc<Double> (colName, comment,
                                              dmType, dmGroup, options));
      break;
    case TpComplex:
      td.addColumn (ScalarColumnDesc<Complex> (colName, comment,
                                               dmType, dmGroup, options));
      break;
    case TpDComplex:
      td.addColumn (ScalarColumnDesc<DComplex> (colName, comment,
                                                dmType, dmGroup, options));
      break;
    case TpString:
      td.addColumn (ScalarColumnDesc<String> (colName, comment,
                                              dmType, dmGroup, options));
      break;
    default:
      AlwaysAssert (False, AipsError);
    }
  } else {
    // Giving a shape means fixed shape arrays.
    if (shape.size() > 0) {
      options |= ColumnDesc::FixedShape;
    }
    switch (dtype) {
    case TpBool:
      td.addColumn (ArrayColumnDesc<Bool> (colName, comment,
                                           dmType, dmGroup,
                                           shape, options, ndim));
      break;
    case TpUChar:
      td.addColumn (ArrayColumnDesc<uChar> (colName, comment,
                                            dmType, dmGroup,
                                            shape, options, ndim));
      break;
    case TpShort:
      td.addColumn (ArrayColumnDesc<Short> (colName, comment,
                                            dmType, dmGroup,
                                            shape, options, ndim));
      break;
    case TpUShort:
      td.addColumn (ArrayColumnDesc<uShort> (colName, comment,
                                             dmType, dmGroup,
                                             shape, options, ndim));
      break;
    case TpInt:
      td.addColumn (ArrayColumnDesc<Int> (colName, comment,
                                          dmType, dmGroup,
                                          shape, options, ndim));
      break;
    case TpUInt:
      td.addColumn (ArrayColumnDesc<uInt> (colName, comment,
                                           dmType, dmGroup,
                                           shape, options, ndim));
      break;
    case TpInt64:
      td.addColumn (ArrayColumnDesc<Int64> (colName, comment,
                                            dmType, dmGroup,
                                            shape, options, ndim));
      break;
    case TpFloat:
      td.addColumn (ArrayColumnDesc<Float> (colName, comment,
                                            dmType, dmGroup,
                                            shape, options, ndim));
      break;
    case TpDouble:
    case TpQuantity:
      td.addColumn (ArrayColumnDesc<Double> (colName, comment,
                                             dmType, dmGroup,
                                             shape, options, ndim));
      break;
    case TpComplex:
      td.addColumn (ArrayColumnDesc<Complex> (colName, comment,
                                              dmType, dmGroup,
                                              shape, options, ndim));
      break;
    case TpDComplex:
      td.addColumn (ArrayColumnDesc<DComplex> (colName, comment,
                                               dmType, dmGroup,
                                               shape, options, ndim));
      break;
    case TpString:
      td.addColumn (ArrayColumnDesc<String> (colName, comment,
                                             dmType, dmGroup,
                                             shape, options, ndim));
      break;
    default:
      AlwaysAssert (False, AipsError);
    }
  }
  // Write the keywords.
  ColumnDesc& cd = td.rwColumnDesc(colName);
  TableRecord keys (keywordSet);
  keys.merge (TableRecord(attributes),
              RecordInterface::OverwriteDuplicates);
  // If no keys defined for this column, define Epoch measure for dates.
  if (dtype == TpQuantity  &&  keys.empty()) {
    TableRecord r;
    r.define ("type", "epoch");
    r.define ("Ref", "UTC");
    keys.defineRecord ("MEASINFO", r);
  }
  cd.rwKeywordSet() = keys;
  // Write unit in column keywords (in TableMeasures compatible way).
  // Check if it is valid by constructing the Unit object.
  Vector<String> unit(unitName);
  if (dtype == TpQuantity  &&  unit.empty()) {
    unit = Vector<String>(1, "d");
  }
  if (! unit.empty()  &&  ! unit[0].empty()) {
    if (! shape.empty()) {
      if (! (unit.size() == 1  ||  unit.size() == uInt(shape[0]))) {
        throw AipsError("Nr of units must be 1 or match the first axis");
      }
    }
    cd.rwKeywordSet().define ("QuantumUnits", unit);
  }
}

std::pair<ColumnDesc,Record> TableParseSelect::findColumnInfo
(const String& colName, const String& newColName) const
{
  String columnName, shorthand;
  Vector<String> fieldNames;
  if (splitName (shorthand, columnName, fieldNames, colName, True, False, True)) {
    throw TableInvExpr ("Column name " + colName + " is a keyword, no column");
  }
  Table tab = findTable (shorthand, True);
  if (tab.isNull()) {
    throw TableInvExpr("Shorthand " + shorthand + " has not been defined");
  }
  Record dminfo = tab.dataManagerInfo();
  // Try to find the column in the info.
  // If found, create a dminfo record for this column only.
  Record dmrec;
  for (uInt i=0; i<dminfo.nfields(); ++i) {
    Record dm(dminfo.subRecord(i));
    if (dm.isDefined("COLUMNS")) {
      Vector<String> cols(dm.asArrayString("COLUMNS"));
      if (std::find(cols.begin(), cols.end(), columnName) != cols.end()) {
        dm.define ("COLUMNS", Vector<String>(1, newColName));
        dmrec.defineRecord (0, dm);
        break;
      }
    }
  }
  return std::make_pair (tab.tableDesc().columnDesc(columnName), dmrec);
}

Table TableParseSelect::doDistinct (Bool showTimings, const Table& table)
{
  Timer timer;
  Table result;
  // Sort the table uniquely on all columns.
  Table tabs = table.sort (columnNames_p, Sort::Ascending,
                           Sort::QuickSort|Sort::NoDuplicates);
  if (tabs.nrow() == table.nrow()) {
    // Everything was already unique.
    result = table;
  } else {
    // Get the rownumbers.
    // Make sure it does not reference an internal array.
    Vector<rownr_t> rownrs(tabs.rowNumbers(table));
    rownrs.unique();
    // Put the rownumbers back in the original order.
    GenSort<rownr_t>::sort (rownrs);
    result = table(rownrs);
    rownrs_p.reference (rownrs);
  }
  if (showTimings) {
    timer.show ("  Distinct    ");
  }
  return result;
}


//# Keep the name of the resulting table.
void TableParseSelect::handleGiving (const String& name, const Record& rec)
{
  resultName_p = name;
  for (uInt i=0; i<rec.nfields(); ++i) {
    String fldName = rec.name(i);
    fldName.downcase();
    Bool done=False;
    if (rec.dataType(i) == TpBool) {
      done = True;
      if (fldName == "memory") {
        resultType_p = 1;
      } else if (fldName == "scratch") {
        resultType_p = 2;
      } else if (fldName == "plain") {
        resultType_p = 3;
      } else if (fldName == "plain_big") {
        resultType_p   = 3;
        endianFormat_p = Table::BigEndian;
      } else if (fldName == "plain_little") {
        resultType_p   = 3;
        endianFormat_p = Table::LittleEndian;
      } else if (fldName == "plain_local") {
        resultType_p   = 3;
        endianFormat_p = Table::LocalEndian;
      } else if (fldName == "overwrite") {
        overwrite_p = rec.asBool(i);
      } else {
        done = False;
      }
    }
    if (done) {
      if (fldName != "overwrite"  &&  !rec.asBool(i)) {
        throw TableParseError ("Field name " + rec.name(i) +
                               " should not have a False value");
      }
    } else if (fldName == "type") {
      Bool ok = False;
      if (rec.dataType(i) == TpString) {
        ok = True;
        String str = rec.asString(i);
        str.downcase();
        if (str == "plain") {
          resultType_p = 3;
        } else if (str == "scratch") {
          resultType_p = 2;
        } else if (str == "memory") {
          resultType_p = 1;
        } else {
          ok = False;
        }
      }
      if (!ok) {
        throw TableParseError("type must have a string value "
                              "plain, scratch or memory");
      }
    } else if (fldName == "endian") {
      Bool ok = False;
      if (rec.dataType(i) == TpString) {
        ok = True;
        String str = rec.asString(i);
        str.downcase();
        if (str == "big") {
          endianFormat_p = Table::BigEndian;
        } else if (str == "little") {
          endianFormat_p = Table::LittleEndian;
        } else if (str == "local") {
          endianFormat_p = Table::LocalEndian;
        } else if (str == "aipsrc") {
          endianFormat_p = Table::AipsrcEndian;
        } else {
          ok = False;
        }
      }
      if (!ok) {
        throw TableParseError("endian must have a string value "
                              "big, little, local or aipsrc");
      }
    } else if (fldName == "storage") {
      Bool ok = False;
      if (rec.dataType(i) == TpString) {
        ok = True;
        String str = rec.asString(i);
        str.downcase();
        if (str == "multifile") {
          storageOption_p.setOption (StorageOption::MultiFile);
        } else if (str == "multihdf5") {
          storageOption_p.setOption (StorageOption::MultiHDF5);
        } else if (str == "sepfile") {
          storageOption_p.setOption (StorageOption::SepFile);
        } else if (str == "default") {
          storageOption_p.setOption (StorageOption::Default);
        } else if (str == "aipsrc") {
          storageOption_p.setOption (StorageOption::Aipsrc);
        } else {
          ok = False;
        }
      }
      if (!ok) {
        throw TableParseError("storage must have a string value "
                              "multifile, multihdf5, sepfile, default or aipsrc");
      }
    } else if (fldName == "blocksize") {
      try {
        storageOption_p.setBlockSize (rec.asInt(i));
      } catch (...) {
        throw TableParseError("blocksize must have an integer value");
      }
    } else {
      throw TableParseError(rec.name(i) + " is an invalid table options field");
    }
  }
  if (resultName_p.empty()  &&  resultType_p > 2) {
    throw TableParseError ("output table name can only be omitted if "
                           "AS MEMORY or AS SCRATCH is given");
  }
}

//# Keep the resulting set expression.
void TableParseSelect::handleGiving (const TableExprNodeSet& set)
{
  // In principle GIVING is handled before SELECT, so below is always false.
  // But who knows what future brings us.
  if (! columnNames_p.empty()) {
    throw TableInvExpr("Expressions can be given in SELECT or GIVING, "
                       "not both");
  }
  resultSet_p = new TableExprNodeSet (set);
  resultSet_p->checkAggrFuncs();
}

void TableParseSelect::checkTableProjSizes() const
{
  // Check if all tables used in non-constant select expressions
  // have the same size as the first table.
  rownr_t nrow = fromTables_p[0].table().nrow();
  for (uInt i=0; i<columnExpr_p.size(); i++) {
    if (! columnExpr_p[i].getRep()->isConstant()) {
      if (columnExpr_p[i].getRep()->nrow() != nrow) {
        throw TableInvExpr("Nr of rows of tables used in select "
                           "expressions must be equal to first table");
      }
    }
  }
}

//# Execute all parts of a TaQL command doing some selection.
void TableParseSelect::execute (Bool showTimings, Bool setInGiving,
                                Bool mustSelect, rownr_t maxRow,
                                Bool doTracing,
                                const std::vector<const Table*>& tempTables,
                                const std::vector<TableParseSelect*>& stack)
{
  //# A selection query consists of:
  //#  - SELECT to do projection
  //#     can only refer to columns in FROM or can be constants
  //#     can contain aggregate functions
  //#  - FROM to tell the tables to use
  //#  - WHERE to select rows from tables
  //#     can only refer to columns in FROM
  //#     cannot contain aggregate functions
  //#  - GROUPBY to group result of WHERE
  //#     can refer to columns in FROM or expressions of FROM
  //#     (in SQL92 only to columns in FROM)
  //#     cannot contain aggregate functions
  //#  - HAVING to select groups
  //#     can refer to column in SELECT or FROM
  //#     HAVING is possible without GROUPBY (-> one group only)
  //#     usually refers to aggregate functions/columns
  //#     if non-aggregate function is used, glast is implied
  //#  - apply combination (UNION, INTERSECTION, DIFFERENCE)
  //#     must have equal SELECT result (with equal column names)
  //#  - ORDERBY to sort result of HAVING
  //#     can refer to columns in SELECT or FROM
  //#     (in SQL92 only to columns in SELECT), thus look in SELECT first
  //#     can contain aggregate functions if aggregation or GROUPBY is used
  //#  - LIMIT to skip latest results of ORDERBY
  //#  - OFFSET to ignore first results of ORDERBY
  //# If GROUPBY/aggr is used, all clauses can contain other columns than
  //# aggregate or GROUPBY columns. The last row in a group is used for them.

  //# Set limit if not given.
  if (limit_p == 0) {
    limit_p = maxRow;
    if (doTracing  &&  limit_p) {
      cerr << "LIMIT not given; set to " << limit_p << endl;
    }
  }
  //# Give an error if no command part has been given.
  if (mustSelect  &&  commandType_p == PSELECT
  &&  node_p.isNull()  &&  sort_p.size() == 0
  &&  columnNames_p.size() == 0  &&  resultSet_p == 0
  &&  limit_p == 0  &&  endrow_p == 0  &&  stride_p == 1  &&  offset_p == 0) {
    throw (TableInvExpr
           ("TableParse error: no projection, selection, sorting, "
            "limit, offset, or giving-set given in SELECT command"));
  }
  // Test if a "giving set" is possible.
  if (resultSet_p != 0  &&  !setInGiving) {
    throw TableInvExpr ("A query in a FROM can only have "
                        "'GIVING tablename'");
  }
  //# Set the project expressions to be filled in first stage.
  makeProjectExprSel();
  //# Get nodes representing aggregate functions.
  //# Test if aggregate, groupby, or having is used.
  std::vector<TableExprNodeRep*> aggrNodes;
  Int groupAggrUsed = testGroupAggr (aggrNodes);
  if (groupAggrUsed == 0) {
    // Check if tables used in projection have the same size.
    checkTableProjSizes();
  } else if (doTracing) {
    cerr << "GROUPBY to be done using " << aggrNodes.size()
         << " aggregate nodes" << endl;
  }
  // Column nodes used in aggregate functions should not adhere applySelection.
  uInt ndis = 0;
  for (uInt i=0; i<aggrNodes.size(); ++i) {
    std::vector<TableExprNodeRep*> colNodes;
    aggrNodes[i]->getColumnNodes (colNodes);
    for (uInt j=0; j<colNodes.size(); ++j) {
      colNodes[j]->disableApplySelection();
      ndis++;
    }
  }
  if (doTracing) {
    cerr << "  disableApplySelection done in " << ndis
         << " column nodes of aggregate nodes" << endl;
  }
  // Select distinct makes no sense if aggregate and no groupby is given.
  if (groupAggrUsed != 0  &&  (groupAggrUsed & GROUPBY) == 0) {
    distinct_p = False;
  }
  //# The first table in the list is the source table.
  Table table = fromTables_p[0].table();
  //# Set endrow_p if positive limit and positive or no offset.
  if (offset_p >= 0  &&  limit_p > 0) {
    endrow_p = offset_p + limit_p * stride_p;
  }
  //# Determine if we can pre-empt the selection loop.
  //# That is possible if a positive limit and offset are given
  //# without sorting, select distinct, groupby, or aggregation.
  rownr_t nrmax=0;
  if (endrow_p > 0  &&  sort_p.size() == 0  &&  !distinct_p  &&
      groupAggrUsed == 0) {
    nrmax = endrow_p;
    if (doTracing) {
      cerr << "pre-empt WHERE at " << nrmax << " rows" << endl;
    }
  }
  //# First do the where selection.
  Table resultTable(table);
  if (! node_p.isNull()) {
//#//        cout << "Showing TableExprRange values ..." << endl;
//#//        Block<TableExprRange> rang;
//#//        node_p->ranges(rang);
//#//        for (Int i=0; i<rang.size(); i++) {
//#//            cout << rang[i].getColumn().columnDesc().name() << rang[i].start()
//#//                 << rang[i].end() << endl;
//#//        }
    Timer timer;
    resultTable = table(node_p, nrmax);
    if (showTimings) {
      timer.show ("  Where       ");
    }
    if (doTracing) {
      cerr << "WHERE resulted in " << resultTable.nrow() << " rows" << endl;
    }
  }
  // Get the row numbers of the result of the possible first step.
  rownrs_p.reference (resultTable.rowNumbers(table));
  // Execute possible groupby/aggregate.
  CountedPtr<TableExprGroupResult> groupResult;
  if (groupAggrUsed != 0) {
    groupResult = doGroupby (showTimings, aggrNodes, groupAggrUsed);
    // Aggregate results and normal table rows need to have the same rownrs,
    // so set the selected rows in the table column objects.
    resultTable = adjustApplySelNodes(table);
    table = resultTable;
    if (doTracing) {
      cerr << "GROUPBY resulted in " << table.nrow() << " groups" << endl;
      cerr << "  applySelection called for " << applySelNodes_p.size()
           << " nodes" << endl;
    }
  }
  // Do the projection of SELECT columns used in HAVING or ORDERBY.
  // Thereafter the column nodes need to use rownrs 0..n.
  if (! projectExprSubset_p.empty()) {
    doProjectExpr (True, groupResult);
    resultTable = adjustApplySelNodes(table);
    table = resultTable;
    if (doTracing) {
      cerr << "Pre-projected " << projectExprSubset_p.size()
           << " columns" << endl;
      cerr << "  applySelection called for " << applySelNodes_p.size()
           << " nodes" << endl;
    }
  }
  // Do the possible HAVING step.
  if (! havingNode_p.isNull()) {
    doHaving (showTimings, groupResult);
    if (doTracing) {
      cerr << "HAVING resulted in " << rownrs_p.size() << " rows" << endl;
    }
  }
  //# Then do the sort.
  if (sort_p.size() > 0) {
    doSort (showTimings);
    if (doTracing) {
      cerr << "ORDERBY resulted in " << rownrs_p.size() << " rows" << endl;
    }
  }
  // If select distinct is given, limit/offset can only be done thereafter
  // because duplicate rows will be removed.
  if (!distinct_p  &&  (offset_p != 0  ||  limit_p != 0  ||
                        endrow_p != 0  || stride_p != 1)) {
    doLimOff (showTimings);
    if (doTracing) {
      cerr << "LIMIT/OFFSET resulted in " << rownrs_p.size() << " rows" << endl;
    }
  }
  // Take the correct rows of the projected table (if not empty).
  resultTable = table(rownrs_p);
  if (projectExprTable_p.nrow() > 0) {
    if (rownrs_p.size() < projectExprTable_p.nrow()  ||  sort_p.size() > 0) {
      projectExprTable_p = projectExprTable_p(rownrs_p);
      // Make deep copy if stored in a table.
      if (resultType_p == 3) {
        projectExprTable_p.rename (resultName_p + "_tmpproject",
                                   Table::New);
        projectExprTable_p.deepCopy
          (resultName_p, dminfo_p, storageOption_p,
           overwrite_p ? Table::New : Table::NewNoReplace,
           True, endianFormat_p);
        projectExprTable_p = Table(resultName_p);
        TableUtil::deleteTable (resultName_p + "_tmpproject");
        // Indicate it does not have to be created anymore.
        resultCreated_p = True;
      }
      resultTable = projectExprTable_p;
    }
  }
  //# Then do the update, delete, insert, or projection and so.
  if (commandType_p == PUPDATE) {
    doUpdate (showTimings, table, resultTable, rownrs_p);
    table.flush();
  } else if (commandType_p == PINSERT) {
    Table tabNewRows = doInsert (showTimings, table);
    table.flush();
    resultTable = tabNewRows;
  } else if (commandType_p == PDELETE) {
    doDelete (showTimings, table);
    table.flush();
  } else if (commandType_p == PCOUNT) {
    resultTable = doCount (showTimings, table);
  } else {
    //# Then do the projection.
    if (columnNames_p.size() > 0) {
      resultTable = doProject (showTimings, table, groupResult);
      if (doTracing) {
        cerr << "Final projection done of "
             << columnNames_p.size() - projectExprSubset_p.size()
             << " columns resulting in " << resultTable.nrow()
             << " rows" << endl;
      }
    }
    // If select distinct is given, limit/offset must be done at the end.
    if (distinct_p  &&  (offset_p != 0  ||  limit_p != 0  ||
                         endrow_p != 0  || stride_p != 1)) {
      resultTable = doLimOff (showTimings, resultTable);
      if (doTracing) {
        cerr << "LIMIT/OFFSET resulted in " << resultTable.nrow()
             << " rows" << endl;
      }
    }
    //# Finally rename or copy using the given name (and flush it).
    if (resultType_p != 0  ||  ! resultName_p.empty()) {
      resultTable = doFinish (showTimings, resultTable, tempTables, stack);
      if (doTracing) {
        cerr << "Finished the GIVING command" << endl;
      }
    }
  }
  //# Keep the table for later.
  table_p = resultTable;
}

void TableParseSelect::checkAggrFuncs (const TableExprNode& node)
{
  if (! node.isNull()) {
    node.getRep()->checkAggrFuncs();
  }
}
//# Get aggregate functions used and check if used at correct places.
//# Also check that HAVING is not solely used.
Int TableParseSelect::testGroupAggr (std::vector<TableExprNodeRep*>& aggr) const
{
  // Make sure main (where) node does not have aggregate functions.
  // This has been checked before, but use defensive programming.
  if (! node_p.isNull()) {
    node_p.getRep()->getAggrNodes (aggr);
    AlwaysAssert (aggr.empty(), AipsError);
  }
  // Get possible aggregate functions used in SELECT and HAVING.
  for (uInt i=0; i<columnExpr_p.size(); ++i) {
    const_cast<TableExprNodeRep*>(columnExpr_p[i].getRep().get())->getAggrNodes (aggr);
  }
  uInt nselAggr = aggr.size();
  if (! havingNode_p.isNull()) {
    const_cast<TableExprNodeRep*>(havingNode_p.getRep().get())->getAggrNodes (aggr);
  }
  // Make sure aggregate functions are not used in a UPDATE command, etc.
  // Again, this cannot happen but use defensive programming.
  if (commandType_p != PSELECT) {
    AlwaysAssert (aggr.empty(), AipsError);
    return 0;
  }
  // Make sure HAVING is only used if SELECT has an aggregate function
  // or if GROUPBY is used.
  if (! havingNode_p.isNull()) {
    if (nselAggr == 0  &&  groupbyNodes_p.empty()) {
      throw TableInvExpr ("HAVING can only be used if GROUPBY is used or "
                          "an aggregate function is used in SELECT");
    }
  }
  // Test if any group/aggr is given or if only
  // 'SELECT COUNT(*)' is given without GROUPBY.
  Int res = 0;
  if (! groupbyNodes_p.empty()) res += GROUPBY;
  if (! aggr.empty())           res += AGGR_FUNCS;
  if (nselAggr == 1  &&  aggr.size() == 1) {
    TableExprAggrNode* node = dynamic_cast<TableExprAggrNode*>(aggr[0]);
    if (node  &&  node->funcType() == TableExprFuncNode::countallFUNC) {
      res += ONLY_COUNTALL;
    }
  }
  return res;
}

String TableParseSelect::getTableInfo (const Vector<String>& parts,
                                       const TaQLStyle& style)
{
  Bool showdm = False;
  Bool showcol = True;
  Bool showsub = False;
  Bool sortcol = False;
  Bool tabkey = False;
  Bool colkey = False;
  for (uInt i=2; i<parts.size(); ++i) {
    String opt(parts[i]);
    opt.downcase();
    Bool fop = True;
    if (opt.size() > 2   &&  opt.substr(0,2) == "no") {
      fop = False;
      opt = opt.substr(2);
    }
    if (opt == "dm") {
      showdm = fop;
    } else if (opt == "col") {
      showcol = fop;
    } else if (opt == "sort") {
      sortcol = fop;
    } else if (opt == "key") {
      tabkey = fop;
      colkey = fop;
    } else if (opt == "tabkey") {
      tabkey = fop;
    } else if (opt == "colkey") {
      colkey = fop;
    } else if (opt == "recur") {
      showsub = fop;
    } else {
      throw AipsError (parts[i] + " is an unknown show table option; use: "
                       "dm col sort key colkey recur");
    }
  }
  std::ostringstream os;
  fromTables_p[0].table().showStructure (os, showdm, showcol, showsub,
                                         sortcol, style.isCOrder());
  fromTables_p[0].table().showKeywords (os, showsub, tabkey, colkey);
  return os.str();
}


void TableParseSelect::show (ostream& os) const
{
  if (! node_p.isNull()) {
    node_p.show (os);
  }
}


=======
>>>>>>> 8a5d3329
//# Simplified forms of general tableCommand function.
TaQLResult tableCommand (const String& str)
{
  Vector<String> cols;
  return tableCommand (str, cols);
}
TaQLResult tableCommand (const String& str, const Table& tempTable)
{
  std::vector<const Table*> tmp(1);
  tmp[0] = &tempTable;
  return tableCommand (str, tmp);
}
TaQLResult tableCommand (const String& str,
                         const std::vector<const Table*>& tempTables)
{
  Vector<String> cols;
  return tableCommand (str, tempTables, cols);
}
TaQLResult tableCommand (const String& str, Vector<String>& cols)
{
  std::vector<const Table*> tmp;
  return tableCommand (str, tmp, cols);
}

TaQLResult tableCommand (const String& str,
                         Vector<String>& cols,
                         String& commandType)
{
  std::vector<const Table*> tmp;
  return tableCommand (str, tmp, cols, commandType);
}

TaQLResult tableCommand (const String& str,
                         const std::vector<const Table*>& tempTables,
                         Vector<String>& cols)
{
  String commandType;
  return tableCommand (str, tempTables, cols, commandType);
}

//# Do the actual parsing of a command and execute it.
TaQLResult tableCommand (const String& str,
                         const std::vector<const Table*>& tempTables,
                         Vector<String>& cols,
                         String& commandType)
{
  commandType = "error";
  // Do the first parse step. It returns a raw parse tree
  // (or throws an exception).
  Timer timer;
  TaQLNode tree = TaQLNode::parse(str);
  // Now process the raw tree and get the final ParseSelect object.
  try {
    TaQLNodeHandler treeHandler;
    TaQLNodeResult res = treeHandler.handleTree (tree, tempTables);
    const TaQLNodeHRValue& hrval = TaQLNodeHandler::getHR(res);
    commandType = hrval.getString();
    TableExprNode expr = hrval.getExpr();
    if (tree.style().doTiming()) {
      timer.show (" Total time   ");
    }
    if (! expr.isNull()) {
      return TaQLResult(expr);                 // result of CALC command
    }
    //# Copy the possibly selected column names.
    if (hrval.getNames()) {
      Vector<String> tmp(*(hrval.getNames()));
      cols.reference (tmp);
    } else {
      cols.resize (0);
    }
    return hrval.getTable();
  } catch (std::exception& x) {
    throw TableParseError ("'" + str + "'\n  " + x.what());
  }
}

} //# NAMESPACE CASACORE - END<|MERGE_RESOLUTION|>--- conflicted
+++ resolved
@@ -37,4327 +37,6 @@
 namespace casacore { //# NAMESPACE CASACORE - BEGIN
 
 
-<<<<<<< HEAD
-//# Default constructor.
-TableParse::TableParse()
-{}
-
-//# Constructor with given table name and possible shorthand.
-TableParse::TableParse (const Table& table, Int tabnr, const String& name,
-                          const String& shorthand)
-  : tabnr_p     (tabnr),
-    name_p      (name),
-    shorthand_p (shorthand),
-    table_p     (table)
-{}
-
-
-
-TableParseUpdate::TableParseUpdate (const String& columnName,
-                                    const String& columnNameMask,
-                                    const TableExprNode& node,
-                                    Bool checkAggr)
-  : columnName_p     (columnName),
-    columnNameMask_p (columnNameMask),
-    maskFirst_p      (False),
-    indexPtr_p       (0),
-    node_p           (node)
-{
-  if (checkAggr) {
-    TableParseSelect::checkAggrFuncs (node);
-  }
-}
-TableParseUpdate::TableParseUpdate (const String& columnName,
-                                    const String& columnNameMask,
-                                    const TableExprNodeSet& indices,
-                                    const TableExprNode& node,
-                                    const TaQLStyle& style)
-  : columnName_p     (columnName),
-    columnNameMask_p (columnNameMask),
-    maskFirst_p      (False),
-    indexPtr_p       (0),
-    node_p           (node)
-{
-  TableParseSelect::checkAggrFuncs (node);
-  handleIndices (indices, style);
-  if (indexPtr_p == 0) {
-    if (! columnNameMask_p.empty()) {
-      throw TableInvExpr ("No mask column name can be given if the update "
-                          "data column is masked");
-    }
-    maskFirst_p = True;
-  }
-}
-TableParseUpdate::TableParseUpdate (const String& columnName,
-                                    const String& columnNameMask,
-                                    const TableExprNodeSet& indices1,
-                                    const TableExprNodeSet& indices2,
-                                    const TableExprNode& node,
-                                    const TaQLStyle& style)
-  : columnName_p     (columnName),
-    columnNameMask_p (columnNameMask),
-    maskFirst_p      (False),
-    indexPtr_p       (0),
-    node_p           (node)
-{
-  // The grammar does not allow a column mask name, but you can never tell.
-  AlwaysAssert (columnNameMask.empty(), AipsError);
-  TableParseSelect::checkAggrFuncs (node);
-  handleIndices (indices1, style);
-  maskFirst_p = indexPtr_p==0;
-  handleIndices (indices2, style);
-}
-void TableParseUpdate::handleIndices (const TableExprNodeSet& indices,
-                                      const TaQLStyle& style)
-{
-  // Create a mask if a single bool element is given.
-  if (indices.isSingle()  &&  indices.size() == 1  &&
-      indices.dataType() == TableExprNodeRep::NTBool) {
-    if (! mask_p.isNull()) {
-      throw TableInvExpr ("A double indexed update array cannot contain "
-                          "two masks");
-    }
-    if (! indices.hasArrays()) {
-      throw TableInvExpr ("A mask in an update must be an array");
-    }
-    mask_p = TableExprNode(indices[0]->start());
-  } else {
-    if (indexPtr_p) {
-      throw TableInvExpr ("A double indexed update array cannot contain "
-                          "two index ranges");
-    }
-    indexPtr_p  = new TableExprNodeIndex (indices, style);
-    indexNode_p = TableExprNode(indexPtr_p);
-  }
-}
-TableParseUpdate::~TableParseUpdate()
-{
-  // indexPtr_p does not need to be deleted because it is part of indexNode_p.
-}
-
-
-
-TableParseSort::TableParseSort()
-  : order_p (Sort::Ascending),
-    given_p (False)
-{}
-TableParseSort::TableParseSort (const TableExprNode& node)
-  : node_p  (node),
-    order_p (Sort::Ascending),
-    given_p (False)
-{
-  checkNode();
-}
-TableParseSort::TableParseSort (const TableExprNode& node, Sort::Order order)
-  : node_p  (node),
-    order_p (order),
-    given_p (True)
-{
-  checkNode();
-}
-TableParseSort::~TableParseSort()
-{}
-void TableParseSort::checkNode() const
-{
-  if (! node_p.isScalar()) {
-    throw TableInvExpr("ORDERBY column/expression must be a scalar");
-  }
-  TableParseSelect::checkAggrFuncs (node_p);
-}
-
-
-
-TableParseSelect::TableParseSelect (CommandType commandType)
-  : commandType_p   (commandType),
-    tableDesc_p     (new TableDesc()),
-    nrSelExprUsed_p (0),
-    distinct_p      (False),
-    resultType_p    (0),
-    resultCreated_p (False),
-    endianFormat_p  (Table::AipsrcEndian),
-    overwrite_p     (True),
-    resultSet_p     (0),
-    groupbyRollup_p (False),
-    limit_p         (0),
-    endrow_p        (0),
-    offset_p        (0),
-    stride_p        (1),
-    insSel_p        (0),
-    noDupl_p        (False),
-    order_p         (Sort::Ascending)
-{}
-
-TableParseSelect::~TableParseSelect()
-{
-  // Note that insSel_p is simply a pointer to another object,
-  // so no delete should be done.
-  delete resultSet_p;
-}
-
-
-//# Construct a TableParse object and add it to the container.
-Table TableParseSelect::addTable (Int tabnr, const String& name,
-                                  const Table& ftab,
-                                  const String& shorthand,
-                                  Bool addToFromList,
-                                  const std::vector<const Table*>& tempTables,
-                                  const std::vector<TableParseSelect*>& stack)
-{
-  Table table = getTable (tabnr, name, ftab, tempTables, stack);
-  if (addToFromList) {
-    fromTables_p.push_back (TableParse(table, tabnr, name, shorthand));
-  } else {
-    withTables_p.push_back (TableParse(table, tabnr, name, shorthand));
-  }
-  return table;
-}
-
-// Handle a table name and create a Table object for it as needed.
-// This is quite complex, because a table name can be given in many ways:
-// 1. an ordinary name such as 'my.tab'
-// 2. a wildcarded name (for table concatenation) such as 'my*.tab'. Note that for
-//    such a case the alwaysOpen=False, so no Table object is created.
-// 3. a table number in the temporary table list such as $1
-// 4. a shorthand referring to another table at this or a higher query level
-// 5.  :: or . indicating the first available table at this or a higher query level
-// 6.  a Table object resulting from a nested query
-// 7. a subtable indicated by a keyword such as tabspec::sub or tabspec::sub1::sub2
-//    where tabspec can be a table name as in 1, 3, 4 or 5 above.
-//    - the subtable can be a table keyword as above, but also a column keyword
-//      such as shorthand.column::key. Note that a column can only be given after
-//      a shorthand to distinguish it from an ordinary table name.
-//      The first part before a . is tried as a shorthand and can be empty indicating
-//      the first available table as in 5.
-//    - keywords can be nested thus tab::key1.key2.key3
-//      It means that sh.col::a1.a2.s1::b1.s2::c1.c2.c3.s4 is a valid specification
-//      and indicates subtable s4 in subtable s3 in subtable s1 using nested
-//      keywords in column col. But this example is very esoteric.
-// In practice column keywords and nested keywords will hardly ever be used,
-// so usually something like my.ms::ANTENNA is the only 'complicated' spec used.
-Table TableParseSelect::getTable (Int tabnr, const String& name,
-                                  const Table& ftab,
-                                  const std::vector<const Table*>& tempTables,
-                                  const std::vector<TableParseSelect*>& stack,
-                                  Bool alwaysOpen)
-{
-  // A table from a nested query.
-  if (! ftab.isNull()) {
-    return ftab;
-  }
-  // Split the name into its subtable parts using :: as separator.
-  Table table;
-  uInt stSub  = 0;
-  uInt stPart = 0;
-  Vector<String> subs = stringToVector(name, std::regex("::"));
-  // No part, except first one, can be empty (unless :: is given).
-  if (name != "::") {
-    if (subs.size() == 0  ||
-        (subs.size() > 1  &&  anyEQ(subs(Slice(1, subs.size()-1)), String()))) {
-      throw TableInvExpr("'"+ name + "' is an invalid table name specification");
-    }
-  }
-  // Split the first subtable name into parts using a dot as separator.
-  // The first part can be empty, a shorthand or a temporary table number.
-  // An empty part means the first available table.
-  stPart = 1;          // indicate first part is handled.
-  Vector<String> parts = stringToVector(subs[0], '.');
-  if (parts.size() == 0  ||  parts[0].empty()) {
-    table = findTable (String(), True, stack);
-    if (table.isNull()) {
-      throw TableInvExpr(":: or . is invalid in table name " + name +
-                         ": no previous table available");
-    }
-  } else {
-    if (tabnr >= 0) {
-      // Temporary table number (1-based) given.
-      if (tabnr < 1  ||  tabnr > Int(tempTables.size())
-          ||  tempTables[tabnr-1] == 0) {
-        throw (TableInvExpr ("Invalid temporary table number given in " + name));
-      }
-      table = *(tempTables[tabnr-1]);
-    } else {
-      // See if the first part is a shorthand.
-      table = findTable (parts[0], True, stack);
-      if (table.isNull()) {
-        // It was not something like shorthand.column, thus try as a full name.
-        // However, do not open if alwaysOpen=False.
-        // In that case the table is opened when needed
-        // (because the name can contain a wildcard as well).
-        if (!alwaysOpen) {
-          return table;
-        }
-        stPart = 0;
-        stSub = 1;
-        table = Table (subs[0]);
-        if (table.isNull()) {
-          throw TableInvExpr("Table " + subs[0] + " is unknown");
-        }
-      }
-    }
-  }
-  // Okay; we have found the first table.
-  AlwaysAssert (!table.isNull(), AipsError);
-  // Now process all parts in all subtable names, where the first name or
-  // first part might need to be skipped because already processed.
-  const TableRecord* keywords = &(table.keywordSet());
-  for (uInt k=stSub; k<subs.size(); ++k) {
-    Vector<String> parts = stringToVector(subs[k], '.');
-    for (uInt p=stPart; p<parts.size(); ++p) {
-      // See if the first part is a column name. If so, it must be the last part
-      // in this name, but not be the last name.
-      if (k<subs.size()-1  &&  stPart==parts.size()-1  &&
-          table.tableDesc().isColumn(parts[p])) {
-        keywords = &(table.tableDesc()[parts[p]].keywordSet());
-      } else if (subs[k] != ".") {
-        // . indicates first available table.
-        // The last keyword must be a Table; the others nested TableRecords.
-        Int fieldNr = keywords->fieldNumber(parts[p]);
-        if (fieldNr < 0) {
-          throw TableInvExpr(parts[p] + " is an unknown keyword/subtable" +
-                             (p==1 && k<subs.size()-1 ? " (or column)" : "") +
-                             " in " + name);
-        } else {
-          DataType dtype = keywords->dataType (fieldNr);
-          if (p == parts.size()-1) {
-            if (dtype != TpTable) {
-              throw TableInvExpr(parts[p] + " is no table keyword in " + name);
-            }
-            table = keywords->asTable (fieldNr);
-            keywords = &(table.keywordSet());
-          } else {
-            if (dtype != TpRecord) {
-              throw TableInvExpr(parts[p] + " is no record keyword in " + name);
-            }
-            keywords = &(keywords->subRecord (fieldNr));
-          }
-        }
-      }
-    }
-    stPart = 0;
-  }
-  return table;
-}
-
-void TableParseSelect::replaceTable (const Table& table)
-{
-  AlwaysAssert (!fromTables_p.empty(), AipsError);
-  fromTables_p[0].replaceTable (table);
-}
-
-
-// This function can split a name.
-// The name can consist of an optional shorthand, a column or keyword name,
-// followed by zero or more subfield names (separated by dots).
-// In the future it should also be possible to have a subfield name
-// followed by a keyword name, etc. to cater for something like:
-//   shorthand::key.subtable::key.subsubtable::key.
-// If that gets possible, TableGram.ll should also be changed to accept
-// such a string in the scanner.
-// It is a question whether :: should be part of the scanner or grammar.
-// For columns one can go a bit further by accepting something like:
-//  col.subtable[select expression resulting in scalar]
-// which is something for the far away future.
-Bool TableParseSelect::splitName (String& shorthand, String& columnName,
-                                  Vector<String>& fieldNames,
-                                  const String& name,
-                                  Bool checkError,
-                                  Bool isKeyword,
-                                  Bool allowNoKey)
-{
-  //# Make a copy, because some String functions are non-const.
-  //# Usually the name consists of a columnName only, so use that.
-  //# A keyword is given if :: is part of the name or if isKeyword is set.
-  shorthand = "";
-  columnName = name;
-  String restName;
-  Bool isKey = isKeyword;
-  int j = columnName.index("::");
-  Vector<String> fldNam;
-  uInt stfld = 0;
-  if (j >= 0) {
-    // The name contains ::, thus represents a keyword name.
-    isKey = True;
-  } else if (isKey) {
-    // It is a keyword, but no ::.
-    j = -2;
-  }
-  if (isKey) {
-    // There should be something after the ::
-    // which can be multiple names separated by dots.
-    // They represent the keyword name and possible subfields in case
-    // the keyword is a record.
-    restName = columnName.after(j+1);
-    if (!allowNoKey && restName.empty()) {
-      if (checkError) {
-        throw (TableInvExpr ("No keyword given in name " + name));
-      }
-      return False;
-    }
-    fldNam = stringToVector (restName, '.');
-    // The part before the :: can be empty, an optional shorthand,
-    // and an optional column name (separated by a dot).
-    if (j <= 0) {
-      columnName = "";
-    } else {
-      Vector<String> scNames = stringToVector(columnName.before(j), '.');
-      switch (scNames.size()) {
-      case 2:
-        shorthand = scNames(0);
-        columnName = scNames(1);
-        break;
-      case 1:
-        columnName = scNames(0);
-        break;
-      default:
-        if (checkError) {
-          throw TableInvExpr ("Name " + name + " is invalid: More"
-                              " than 2 name parts given before ::");
-        }
-        return False;
-      }
-    }
-  } else {
-    // The name is a column name optionally preceeded by a shorthand
-    // and optionally followed by subfields in case the column contains
-    // records. The separator is a dot.
-    // A name like a.b is in principle ambiguous because:
-    // - it can be shorthand.column
-    // - it can be column.subfield
-    // It is assumed to be a shorthand.
-    // Users can use column.subfield by preceeding it with a dot
-    // (.a.b always means column.subfield).
-    fldNam = stringToVector (columnName, '.');
-    if (fldNam.size() == 1) {
-      stfld = 0;                      // one part simply means column
-    } else if (fldNam(0).empty()) {
-      stfld = 1;                      // .column was used
-    } else {
-      shorthand = fldNam(0);      // a known shorthand is used
-      stfld = 1;
-    }
-    columnName = fldNam(stfld++);
-    if (columnName.empty()) {
-      if (checkError) {
-        throw (TableInvExpr ("No column given in name " + name));
-      }
-      return False;
-    }
-  }
-  fieldNames.resize (fldNam.size() - stfld);
-  for (uInt i=stfld; i<fldNam.size(); i++) {
-    if (fldNam(i).empty()) {
-      if (checkError) {
-        throw (TableInvExpr ("Name " + name +
-                             " has empty field names"));
-      }
-      return False;
-    }
-    fieldNames(i-stfld) = fldNam(i);
-  }
-  return isKey;
-}
-
-Table TableParseSelect::findTable (const String& shorthand, Bool doWith,
-                                   const std::vector<TableParseSelect*>& stack) const
-{
-  Table table;
-  for (Int i=stack.size()-1; i>=0; i--) {
-    table = stack[i]->findTable (shorthand, doWith);
-    if (! table.isNull()) {
-      break;
-    }
-  }
-  return table;
-}
-
-Table TableParseSelect::findTable (const String& shorthand, Bool doWith) const
-{
-  //# If no shorthand given, first table is taken (if there).
-  for (uInt i=0; i<fromTables_p.size(); i++) {
-    if (fromTables_p[i].test (shorthand)) {
-      return fromTables_p[i].table();
-    }
-  }
-  if (doWith) {
-    for (uInt i=0; i<withTables_p.size(); i++) {
-      if (withTables_p[i].test (shorthand)) {
-        return withTables_p[i].table();
-      }
-    }
-  }
-  return Table();
-}
-
-//# Lookup a field name in the table for which the shorthand is given.
-//# If no shorthand is given, use the first table.
-//# The shorthand and name are separated by a period.
-TableExprNode TableParseSelect::handleKeyCol (const String& name, Bool tryProj)
-{
-  //# Split the name into optional shorthand, column, and optional keyword.
-  String shand, columnName;
-  Vector<String> fieldNames;
-  Bool hasKey = splitName (shand, columnName, fieldNames, name, True, False,
-                           False);
-  //# Use first table if there is no shorthand given.
-  //# Otherwise find the table at the current level (no WITH tables).
-  Table tab = findTable (shand, False);
-  if (tab.isNull()) {
-    throw (TableInvExpr("Shorthand " + shand + " has not been defined in FROM clause"));
-    return 0;
-  }
-  //# If :: is not given, we have a column or keyword.
-  if (!hasKey) {
-    if (tryProj && shand.empty() && fieldNames.empty()) {
-      // Only the column name is given; so first try if the column is
-      // a new name of a projected column. It can also be a column created
-      // from the mask of a masked array.
-      Bool found;
-      Int inx = linearSearchBrackets (found, columnNames_p, columnName,
-                                      columnNames_p.size());
-      if (!found) {
-        inx = linearSearchBrackets (found, columnNameMasks_p, columnName,
-                                    columnNameMasks_p.size());
-      }
-      if (found) {
-        // If a table resulting from projection is used, take column from it.
-        if (!projectExprTable_p.isNull()  &&
-            projectExprTable_p.tableDesc().isColumn (columnName)) {
-          uInt nc = projectExprSubset_p.size();
-          projectExprSubset_p.resize (nc+1);
-          projectExprSubset_p[nc] = inx;
-          return projectExprTable_p.col (columnName);
-        } else if (!columnOldNames_p.empty()  &&
-                   !columnOldNames_p[inx].empty()) {
-          // Possibly the column is renamed, so use the old name.
-          columnName = columnOldNames_p[inx];
-        }
-      }
-    }
-    // If it is a column, check if all tables used have the same size.
-    // Note: the projected table (used above) should not be checked.
-    if (tab.tableDesc().isColumn (columnName)) {
-      if (firstColTable_p.isNull()) {
-        firstColTable_p = tab;
-        firstColName_p  = name;
-      } else {
-        if (tab.nrow() != firstColTable_p.nrow()) {
-          throw TableInvExpr ("Nr of rows (" + String::toString(tab.nrow()) +
-                              ") in table column " + name +
-                              " differs from column "+ firstColName_p + " (" +
-                              String::toString(firstColTable_p.nrow()) + ')');
-        }
-      }
-    }
-    // Create column or keyword node.
-    try {
-      TableExprNode node(tab.keyCol (columnName, fieldNames));
-      addApplySelNode (node);
-      return node;
-    } catch (const TableError&) {
-      throw TableInvExpr(name + " is an unknown column (or keyword) in table "
-                         + tab.tableName());
-    }
-  }
-  //# If no column name, we have a table keyword.
-  if (columnName.empty()) {
-    return tab.key (fieldNames);
-  }
-  //# Otherwise we have a column keyword.
-  TableColumn col (tab, columnName);
-  return TableExprNode::newKeyConst (col.keywordSet(), fieldNames);
-}
-
-TableExprNode TableParseSelect::handleSlice (const TableExprNode& array,
-                                             const TableExprNodeSet& indices,
-                                             const TaQLStyle& style)
-{
-  // Create a masked array if a single bool element is given.
-  if (indices.dataType() == TableExprNodeRep::NTBool) {
-    if (! (indices.isSingle()  &&  indices.size() == 1  &&
-           indices.hasArrays())) {
-      throw TableInvExpr ("Second argument of a masked array must be an array; maybe extra brackets are needed like [1,2][[T,F]]");
-    }
-    return marray (array, TableExprNode(indices[0]->start()));
-  }
-  return TableExprNode::newArrayPartNode (array, indices, style);
-}
- 
-//# Parse the name of a function.
-TableExprFuncNode::FunctionType TableParseSelect::findFunc
-                               (const String& name,
-                                uInt narguments,
-                                const Vector<Int>& ignoreFuncs)
-{
-  //# Determine the function type.
-  //# Use the function name in lower case.
-  //# Error if functype in ignoreFuncs or if ignoreFuncs is not empty and
-  //# the function is an aggregate one.
-  TableExprFuncNode::FunctionType ftype = TableExprFuncNode::piFUNC;
-  String funcName (name);
-  funcName.downcase();
-  if (funcName == "pi") {
-    ftype = TableExprFuncNode::piFUNC;
-  } else if (funcName == "e") {
-    ftype = TableExprFuncNode::eFUNC;
-  } else if (funcName == "c") {
-    ftype = TableExprFuncNode::cFUNC;
-  } else if (funcName == "near") {
-    ftype = TableExprFuncNode::near2FUNC;
-    if (narguments == 3) {
-      ftype = TableExprFuncNode::near3FUNC;
-    }
-  } else if (funcName == "nearabs") {
-    ftype = TableExprFuncNode::nearabs2FUNC;
-    if (narguments == 3) {
-      ftype = TableExprFuncNode::nearabs3FUNC;
-    }
-  } else if (funcName == "sin") {
-    ftype = TableExprFuncNode::sinFUNC;
-  } else if (funcName == "sinh") {
-    ftype = TableExprFuncNode::sinhFUNC;
-  } else if (funcName == "cos") {
-    ftype = TableExprFuncNode::cosFUNC;
-  } else if (funcName == "cosh") {
-    ftype = TableExprFuncNode::coshFUNC;
-  } else if (funcName == "exp") {
-    ftype = TableExprFuncNode::expFUNC;
-  } else if (funcName == "log"  ||  funcName == "ln") {
-    ftype = TableExprFuncNode::logFUNC;
-  } else if (funcName == "log10") {
-    ftype = TableExprFuncNode::log10FUNC;
-  } else if (funcName == "sqrt") {
-    ftype = TableExprFuncNode::sqrtFUNC;
-  } else if (funcName == "pow") {
-    ftype = TableExprFuncNode::powFUNC;
-  } else if (funcName == "conj") {
-    ftype = TableExprFuncNode::conjFUNC;
-  } else if (funcName == "square"  ||  funcName == "sqr") {
-    ftype = TableExprFuncNode::squareFUNC;
-  } else if (funcName == "cube") {
-    ftype = TableExprFuncNode::cubeFUNC;
-  } else if (funcName == "min") {
-    ftype = TableExprFuncNode::minFUNC;
-    if (narguments == 1) {
-      ftype = TableExprFuncNode::arrminFUNC;
-    }
-  } else if (funcName == "max") {
-    ftype = TableExprFuncNode::maxFUNC;
-    if (narguments == 1) {
-      ftype = TableExprFuncNode::arrmaxFUNC;
-    }
-  } else if (funcName == "norm") {
-    ftype = TableExprFuncNode::normFUNC;
-  } else if (funcName == "abs"  ||  funcName == "amplitude"  ||
-             funcName == "ampl") {
-    ftype = TableExprFuncNode::absFUNC;
-  } else if (funcName == "arg"  ||  funcName == "phase") {
-    ftype = TableExprFuncNode::argFUNC;
-  } else if (funcName == "real") {
-    ftype = TableExprFuncNode::realFUNC;
-  } else if (funcName == "imag") {
-    ftype = TableExprFuncNode::imagFUNC;
-  } else if (funcName == "int"  ||  funcName == "integer") {
-    ftype = TableExprFuncNode::intFUNC;
-  } else if (funcName == "asin") {
-    ftype = TableExprFuncNode::asinFUNC;
-  } else if (funcName == "acos") {
-    ftype = TableExprFuncNode::acosFUNC;
-  } else if (funcName == "atan") {
-    ftype = TableExprFuncNode::atanFUNC;
-  } else if (funcName == "atan2") {
-    ftype = TableExprFuncNode::atan2FUNC;
-  } else if (funcName == "tan") {
-    ftype = TableExprFuncNode::tanFUNC;
-  } else if (funcName == "tanh") {
-    ftype = TableExprFuncNode::tanhFUNC;
-  } else if (funcName == "sign") {
-    ftype = TableExprFuncNode::signFUNC;
-  } else if (funcName == "round") {
-    ftype = TableExprFuncNode::roundFUNC;
-  } else if (funcName == "floor") {
-    ftype = TableExprFuncNode::floorFUNC;
-  } else if (funcName == "ceil") {
-    ftype = TableExprFuncNode::ceilFUNC;
-  } else if (funcName == "fmod") {
-    ftype = TableExprFuncNode::fmodFUNC;
-  } else if (funcName == "complex"  ||  funcName == "formcomplex") {
-    ftype = TableExprFuncNode::complexFUNC;
-  } else if (funcName == "sum") {
-    ftype = TableExprFuncNode::arrsumFUNC;
-  } else if (funcName == "sums") {
-    ftype = TableExprFuncNode::arrsumsFUNC;
-  } else if (funcName == "runningsum") {
-    ftype = TableExprFuncNode::runsumFUNC;
-  } else if (funcName == "boxedsum") {
-    ftype = TableExprFuncNode::boxsumFUNC;
-  } else if (funcName == "product") {
-    ftype = TableExprFuncNode::arrproductFUNC;
-  } else if (funcName == "products") {
-    ftype = TableExprFuncNode::arrproductsFUNC;
-  } else if (funcName == "runningproduct") {
-    ftype = TableExprFuncNode::runproductFUNC;
-  } else if (funcName == "boxedproduct") {
-    ftype = TableExprFuncNode::boxproductFUNC;
-  } else if (funcName == "sumsqr"  ||  funcName == "sumsquare") {
-    ftype = TableExprFuncNode::arrsumsqrFUNC;
-  } else if (funcName == "sumsqrs"  ||  funcName == "sumsquares") {
-    ftype = TableExprFuncNode::arrsumsqrsFUNC;
-  } else if (funcName == "runningsumsqr"  ||  funcName == "runningsumsquare") {
-    ftype = TableExprFuncNode::runsumsqrFUNC;
-  } else if (funcName == "boxedsumsqr"  ||  funcName == "boxedsumsquare") {
-    ftype = TableExprFuncNode::boxsumsqrFUNC;
-  } else if (funcName == "mins") {
-    ftype = TableExprFuncNode::arrminsFUNC;
-  } else if (funcName == "runningmin") {
-    ftype = TableExprFuncNode::runminFUNC;
-  } else if (funcName == "boxedmin") {
-    ftype = TableExprFuncNode::boxminFUNC;
-  } else if (funcName == "maxs") {
-    ftype = TableExprFuncNode::arrmaxsFUNC;
-  } else if (funcName == "runningmax") {
-    ftype = TableExprFuncNode::runmaxFUNC;
-  } else if (funcName == "boxedmax") {
-    ftype = TableExprFuncNode::boxmaxFUNC;
-  } else if (funcName == "mean"  ||  funcName == "avg") {
-    ftype = TableExprFuncNode::arrmeanFUNC;
-  } else if (funcName == "means"  ||  funcName == "avgs") {
-    ftype = TableExprFuncNode::arrmeansFUNC;
-  } else if (funcName == "runningmean"  ||  funcName == "runningavg") {
-    ftype = TableExprFuncNode::runmeanFUNC;
-  } else if (funcName == "boxedmean"  ||  funcName == "boxedavg") {
-    ftype = TableExprFuncNode::boxmeanFUNC;
-  } else if (funcName == "variance") {
-    ftype = TableExprFuncNode::arrvariance0FUNC;
-  } else if (funcName == "variances") {
-    ftype = TableExprFuncNode::arrvariances0FUNC;
-  } else if (funcName == "runningvariance") {
-    ftype = TableExprFuncNode::runvariance0FUNC;
-  } else if (funcName == "boxedvariance") {
-    ftype = TableExprFuncNode::boxvariance0FUNC;
-  } else if (funcName == "samplevariance") {
-    ftype = TableExprFuncNode::arrvariance1FUNC;
-  } else if (funcName == "samplevariances") {
-    ftype = TableExprFuncNode::arrvariances1FUNC;
-  } else if (funcName == "runningsamplevariance") {
-    ftype = TableExprFuncNode::runvariance1FUNC;
-  } else if (funcName == "boxedsamplevariance") {
-    ftype = TableExprFuncNode::boxvariance1FUNC;
-  } else if (funcName == "stddev") {
-    ftype = TableExprFuncNode::arrstddev0FUNC;
-  } else if (funcName == "stddevs") {
-    ftype = TableExprFuncNode::arrstddevs0FUNC;
-  } else if (funcName == "runningstddev") {
-    ftype = TableExprFuncNode::runstddev0FUNC;
-  } else if (funcName == "boxedstddev") {
-    ftype = TableExprFuncNode::boxstddev0FUNC;
-  } else if (funcName == "samplestddev") {
-    ftype = TableExprFuncNode::arrstddev1FUNC;
-  } else if (funcName == "samplestddevs") {
-    ftype = TableExprFuncNode::arrstddevs1FUNC;
-  } else if (funcName == "runningsamplestddev") {
-    ftype = TableExprFuncNode::runstddev1FUNC;
-  } else if (funcName == "boxedsamplestddev") {
-    ftype = TableExprFuncNode::boxstddev1FUNC;
-  } else if (funcName == "avdev") {
-    ftype = TableExprFuncNode::arravdevFUNC;
-  } else if (funcName == "avdevs") {
-    ftype = TableExprFuncNode::arravdevsFUNC;
-  } else if (funcName == "runningavdev") {
-    ftype = TableExprFuncNode::runavdevFUNC;
-  } else if (funcName == "boxedavdev") {
-    ftype = TableExprFuncNode::boxavdevFUNC;
-  } else if (funcName == "rms") {
-    ftype = TableExprFuncNode::arrrmsFUNC;
-  } else if (funcName == "rmss") {
-    ftype = TableExprFuncNode::arrrmssFUNC;
-  } else if (funcName == "runningrms") {
-    ftype = TableExprFuncNode::runrmsFUNC;
-  } else if (funcName == "boxedrms") {
-    ftype = TableExprFuncNode::boxrmsFUNC;
-  } else if (funcName == "median") {
-    ftype = TableExprFuncNode::arrmedianFUNC;
-  } else if (funcName == "medians") {
-    ftype = TableExprFuncNode::arrmediansFUNC;
-  } else if (funcName == "runningmedian") {
-    ftype = TableExprFuncNode::runmedianFUNC;
-  } else if (funcName == "boxedmedian") {
-    ftype = TableExprFuncNode::boxmedianFUNC;
-  } else if (funcName == "fractile") {
-    ftype = TableExprFuncNode::arrfractileFUNC;
-  } else if (funcName == "fractiles") {
-    ftype = TableExprFuncNode::arrfractilesFUNC;
-  } else if (funcName == "runningfractile") {
-    ftype = TableExprFuncNode::runfractileFUNC;
-  } else if (funcName == "boxedfractile") {
-    ftype = TableExprFuncNode::boxfractileFUNC;
-  } else if (funcName == "any") {
-    ftype = TableExprFuncNode::arranyFUNC;
-  } else if (funcName == "anys") {
-    ftype = TableExprFuncNode::arranysFUNC;
-  } else if (funcName == "runningany") {
-    ftype = TableExprFuncNode::runanyFUNC;
-  } else if (funcName == "boxedany") {
-    ftype = TableExprFuncNode::boxanyFUNC;
-  } else if (funcName == "all") {
-    ftype = TableExprFuncNode::arrallFUNC;
-  } else if (funcName == "alls") {
-    ftype = TableExprFuncNode::arrallsFUNC;
-  } else if (funcName == "runningall") {
-    ftype = TableExprFuncNode::runallFUNC;
-  } else if (funcName == "boxedall") {
-    ftype = TableExprFuncNode::boxallFUNC;
-  } else if (funcName == "ntrue") {
-    ftype = TableExprFuncNode::arrntrueFUNC;
-  } else if (funcName == "ntrues") {
-    ftype = TableExprFuncNode::arrntruesFUNC;
-  } else if (funcName == "runningntrue") {
-    ftype = TableExprFuncNode::runntrueFUNC;
-  } else if (funcName == "boxedntrue") {
-    ftype = TableExprFuncNode::boxntrueFUNC;
-  } else if (funcName == "nfalse") {
-    ftype = TableExprFuncNode::arrnfalseFUNC;
-  } else if (funcName == "nfalses") {
-    ftype = TableExprFuncNode::arrnfalsesFUNC;
-  } else if (funcName == "runningnfalse") {
-    ftype = TableExprFuncNode::runnfalseFUNC;
-  } else if (funcName == "boxednfalse") {
-    ftype = TableExprFuncNode::boxnfalseFUNC;
-  } else if (funcName == "array") {
-    ftype = TableExprFuncNode::arrayFUNC;
-  } else if (funcName == "transpose") {
-    ftype = TableExprFuncNode::transposeFUNC;
-  } else if (funcName == "reversearray"  ||  funcName == "areverse") {
-    ftype = TableExprFuncNode::areverseFUNC;
-  } else if (funcName == "diagonal"  ||  funcName == "diagonals") {
-    ftype = TableExprFuncNode::diagonalFUNC;
-  } else if (funcName == "resize") {
-    ftype = TableExprFuncNode::resizeFUNC;
-  } else if (funcName == "isnan") {
-    ftype = TableExprFuncNode::isnanFUNC;
-  } else if (funcName == "isinf") {
-    ftype = TableExprFuncNode::isinfFUNC;
-  } else if (funcName == "isfinite") {
-    ftype = TableExprFuncNode::isfiniteFUNC;
-  } else if (funcName == "isdefined") {
-    ftype = TableExprFuncNode::isdefFUNC;
-  } else if (funcName == "isnull") {
-    ftype = TableExprFuncNode::isnullFUNC;
-  } else if (funcName == "iscolumn") {
-    ftype = TableExprFuncNode::iscolFUNC;
-  } else if (funcName == "iskeyword") {
-    ftype = TableExprFuncNode::iskeyFUNC;
-  } else if (funcName == "ndim") {
-    ftype = TableExprFuncNode::ndimFUNC;
-  } else if (funcName == "nelements"  ||  funcName == "count") {
-    ftype = TableExprFuncNode::nelemFUNC;
-  } else if (funcName == "shape") {
-    ftype = TableExprFuncNode::shapeFUNC;
-  } else if (funcName == "strlength" ||  funcName == "len") {
-    ftype = TableExprFuncNode::strlengthFUNC;
-  } else if (funcName == "upcase"    ||  funcName == "upper"  ||
-             funcName == "toupper"   ||  funcName == "to_upper") {
-    ftype = TableExprFuncNode::upcaseFUNC;
-  } else if (funcName == "downcase"  ||  funcName == "lower"  ||
-             funcName == "tolower"   ||  funcName == "to_lower") {
-    ftype = TableExprFuncNode::downcaseFUNC;
-  } else if (funcName == "capitalize") {
-    ftype = TableExprFuncNode::capitalizeFUNC;
-  } else if (funcName == "reversestring"  ||  funcName == "sreverse") {
-    ftype = TableExprFuncNode::sreverseFUNC;
-  } else if (funcName == "trim") {
-    ftype = TableExprFuncNode::trimFUNC;
-  } else if (funcName == "ltrim") {
-    ftype = TableExprFuncNode::ltrimFUNC;
-  } else if (funcName == "rtrim") {
-    ftype = TableExprFuncNode::rtrimFUNC;
-  } else if (funcName == "substr"  ||  funcName == "substring") {
-    ftype = TableExprFuncNode::substrFUNC;
-  } else if (funcName == "replace") {
-    ftype = TableExprFuncNode::replaceFUNC;
-  } else if (funcName == "regex") {
-    ftype = TableExprFuncNode::regexFUNC;
-  } else if (funcName == "pattern") {
-    ftype = TableExprFuncNode::patternFUNC;
-  } else if (funcName == "sqlpattern") {
-    ftype = TableExprFuncNode::sqlpatternFUNC;
-  } else if (funcName == "datetime") {
-    ftype = TableExprFuncNode::datetimeFUNC;
-  } else if (funcName == "mjdtodate") {
-    ftype = TableExprFuncNode::mjdtodateFUNC;
-  } else if (funcName == "mjd") {
-    ftype = TableExprFuncNode::mjdFUNC;
-  } else if (funcName == "date") {
-    ftype = TableExprFuncNode::dateFUNC;
-  } else if (funcName == "time") {
-    ftype = TableExprFuncNode::timeFUNC;
-  } else if (funcName == "year") {
-    ftype = TableExprFuncNode::yearFUNC;
-  } else if (funcName == "month") {
-    ftype = TableExprFuncNode::monthFUNC;
-  } else if (funcName == "day") {
-    ftype = TableExprFuncNode::dayFUNC;
-  } else if (funcName == "cmonth") {
-    ftype = TableExprFuncNode::cmonthFUNC;
-  } else if (funcName == "weekday"   ||  funcName == "dow") {
-    ftype = TableExprFuncNode::weekdayFUNC;
-  } else if (funcName == "cweekday"   ||  funcName == "cdow") {
-    ftype = TableExprFuncNode::cdowFUNC;
-  } else if (funcName == "week") {
-    ftype = TableExprFuncNode::weekFUNC;
-  } else if (funcName == "cdatetime"  ||  funcName == "ctod") {
-    ftype = TableExprFuncNode::ctodFUNC;
-  } else if (funcName == "cdate") {
-    ftype = TableExprFuncNode::cdateFUNC;
-  } else if (funcName == "ctime") {
-    ftype = TableExprFuncNode::ctimeFUNC;
-  } else if (funcName == "string"  ||  funcName == "str") {
-    ftype = TableExprFuncNode::stringFUNC;
-  } else if (funcName == "hms") {
-    ftype = TableExprFuncNode::hmsFUNC;
-  } else if (funcName == "dms") {
-    ftype = TableExprFuncNode::dmsFUNC;
-  } else if (funcName == "hdms") {
-    ftype = TableExprFuncNode::hdmsFUNC;
-  } else if (funcName == "rand") {
-    ftype = TableExprFuncNode::randFUNC;
-  } else if (funcName == "rownumber"  ||  funcName == "rownr") {
-    ftype = TableExprFuncNode::rownrFUNC;
-  } else if (funcName == "rowid") {
-    ftype = TableExprFuncNode::rowidFUNC;
-  } else if (funcName == "iif") {
-    ftype = TableExprFuncNode::iifFUNC;
-  } else if (funcName == "angdist"  ||  funcName == "angulardistance") {
-    ftype = TableExprFuncNode::angdistFUNC;
-  } else if (funcName == "angdistx"  ||  funcName == "angulardistancex") {
-    ftype = TableExprFuncNode::angdistxFUNC;
-  } else if (funcName == "normangle") {
-    ftype = TableExprFuncNode::normangleFUNC;
-  } else if (funcName == "cones") {
-    ftype = TableExprConeNode::conesFUNC;
-    if (narguments == 3) {
-      ftype = TableExprConeNode::cones3FUNC;
-    }
-  } else if (funcName == "anycone") {
-    ftype = TableExprConeNode::anyconeFUNC;
-    if (narguments == 3) {
-      ftype = TableExprConeNode::anycone3FUNC;
-    }
-  } else if (funcName == "findcone") {
-    ftype = TableExprConeNode::findconeFUNC;
-    if (narguments == 3) {
-      ftype = TableExprConeNode::findcone3FUNC;
-    }
-  } else if (funcName == "bool"  ||  funcName == "boolean") {
-    ftype = TableExprFuncNode::boolFUNC;
-  } else if (funcName == "nullarray") {
-    ftype = TableExprFuncNode::nullarrayFUNC;
-  } else if (funcName == "marray") {
-    ftype = TableExprFuncNode::marrayFUNC;
-  } else if (funcName == "arraydata") {
-    ftype = TableExprFuncNode::arrdataFUNC;
-  } else if (funcName == "mask"  ||  funcName == "arraymask") {
-    ftype = TableExprFuncNode::arrmaskFUNC;
-  } else if (funcName == "negatemask") {
-    ftype = TableExprFuncNode::negatemaskFUNC;
-  } else if (funcName == "replacemasked") {
-    ftype = TableExprFuncNode::replmaskedFUNC;
-  } else if (funcName == "replaceunmasked") {
-    ftype = TableExprFuncNode::replunmaskedFUNC;
-  } else if (funcName == "flatten"  ||  funcName == "arrayflatten") {
-    ftype = TableExprFuncNode::arrflatFUNC;
-  } else if (funcName == "countall") {
-    ftype = TableExprFuncNode::countallFUNC;
-  } else if (funcName == "gcount") {
-    ftype = TableExprFuncNode::gcountFUNC;
-  } else if (funcName == "gfirst") {
-    ftype = TableExprFuncNode::gfirstFUNC;
-  } else if (funcName == "glast") {
-    ftype = TableExprFuncNode::glastFUNC;
-  } else if (funcName == "gmin") {
-    ftype = TableExprFuncNode::gminFUNC;
-  } else if (funcName == "gmins") {
-    ftype = TableExprFuncNode::gminsFUNC;
-  } else if (funcName == "gmax") {
-    ftype = TableExprFuncNode::gmaxFUNC;
-  } else if (funcName == "gmaxs") {
-    ftype = TableExprFuncNode::gmaxsFUNC;
-  } else if (funcName == "gsum") {
-    ftype = TableExprFuncNode::gsumFUNC;
-  } else if (funcName == "gsums") {
-    ftype = TableExprFuncNode::gsumsFUNC;
-  } else if (funcName == "gproduct") {
-    ftype = TableExprFuncNode::gproductFUNC;
-  } else if (funcName == "gproducts") {
-    ftype = TableExprFuncNode::gproductsFUNC;
-  } else if (funcName == "gsumsqr"  ||  funcName == "gsumsquare") {
-    ftype = TableExprFuncNode::gsumsqrFUNC;
-  } else if (funcName == "gsumsqrs"  ||  funcName == "gsumsquares") {
-    ftype = TableExprFuncNode::gsumsqrsFUNC;
-  } else if (funcName == "gmean"  ||  funcName == "gavg") {
-    ftype = TableExprFuncNode::gmeanFUNC;
-  } else if (funcName == "gmeans"  ||  funcName == "gavgs") {
-    ftype = TableExprFuncNode::gmeansFUNC;
-  } else if (funcName == "gvariance") {
-    ftype = TableExprFuncNode::gvariance0FUNC;
-  } else if (funcName == "gvariances") {
-    ftype = TableExprFuncNode::gvariances0FUNC;
-  } else if (funcName == "gsamplevariance") {
-    ftype = TableExprFuncNode::gvariance1FUNC;
-  } else if (funcName == "gsamplevariances") {
-    ftype = TableExprFuncNode::gvariances1FUNC;
-  } else if (funcName == "gstddev") {
-    ftype = TableExprFuncNode::gstddev0FUNC;
-  } else if (funcName == "gstddevs") {
-    ftype = TableExprFuncNode::gstddevs0FUNC;
-  } else if (funcName == "gsamplestddev") {
-    ftype = TableExprFuncNode::gstddev1FUNC;
-  } else if (funcName == "gsamplestddevs") {
-    ftype = TableExprFuncNode::gstddevs1FUNC;
-  } else if (funcName == "grms") {
-    ftype = TableExprFuncNode::grmsFUNC;
-  } else if (funcName == "grmss") {
-    ftype = TableExprFuncNode::grmssFUNC;
-  } else if (funcName == "gany") {
-    ftype = TableExprFuncNode::ganyFUNC;
-  } else if (funcName == "ganys") {
-    ftype = TableExprFuncNode::ganysFUNC;
-  } else if (funcName == "gall") {
-    ftype = TableExprFuncNode::gallFUNC;
-  } else if (funcName == "galls") {
-    ftype = TableExprFuncNode::gallsFUNC;
-  } else if (funcName == "gntrue") {
-    ftype = TableExprFuncNode::gntrueFUNC;
-  } else if (funcName == "gntrues") {
-    ftype = TableExprFuncNode::gntruesFUNC;
-  } else if (funcName == "gnfalse") {
-    ftype = TableExprFuncNode::gnfalseFUNC;
-  } else if (funcName == "gnfalses") {
-    ftype = TableExprFuncNode::gnfalsesFUNC;
-  } else if (funcName == "ghist"  ||  funcName == "ghistogram") {
-    ftype = TableExprFuncNode::ghistFUNC;
-  } else if (funcName == "gaggr"  ||  funcName == "gstack") {
-    ftype = TableExprFuncNode::gaggrFUNC;
-  } else if (funcName == "growid") {
-    ftype = TableExprFuncNode::growidFUNC;
-  } else if (funcName == "gmedian") {
-    ftype = TableExprFuncNode::gmedianFUNC;
-  } else if (funcName == "gfractile") {
-    ftype = TableExprFuncNode::gfractileFUNC;
-  } else {
-    // unknown name can be a user-defined function.
-    ftype = TableExprFuncNode::NRFUNC;
-  }
-  // Functions to be ignored are incorrect.
-  Bool found;
-  linearSearch (found, ignoreFuncs, Int(ftype), ignoreFuncs.size());
-  if (found  ||  (!ignoreFuncs.empty()  &&
-                  ftype >= TableExprFuncNode::FirstAggrFunc)) {
-    throw (TableInvExpr ("Function '" + funcName +
-                         "' can only be used in TaQL"));
-  }
-  return ftype;
-}
-
-//# Parse the name of a function.
-TableExprNode TableParseSelect::handleFunc (const String& name,
-                                            const TableExprNodeSet& arguments,
-                                            const TaQLStyle& style)
-{
-  //# No functions have to be ignored.
-  Vector<Int> ignoreFuncs;
-  // Use a default table if no one available.
-  if (fromTables_p.size() == 0) {
-    return makeFuncNode (this, name, arguments, ignoreFuncs, Table(), style);
-  }
-  TableExprNode node = makeFuncNode (this, name, arguments, ignoreFuncs,
-                                     fromTables_p[0].table(), style);
-  // A rowid function node needs to be added to applySelNodes_p.
-  const TENShPtr& rep = node.getRep();
-  if (dynamic_cast<const TableExprNodeRowid*>(rep.get())) {
-    addApplySelNode (node);
-  }
-  return node;
-}
-
-TableExprNode TableParseSelect::makeUDFNode (TableParseSelect* sel,
-                                             const String& name,
-                                             const TableExprNodeSet& arguments,
-                                             const Table& table,
-                                             const TaQLStyle& style)
-{
-  Vector<String> parts = stringToVector (name, '.');
-  if (parts.size() == 1) {
-    // No ., thus no UDF but a builtin function.
-    throw TableInvExpr ("TaQL function " + name + " is unknown; "
-                        "use 'show func' to see all functions");
-  }
-  TableExprNode udf;
-  if (sel) {
-    if (parts.size() > 2) {
-      // At least 3 parts; see if the first part is a table shorthand.
-      Table tab = sel->findTable (parts[0], False);
-      if (! tab.isNull()) {
-        udf = TableExprNode::newUDFNode (name.substr(parts[0].size() + 1),
-                                         arguments, tab, style);
-      }
-    }
-  }
-  // If not created, use the full name and given (i.e. first) table.
-  if (udf.isNull()) {
-    udf = TableExprNode::newUDFNode (name, arguments, table, style);
-  }
-  // A UDF might create table column nodes, so add it to applySelNodes_p.
-  if (sel) {
-    sel->addApplySelNode (udf);
-  }
-  return udf;
-}
-
-//# Parse the name of a function.
-TableExprNode TableParseSelect::makeFuncNode
-                                         (TableParseSelect* sel,
-                                          const String& fname,
-                                          const TableExprNodeSet& arguments,
-                                          const Vector<int>& ignoreFuncs,
-                                          const Table& tabin,
-                                          const TaQLStyle& style)
-{
-  Table table(tabin);
-  String name = fname;
-  // See if something like xx.func is given.
-  // xx can be a shorthand or a user defined function library.
-  Vector<String> parts = stringToVector (name, '.');
-  if (sel  &&  parts.size() == 2) {
-    // See if xx is a shorthand. If so, use that table.
-    Table tab = sel->findTable (parts[0], False);
-    if (! tab.isNull()) {
-      table = tab;
-      name = parts[1];
-    }
-  }
-  //# Determine the function type.
-  TableExprFuncNode::FunctionType ftype = findFunc (name,
-                                                    arguments.size(),
-                                                    ignoreFuncs);
-  if (ftype == TableExprFuncNode::NRFUNC) {
-    // The function can be a user defined one (or unknown).
-    return makeUDFNode (sel, name, arguments, table, style);
-  }
-  try {
-    // The axes of reduction functions like SUMS can be given as a set or as
-    // individual values. Turn it into an Array object.
-    uInt axarg = 1;
-    switch (ftype) {
-    case TableExprFuncNode::arrfractilesFUNC:
-    case TableExprFuncNode::runfractileFUNC:
-    case TableExprFuncNode::boxfractileFUNC:
-      axarg = 2;    // fall through!!
-    case TableExprFuncNode::arrsumsFUNC:
-    case TableExprFuncNode::arrproductsFUNC:
-    case TableExprFuncNode::arrsumsqrsFUNC:
-    case TableExprFuncNode::arrminsFUNC:
-    case TableExprFuncNode::arrmaxsFUNC:
-    case TableExprFuncNode::arrmeansFUNC:
-    case TableExprFuncNode::arrvariances0FUNC:
-    case TableExprFuncNode::arrvariances1FUNC:
-    case TableExprFuncNode::arrstddevs0FUNC:
-    case TableExprFuncNode::arrstddevs1FUNC:
-    case TableExprFuncNode::arravdevsFUNC:
-    case TableExprFuncNode::arrrmssFUNC:
-    case TableExprFuncNode::arrmediansFUNC:
-    case TableExprFuncNode::arranysFUNC:
-    case TableExprFuncNode::arrallsFUNC:
-    case TableExprFuncNode::arrntruesFUNC:
-    case TableExprFuncNode::arrnfalsesFUNC:
-    case TableExprFuncNode::runsumFUNC:
-    case TableExprFuncNode::runproductFUNC:
-    case TableExprFuncNode::runsumsqrFUNC:
-    case TableExprFuncNode::runminFUNC:
-    case TableExprFuncNode::runmaxFUNC:
-    case TableExprFuncNode::runmeanFUNC:
-    case TableExprFuncNode::runvariance0FUNC:
-    case TableExprFuncNode::runvariance1FUNC:
-    case TableExprFuncNode::runstddev0FUNC:
-    case TableExprFuncNode::runstddev1FUNC:
-    case TableExprFuncNode::runavdevFUNC:
-    case TableExprFuncNode::runrmsFUNC:
-    case TableExprFuncNode::runmedianFUNC:
-    case TableExprFuncNode::runanyFUNC:
-    case TableExprFuncNode::runallFUNC:
-    case TableExprFuncNode::runntrueFUNC:
-    case TableExprFuncNode::runnfalseFUNC:
-    case TableExprFuncNode::boxsumFUNC:
-    case TableExprFuncNode::boxproductFUNC:
-    case TableExprFuncNode::boxsumsqrFUNC:
-    case TableExprFuncNode::boxminFUNC:
-    case TableExprFuncNode::boxmaxFUNC:
-    case TableExprFuncNode::boxmeanFUNC:
-    case TableExprFuncNode::boxvariance0FUNC:
-    case TableExprFuncNode::boxvariance1FUNC:
-    case TableExprFuncNode::boxstddev0FUNC:
-    case TableExprFuncNode::boxstddev1FUNC:
-    case TableExprFuncNode::boxavdevFUNC:
-    case TableExprFuncNode::boxrmsFUNC:
-    case TableExprFuncNode::boxmedianFUNC:
-    case TableExprFuncNode::boxanyFUNC:
-    case TableExprFuncNode::boxallFUNC:
-    case TableExprFuncNode::boxntrueFUNC:
-    case TableExprFuncNode::boxnfalseFUNC:
-    case TableExprFuncNode::arrayFUNC:
-    case TableExprFuncNode::transposeFUNC:
-    case TableExprFuncNode::areverseFUNC:
-    case TableExprFuncNode::diagonalFUNC:
-      if (arguments.size() >= axarg) {
-        TableExprNodeSet parms;
-        // Add first argument(s) to the parms.
-        for (uInt i=0; i<axarg; i++) {
-          parms.add (arguments[i]);
-        }
-        // Now handle the axes arguments.
-        // They can be given as a set or as individual scalar values.
-        Bool axesIsArray = False;
-        if (arguments.size() == axarg) {
-          // No axes given. Add default one for transpose, etc..
-          axesIsArray = True;
-          if (ftype == TableExprFuncNode::transposeFUNC  ||
-              ftype == TableExprFuncNode::areverseFUNC   ||
-              ftype == TableExprFuncNode::diagonalFUNC) {
-            // Add an empty vector if no arguments given.
-            TableExprNodeSetElem arg((TableExprNode(Vector<Int>())));
-            parms.add (arg);
-          }
-        } else if (arguments.size() == axarg+1
-                   &&  arguments[axarg]->isSingle()) {
-          // A single set given; see if it is an array.
-          const TENSEBShPtr& arg = arguments[axarg];
-          if (arg->start()->valueType() == TableExprNodeRep::VTArray) {
-            parms.add (arg);
-            axesIsArray = True;
-          }
-        }
-        if (!axesIsArray) {
-          // Combine all axes in a single set and add to parms.
-          TableExprNodeSet axes;
-          for (uInt i=axarg; i<arguments.size(); i++) {
-            const TENSEBShPtr& arg = arguments[i];
-            const TENShPtr& rep = arg->start();
-            if (rep == 0  ||  !arg->isSingle()
-                ||  rep->valueType() != TableExprNodeRep::VTScalar
-                ||  (rep->dataType() != TableExprNodeRep::NTInt
-                     &&  rep->dataType() != TableExprNodeRep::NTDouble)) {
-              throw TableInvExpr ("Axes/shape arguments " +
-                                  String::toString(i+1) +
-                                  " are not one or more scalars"
-                                  " or a single bounded range");
-            }
-            axes.add (arg);
-          }
-          parms.add (TableExprNodeSetElem(axes.setOrArray()));
-        }
-        return TableExprNode::newFunctionNode (ftype, parms, table, style);
-      }
-      break;
-    case TableExprFuncNode::conesFUNC:
-    case TableExprFuncNode::anyconeFUNC:
-    case TableExprFuncNode::findconeFUNC:
-    case TableExprFuncNode::cones3FUNC:
-    case TableExprFuncNode::anycone3FUNC:
-    case TableExprFuncNode::findcone3FUNC:
-      return TableExprNode::newConeNode (ftype, arguments, style.origin());
-    default:
-      break;
-    }
-    return TableExprNode::newFunctionNode (ftype, arguments, table, style);
-  } catch (const std::exception& x) {
-    String err (x.what());
-    if (err.size() > 28  &&  err.before(28) == "Error in select expression: ") {
-      err = err.from(28);
-    }
-    throw TableInvExpr ("Erroneous use of function " + name + " - " + err);
-  }
-}
-
-
-//# Add a column name to the block of column names.
-//# Only take the part beyond the period.
-//# Extend the block each time. Since there are only a few column names,
-//# this will not be too expensive.
-void TableParseSelect::handleColumn (Int stringType,
-                                     const String& name,
-                                     const TableExprNode& expr,
-                                     const String& newName,
-                                     const String& newNameMask,
-                                     const String& newDtype)
-{
-  if (expr.isNull()  &&  stringType >= 0) {
-    // A wildcarded column name is given.
-    handleWildColumn (stringType, name);
-  } else {
-    // A single column is given.
-    Int nrcol = columnNames_p.size();
-    columnNames_p.resize     (nrcol+1);
-    columnNameMasks_p.resize (nrcol+1);
-    columnExpr_p.resize      (nrcol+1);
-    columnOldNames_p.resize  (nrcol+1);
-    columnDtypes_p.resize    (nrcol+1);
-    columnKeywords_p.resize  (nrcol+1);
-    if (expr.isNull()) {
-      // A true column name is given.
-      String oldName;
-      String str = name;
-      Int inx = str.index('.');
-      if (inx < 0) {
-        oldName = str;
-      } else {
-        oldName = str.after(inx);
-      }
-      // Make an expression of the column or keyword name.
-      columnExpr_p[nrcol] = handleKeyCol (str, True);
-      if (columnExpr_p[nrcol].table().isNull()) {
-        // A keyword was given which is returned as a constant.
-        nrSelExprUsed_p++;
-      } else {
-        // If a data type or shorthand is given, the column must be handled
-        // as an expression.
-        // The same is true if the same column is already used. In such a case
-        // the user likely wants to duplicate the column with a different name.
-        columnOldNames_p[nrcol] = oldName;
-        if (!newDtype.empty()  ||  inx >= 0) {
-          nrSelExprUsed_p++;
-        } else {
-          for (Int i=0; i<nrcol; ++i) {
-            if (str == columnOldNames_p[i]) {
-              nrSelExprUsed_p++;
-              break;
-            }
-          }
-        }
-        // Get the keywords for this column (to copy unit, etc.)
-        TableColumn tabcol(columnExpr_p[nrcol].table(), oldName);
-        columnKeywords_p[nrcol] = tabcol.keywordSet();
-      }
-    } else {
-      // An expression is given.
-      columnExpr_p[nrcol] = expr;
-      nrSelExprUsed_p++;
-    }
-    columnDtypes_p[nrcol]    = newDtype;
-    columnNames_p[nrcol]     = newName;
-    columnNameMasks_p[nrcol] = newNameMask;
-    if (newName.empty()) {
-      columnNames_p[nrcol] = columnOldNames_p[nrcol];
-    }
-  }
-}
-
-//# Handle a wildcarded a column name.
-//# Add or remove to/from the block of column names as needed.
-void TableParseSelect::handleWildColumn (Int stringType, const String& name)
-{
-  Int nrcol  = columnNames_p.size();
-  String str = name.substr(2, name.size()-3);    // remove delimiters
-  Bool caseInsensitive = ((stringType & 1) != 0);
-  Bool negate          = ((stringType & 2) != 0);
-  Regex regex;
-  int shInx = -1;
-  // See if the wildcarded name has a table shorthand in it.
-  String shorthand;
-  if (name[0] == 'p') {
-    if (!negate) {
-      shInx = str.index('.');
-      if (shInx >= 0) {
-        shorthand = str.before(shInx);
-        str       = str.after(shInx);
-      }
-    }
-    regex = Regex::fromPattern (str);
-  } else {
-    if (!negate) {
-      shInx = str.index("\\.");
-      if (shInx >= 0) {
-        shorthand = str.before(shInx);
-        str       = str.after(shInx+1);
-      }
-    }
-    if (name[0] == 'f') {
-      regex = Regex(str);
-    } else {
-      // For regex type m prepend and append .* unless begin or end regex is given.
-      if (str.size() > 0  &&  str[0] != '^') {
-        str = ".*" + str;
-      }
-      if (str.size() > 0  &&  str[str.size()-1] != '$') {
-        str = str + ".*";
-      }
-      regex = Regex(str);
-    }
-  }
-  if (!negate) {
-    // Find all matching columns.
-    Table tab = findTable(shorthand, False);
-    if (tab.isNull()) {
-      throw TableInvExpr("Shorthand " + shorthand + " in wildcarded column " +
-                         name + " not defined in FROM clause");
-    }
-    Vector<String> columns = tab.tableDesc().columnNames();
-    // Add back the delimiting . if a shorthand is given.
-    if (shInx >= 0) {
-      shorthand += '.';
-    }
-    Int nr = 0;
-    for (uInt i=0; i<columns.size(); ++i) {
-      String col = columns[i];
-      if (caseInsensitive) {
-        col.downcase();
-      }
-      if (col.matches(regex)) {
-        ++nr;
-      } else {
-        columns[i] = String();
-      }
-    }
-    // Add them to the list of column names.
-    columnNames_p.resize     (nrcol+nr);
-    columnNameMasks_p.resize (nrcol+nr);
-    columnExpr_p.resize      (nrcol+nr);
-    columnOldNames_p.resize  (nrcol+nr);
-    columnDtypes_p.resize    (nrcol+nr);
-    columnKeywords_p.resize  (nrcol+nr);
-    for (uInt i=0; i<columns.size(); ++i) {
-      if (! columns[i].empty()) {
-        // Add the shorthand to the name, so negation takes that into account.
-        columnNames_p[nrcol++] = shorthand + columns[i];
-      }
-    }
-  } else {
-    // Negation of wildcard, thus remove columns if matching.
-    // If the negated wildcard is the first one, assume * was given before it.
-    if (nrcol == 0) {
-      handleWildColumn (0, "p/*/");
-      nrcol = columnNames_p.size();
-    }
-    // This is done until the last non-wildcarded column name.
-    while (nrcol > 0) {
-      --nrcol;
-      if (! columnExpr_p[nrcol].isNull()) {
-        break;
-      }
-      String col = columnNames_p[nrcol];
-      if (!col.empty()) {
-        if (caseInsensitive) {
-          col.downcase();
-        }
-        if (col.matches(regex)) {
-          columnNames_p[nrcol] = String();
-        }
-      }
-    }
-  }
-}
-
-//# Finish the additions to the block of column names
-//# by removing the deleted empty names and creating Expr objects as needed.
-void TableParseSelect::handleColumnFinish (Bool distinct)
-{
-  distinct_p = distinct;
-  // Remove the deleted column names.
-  // Create Expr objects for the wildcarded names.
-  Int nrcol = columnNames_p.size();
-  if (nrcol > 0) {
-    if (resultSet_p != 0) {
-      throw TableInvExpr("Expressions can be given in SELECT or GIVING, "
-                         "not both");
-    }
-    Block<String> names(nrcol);
-    Block<String> nameMasks(nrcol);
-    Block<String> oldNames(nrcol);
-    Block<TableExprNode> exprs(nrcol);
-    Block<String> dtypes(nrcol);
-    Block<TableRecord> keywords(nrcol);
-    Int nr = 0;
-    for (Int i=0; i<nrcol; ++i) {
-      if (! (columnExpr_p[i].isNull()  &&  columnNames_p[i].empty())) {
-        names[nr]     = columnNames_p[i];
-        nameMasks[nr] = columnNameMasks_p[i];
-        oldNames[nr]  = columnOldNames_p[i];
-        exprs[nr]     = columnExpr_p[i];
-        dtypes[nr]    = columnDtypes_p[i];
-        keywords[nr]  = columnKeywords_p[i];
-        // Create an Expr object if needed.
-        if (exprs[nr].isNull()) {
-          // That can only be the case if no old name is filled in.
-          AlwaysAssert (oldNames[nr].empty(), AipsError);
-          String name = names[nr];
-          Int j = name.index('.');
-          if (j >= 0) {
-            name = name.after(j);
-          }
-          // Make an expression of the column name.
-          exprs[nr]    = handleKeyCol (name, False);
-          names[nr]    = name;
-          oldNames[nr] = name;
-          // Get the keywords for this column (to copy unit, etc.)
-          TableColumn tabcol(exprs[nr].table(), name);
-          keywords[nr] = tabcol.keywordSet();
-        }
-        ++nr;
-      }
-    }
-    names.resize    (nr, True);
-    oldNames.resize (nr, True);
-    exprs.resize    (nr, True);
-    dtypes.resize   (nr, True);
-    keywords.resize (nr, True);
-    columnNames_p     = names;
-    columnNameMasks_p = nameMasks;
-    columnOldNames_p  = oldNames;
-    columnExpr_p      = exprs;
-    columnDtypes_p    = dtypes;
-    columnKeywords_p  = keywords;
-  }
-  if (distinct_p  &&  columnNames_p.size() == 0) {
-    throw TableInvExpr ("SELECT DISTINCT can only be given with at least "
-                        "one column name");
-  }
-  // Make (empty) new table if select expressions were given.
-  // This table is used when output columns are used in ORDERBY or HAVING.
-  if (nrSelExprUsed_p > 0) {
-    makeProjectExprTable();
-  }
-}
-
-Table TableParseSelect::createTable (const TableDesc& td,
-                                     Int64 nrow, const Record& dmInfo,
-                                     const std::vector<const Table*>& tempTables,
-                                     const std::vector<TableParseSelect*>& stack)
-{
-  // If the table name contains ::, a subtable has to be created.
-  // Split the name at the last ::.
-  Vector<String> parts = stringToVector(resultName_p, std::regex("::"));
-  if (parts.size() > 1) {
-    return createSubTable (parts[parts.size()-1], td, nrow, dmInfo,
-                           tempTables, stack);
-  } 
-  // Create the table.
-  // The types are defined in function handleGiving.
-  Table::TableType   ttype = Table::Plain;
-  Table::TableOption topt  = Table::New;
-  if (!overwrite_p)  topt  = Table::NewNoReplace;
-  // Use default Memory if no name or 'memory' has been given.
-  if (resultName_p.empty()) {
-    ttype = Table::Memory;
-  } else if (resultType_p == 1) {
-    ttype = Table::Memory;
-  } else if (resultType_p == 2) {
-    topt  = Table::Scratch;
-  }
-  SetupNewTable newtab(resultName_p, td, topt, storageOption_p);
-  newtab.bindCreate (dmInfo);
-  Table tab(newtab, ttype, nrow, False, endianFormat_p);
-  resultCreated_p = True;
-  return tab;
-}
-
-Table TableParseSelect::openParentTable (const String& fullName,
-                                         const String& subTableName,
-                                         const std::vector<const Table*>& tempTables,
-                                         const std::vector<TableParseSelect*>& stack)
-{
-  // Remove ::subtableName from the full table name to get the parent's name.
-  String tableName (fullName.substr(0,
-                                    fullName.size() - subTableName.size() - 2));
-  // Open the parent table.
-  Table parent = getTable (-1, tableName, Table(), tempTables, stack, True);
-  // Create the subtable and define the keyword in the parent referring it.
-  String parentName = parent.tableName();
-  if (parentName.empty()) {
-    throw TableError("Parent table in " + resultName_p + " seems to be transient");
-  }
-  return parent;
-}
-
-Table TableParseSelect::createSubTable (const String& subtableName,
-                                        const TableDesc& td, Int64 nrow,
-                                        const Record& dmInfo,
-                                        const std::vector<const Table*>& tempTables,
-                                        const std::vector<TableParseSelect*>& stack)
-{
-  Table parent (openParentTable(resultName_p, subtableName, tempTables, stack));
-  return TableUtil::createSubTable (parent, subtableName, td,
-                                    overwrite_p ? Table::New : Table::NewNoReplace,
-                                    storageOption_p, dmInfo, TableLock(),
-                                    nrow, False, endianFormat_p, TSMOption());
-}
-
-void TableParseSelect::makeProjectExprTable()
-{
-  // Make a column description for all expressions.
-  // Check if all tables involved have the same nr of rows as the first one.
-  TableDesc td;
-  for (uInt i=0; i<columnExpr_p.size(); i++) {
-    // If no new name is given, make one (unique).
-    String newName = columnNames_p[i];
-    if (newName.empty()) {
-      String nm = "Col_" + String::toString(i+1);
-      Int seqnr = 0;
-      newName = nm;
-      Bool unique = False;
-      while (!unique) {
-        unique = True;
-        for (uInt i=0; i<columnNames_p.size(); i++) {
-          if (newName == columnNames_p[i]) {
-            unique = False;
-            seqnr++;
-            newName = nm + "_" + String::toString(seqnr);
-            break;
-          }
-        }
-      }
-      columnNames_p[i] = newName;
-    }
-    DataType dtype = makeDataType (columnExpr_p[i].dataType(),
-                                   columnDtypes_p[i], columnNames_p[i]);
-    addColumnDesc (td, dtype, newName, 0,
-                   columnExpr_p[i].isScalar() ? -1:0,    //ndim
-                   IPosition(), "", "", "",
-                   columnKeywords_p[i],
-                   Vector<String>(1, columnExpr_p[i].unit().getName()),
-                   columnExpr_p[i].attributes());
-    if (! columnNameMasks_p[i].empty()) {
-      addColumnDesc (td, TpBool, columnNameMasks_p[i], 0,
-                     columnExpr_p[i].isScalar() ? -1:0,    //ndim
-                     IPosition(), "", "", "",
-                     TableRecord(), Vector<String>(), Record());
-    }
-  }
-  // Create the table.
-  projectExprTable_p = createTable (td, 0, dminfo_p,
-                                    std::vector<const Table*>(),
-                                    std::vector<TableParseSelect*>());
-}
-
-void TableParseSelect::makeProjectExprSel()
-{
-  // Create/initialize the block of indices of projected columns used
-  // elsewhere.
-  projectExprSelColumn_p.resize (columnNames_p.size());
-  std::fill (projectExprSelColumn_p.begin(),
-             projectExprSelColumn_p.end(), False);
-  // Set to True for the used columns.
-  uInt ncol = 0;
-  for (uInt i=0; i<projectExprSubset_p.size(); ++i) {
-    AlwaysAssert (projectExprSubset_p[i] < projectExprSelColumn_p.size(),
-                  AipsError);
-    if (! projectExprSelColumn_p[projectExprSubset_p[i]]) {
-      projectExprSelColumn_p[projectExprSubset_p[i]] = True;
-      ncol++;
-    }
-  }
-  // Resize the subset vector. It is not really used anymore, but the
-  // tracing shows its size as the nr of pre-projected columns.
-  projectExprSubset_p.resize (ncol, True);
-}
-
-//# Add a column specification.
-void TableParseSelect::handleColSpec (const String& colName,
-                                      const String& likeColName,
-                                      const String& dtstr,
-                                      const Record& spec,
-                                      Bool isCOrder)
-{
-  // Check if specific column info is given.
-  DataType dtype = TpOther;
-  Int options = 0;
-  Int ndim = -1;
-  IPosition shape;
-  String dmType;
-  String dmGroup;
-  String comment;
-  Vector<String> unit;
-  TableRecord keywords;
-  // See if the column is like another column.
-  if (likeColName.empty()) {
-    AlwaysAssert (! dtstr.empty(), AipsError);
-  } else {
-    // Use the description of the LIKE column.
-    std::pair<ColumnDesc,Record> cdr = findColumnInfo (likeColName, colName);
-    const ColumnDesc& cd = cdr.first;
-    dtype = cd.dataType();
-    options = cd.options();
-    if (cd.isArray()) {
-      ndim = cd.ndim();
-    }
-    shape = cd.shape();
-    dmType = cd.dataManagerType();
-    dmGroup = cd.dataManagerGroup();
-    comment = cd.comment();
-    keywords = cd.keywordSet();
-    if (keywords.isDefined ("QuantumUnits")) {
-      unit.reference (cd.keywordSet().asArrayString ("QuantumUnits"));
-    }
-    // Merge its dminfo into the overall one.
-    DataManInfo::mergeInfo (dminfo_p, cdr.second);
-  }
-  if (! dtstr.empty()) {
-    dtype = makeDataType (TpOther, dtstr, colName);
-  }
-  // Get the possible specifications (which override the LIKE column).
-  for (uInt i=0; i<spec.nfields(); i++) {
-    String name = spec.name(i);
-    name.upcase();
-    if (name == "NDIM") {
-      ndim = spec.asInt(i);
-    } else if (name == "SHAPE") {
-      Vector<Int> ivec(spec.toArrayInt(i));
-      Int nd = ivec.size();
-      shape.resize (nd);
-      if (isCOrder) {
-        for (Int i=0; i<nd; ++i) {
-          shape[i] = ivec[nd-i-1];
-        }
-      } else {
-        shape = IPosition(ivec);
-      }
-      if (ndim < 0) {
-        ndim = 0;
-      }
-    } else if (name == "DIRECT") {
-      if (spec.asInt(i) == 1) {
-        options = 1;
-      }
-    } else if (name == "DMTYPE") {
-      dmType = spec.asString(i);
-    } else if (name == "DMGROUP") {
-      dmGroup = spec.asString(i);
-    } else if (name == "COMMENT") {
-      comment = spec.asString(i);
-    } else if (name == "UNIT") {
-      if (spec.dataType(i) == TpString) {
-        unit.reference (Vector<String>(1, spec.asString(i)));
-      } else {
-        unit.reference (spec.asArrayString(i));
-      }
-    } else {
-      throw TableError ("TableParseSelect::handleColSpec - "
-                        "column specification field name " + name +
-                        " is unknown");
-    }
-  }
-  // Now add the scalar or array column description.
-  addColumnDesc (*tableDesc_p, dtype, colName, options, ndim, shape,
-                 dmType, dmGroup, comment, keywords, unit, Record());
-  Int nrcol = columnNames_p.size();
-  columnNames_p.resize (nrcol+1);
-  columnNames_p[nrcol] = colName;
-}
-
-void TableParseSelect::handleGroupby (const std::vector<TableExprNode>& nodes,
-                                      Bool rollup)
-{
-  groupbyNodes_p  = nodes;
-  groupbyRollup_p = rollup;
-  if (rollup) {
-    throw TableInvExpr ("ROLLUP is not supported yet in the GROUPBY");
-  }
-  for (uInt i=0; i<nodes.size(); ++i) {
-    checkAggrFuncs (nodes[i]);
-    if (! nodes[i].isScalar()) {
-      throw TableInvExpr("GROUPBY column/expression must be a scalar");
-    }
-  }
-}
-
-void TableParseSelect::handleHaving (const TableExprNode& node)
-{
-  havingNode_p = node;
-  if (node.dataType() != TpBool  ||  !node.isScalar()) {
-    throw TableInvExpr ("HAVING expression must result in a bool scalar value");
-  }
-}
-
-void TableParseSelect::handleDropTab(const std::vector<const Table*>& tempTables,
-                                     const std::vector<TableParseSelect*>& stack)
-{
-  // Delete all tables. It has already been checked they exist.
-  for (TableParse& tab : fromTables_p) {
-    // Split the name on :: to see if a subtable has to be deleted.
-    Vector<String> parts = stringToVector(tab.name(), std::regex("::"));
-    if (parts.size() > 1) {
-      // There is a subtable, so delete the keyword in its parent.
-      // First get the size of the parent name.
-      const String& subName(parts[parts.size() - 1]);
-      size_t sz = tab.name().size() - subName.size() - 2;
-      Table parent(getTable (tab.tabnr(), tab.name().substr(0,sz),
-                              Table(), tempTables, stack));
-      // Make sure subtable is closed, otherwise cannot be deleted.
-      tab.table() = Table();
-      TableUtil::deleteSubTable (parent, subName);
-    } else {
-      tab.table().markForDelete();
-    }
-  }
-}
-
-void TableParseSelect::handleCreTab (const Record& dmInfo,
-                                     const std::vector<const Table*>& tempTables,
-                                     const std::vector<TableParseSelect*>& stack)
-{
-  DataManInfo::mergeInfo (dminfo_p, dmInfo);
-  DataManInfo::finalizeMerge (*tableDesc_p, dminfo_p);
-  table_p = createTable (*tableDesc_p, limit_p, dminfo_p, tempTables, stack);
-}
-
-void TableParseSelect::handleAltTab()
-{
-  // The first table has to be altered.
-  AlwaysAssert (fromTables_p.size() > 0, AipsError);
-  table_p = fromTables_p[0].table();
-  table_p.reopenRW();
-  if (! table_p.isWritable()) {
-    throw TableInvExpr ("Table " + table_p.tableName() + " is not writable");
-  }
-}
-
-void TableParseSelect::handleAddCol (const Record& dmInfo)
-{
-  // Merge the given dminfo into the dataman-info of the columns.
-  DataManInfo::mergeInfo (dminfo_p, dmInfo);
-  DataManInfo::finalizeMerge (*tableDesc_p, dminfo_p);
-  DataManInfo::adaptNames (dminfo_p, table_p);
-  if (dminfo_p.empty()) {
-    StandardStMan ssm;
-    table_p.addColumn (*tableDesc_p, ssm);
-  } else {
-    table_p.addColumn (*tableDesc_p, dminfo_p);
-  }
-}
-
-void TableParseSelect::initDescriptions (const TableDesc& desc,
-                                         const Record& dminfo)
-{
-  tableDesc_p = std::shared_ptr<TableDesc>(new TableDesc(desc));
-  dminfo_p    = dminfo;
-}
-
-ValueHolder TableParseSelect::getRecFld (const String& name)
-{
-  String keyName;
-  const TableRecord& keyset = findKeyword (name, keyName, False);
-  Int fieldnr = keyset.fieldNumber (keyName);
-  if (fieldnr < 0) {
-    throw (TableInvExpr ("Keyword " + name + " does not exist"));
-  }
-  return keyset.asValueHolder (fieldnr);
-}
-
-void TableParseSelect::setRecFld (RecordInterface& rec,
-                                  const String& name,
-                                  const String& dtype,
-                                  const ValueHolder& vh)
-{
-  String type = getTypeString (dtype, vh.dataType());
-  if (isScalar(vh.dataType())) {
-    if (type == "B") {
-      rec.define (name, vh.asBool());
-    } else if (type == "U1") {
-      rec.define (name, vh.asuChar());
-    } else if (type == "U4") {
-      rec.define (name, vh.asuInt());
-    } else if (type == "I2") {
-      rec.define (name, vh.asShort());
-    } else if (type == "I4") {
-      rec.define (name, vh.asInt());
-    } else if (type == "I8") {
-      rec.define (name, vh.asInt64());
-    } else if (type == "R4") {
-      rec.define (name, vh.asFloat());
-    } else if (type == "R8") {
-      rec.define (name, vh.asDouble());
-    } else if (type == "C4") {
-      rec.define (name, vh.asComplex());
-    } else if (type == "C8") {
-      rec.define (name, vh.asDComplex());
-    } else if (type == "S") {
-      rec.define (name, vh.asString());
-    } else {
-      throw TableInvExpr ("TableParse::setRecFld - "
-                          "unknown data type " + type);
-    }
-  } else {
-    if (type == "B") {
-      rec.define (name, vh.asArrayBool());
-    } else if (type == "U1") {
-      rec.define (name, vh.asArrayuChar());
-    } else if (type == "U4") {
-      rec.define (name, vh.asArrayuInt());
-    } else if (type == "I2") {
-      rec.define (name, vh.asArrayShort());
-    } else if (type == "I4") {
-      rec.define (name, vh.asArrayInt());
-    } else if (type == "I8") {
-      rec.define (name, vh.asArrayInt64());
-    } else if (type == "R4") {
-      rec.define (name, vh.asArrayFloat());
-    } else if (type == "R8") {
-      rec.define (name, vh.asArrayDouble());
-    } else if (type == "C4") {
-      rec.define (name, vh.asArrayComplex());
-    } else if (type == "C8") {
-      rec.define (name, vh.asArrayDComplex());
-    } else if (type == "S") {
-      rec.define (name, vh.asArrayString());
-    } else {
-      throw TableInvExpr ("TableParse::setRecFld - "
-                          "unknown data type " + type);
-    }
-  }
-}
-
-String TableParseSelect::getTypeString (const String& typeStr, DataType type)
-{
-  String out = typeStr;
-  if (out.empty()) {
-    switch (type) {
-    case TpBool:
-    case TpArrayBool:
-      out = "B";
-      break;
-    case TpUChar:
-    case TpArrayUChar:
-      out = "U1";
-      break;
-    case TpUShort:
-    case TpArrayUShort:
-      out = "U2";          // github.com/ICRAR/skuareview
-      break;
-    case TpUInt:
-    case TpArrayUInt:
-      out = "U4";
-      break;
-    case TpShort:
-    case TpArrayShort:
-      out = "I2";
-      break;
-    case TpInt:
-    case TpArrayInt:
-      out = "I4";
-      break;
-    case TpInt64:
-    case TpArrayInt64:
-      out = "I8";
-      break;
-    case TpFloat:
-    case TpArrayFloat:
-      out = "R4";
-      break;
-    case TpDouble:
-    case TpArrayDouble:
-      out = "R8";
-      break;
-    case TpComplex:
-    case TpArrayComplex:
-      out = "C4";
-      break;
-    case TpDComplex:
-    case TpArrayDComplex:
-      out = "C8";
-      break;
-    case TpString:
-    case TpArrayString:
-      out = "S";
-      break;
-    default:
-      throw TableInvExpr ("TableParse::getTypeString - "
-                          "value has an unknown data type " +
-                          String::toString(type));
-    }
-  }
-  return out;
-}
-
-TableRecord& TableParseSelect::findKeyword (const String& name,
-                                            String& keyName,
-                                            Bool update)
-{
-  //# Split the name into optional shorthand, column, and keyword.
-  String shand, columnName;
-  Vector<String> fieldNames;
-  splitName (shand, columnName, fieldNames, name, True, True, False);
-  Table tab = findTable (shand, False);
-  if (tab.isNull()) {
-    throw (TableInvExpr("Shorthand " + shand + " not defined in FROM clause"));
-  }
-  TableRecord* rec;
-  String fullName;
-  if (columnName.empty()) {
-    if (update) {
-      rec = TableExprNode::findLastKeyRec (tab.rwKeywordSet(),
-                                           fieldNames, fullName);
-    } else {
-      rec = TableExprNode::findLastKeyRec (tab.keywordSet(),
-                                           fieldNames, fullName);
-    }
-  } else {
-    if (update) {
-      TableRecord& colkeys (TableColumn(tab, columnName).rwKeywordSet());
-      rec = TableExprNode::findLastKeyRec (colkeys, fieldNames, fullName);
-    } else {
-      const TableRecord& colkeys (TableColumn(tab, columnName).keywordSet());
-      rec = TableExprNode::findLastKeyRec (colkeys, fieldNames, fullName);
-    }
-  }
-  keyName = fieldNames[fieldNames.size() -1 ];
-  return *rec;
-}
-
-void TableParseSelect::handleSetKey (const String& name,
-                                     const String& dtype,
-                                     const ValueHolder& value)
-{
-  String keyName;
-  TableRecord& keyset = findKeyword (name, keyName);
-  if (value.dataType() == TpString  ||  value.dataType() == TpRecord) {
-    keyset.defineFromValueHolder (keyName, value);
-  } else {
-    setRecFld (keyset, keyName, dtype, value);
-  }
-}
-
-void TableParseSelect::handleCopyCol (Bool showTimings)
-{
-  // Note that table_p, tableDesc_p and dminfo_p have already been set.
-  Timer timer;
-  handleAddCol (Record());
-  doUpdate (False, Table(), table_p, table_p.rowNumbers());
-  if (showTimings) {
-    timer.show ("  Copy Column ");
-  }
-}
-
-void TableParseSelect::handleRenameKey (const String& oldName,
-                                        const String& newName)
-{
-  String keyName;
-  TableRecord& keyset = findKeyword (oldName, keyName);
-  keyset.renameField (newName, keyName);
-}
-
-void TableParseSelect::handleRemoveKey (const String& name)
-{
-  String keyName;
-  TableRecord& keyset = findKeyword (name, keyName);
-  keyset.removeField (keyName);
-}
-
-void TableParseSelect::handleWhere (const TableExprNode& node)
-{
-  checkAggrFuncs (node);
-  node_p = node;
-}
-
-void TableParseSelect::handleSort (const std::vector<TableParseSort>& sort,
-                                   Bool noDuplicates,
-                                   Sort::Order order)
-{
-  noDupl_p = noDuplicates;
-  order_p  = order;
-  sort_p   = sort;
-}
-
-void TableParseSelect::handleCalcComm (const TableExprNode& node)
-{
-  checkAggrFuncs (node);
-  node_p = node;
-}
-
-Block<String> TableParseSelect::getStoredColumns (const Table& tab) const
-{
-  Block<String> names;
-  const TableDesc& tdesc = tab.tableDesc();
-  for (uInt i=0; i<tdesc.ncolumn(); i++) {
-    const String& colnm = tdesc[i].name();
-    if (tab.isColumnStored(colnm)) {
-      uInt inx = names.size();
-      names.resize (inx + 1);
-      names[inx] = colnm;
-    }
-  }
-  return names;
-}
-
-//# Execute a query in the FROM clause and return the resulting table.
-Table TableParseSelect::doFromQuery (Bool showTimings)
-{
-  Timer timer;
-  // Execute the nested command.
-  execute (False, False, True, 0);
-  if (showTimings) {
-    timer.show ("  From query  ");
-  }
-  return table_p;
-}
-
-//# Execute a subquery for an EXISTS operator.
-TableExprNode TableParseSelect::doExists (Bool notexists, Bool showTimings)
-{
-  Timer timer;
-  // Execute the nested command.
-  // Default limit_p is 1.
-  execute (False, True, True, 1);
-  if (showTimings) {
-    timer.show ("  Exists query");
-  }
-  // Flag notexists tells if NOT EXISTS or EXISTS was given.
-  return TableExprNode (notexists == (Int64(table_p.nrow()) < limit_p));
-}
-
-//# Execute a subquery and create the correct node object for it.
-TableExprNode TableParseSelect::doSubQuery (Bool showTimings)
-{
-  Timer timer;
-  // Execute the nested command.
-  execute (False, True, True, 0);
-  TableExprNode result;
-  if (resultSet_p != 0) {
-    // A set specification was given, so make the set.
-    result = makeSubSet();
-  } else {
-    // A single column was given, so get its data.
-    result = getColSet();
-  }
-  if (showTimings) {
-    timer.show ("  Subquery    ");
-  }
-  return result;
-}
-
-TableExprNode TableParseSelect::getColSet()
-{
-  // Check if there is only one column.
-  const TableDesc& tableDesc = table_p.tableDesc();
-  if (tableDesc.ncolumn() != 1) {
-    throw (TableInvExpr ("Nested query should select 1 column"));
-  }
-  const ColumnDesc& colDesc = tableDesc.columnDesc(0);
-  TableColumn tabcol (table_p, colDesc.name());
-  TENShPtr tsnptr;
-  if (colDesc.isScalar()) {
-    switch (colDesc.dataType()) {
-    case TpBool:
-      tsnptr = new TableExprNodeArrayConstBool
-        (ScalarColumn<Bool>(tabcol).getColumn());
-      break;
-    case TpUChar:
-      tsnptr = new TableExprNodeArrayConstInt
-        (ScalarColumn<uChar>(tabcol).getColumn());
-      break;
-    case TpShort:
-      tsnptr = new TableExprNodeArrayConstInt
-        (ScalarColumn<Short>(tabcol).getColumn());
-      break;
-    case TpUShort:
-      tsnptr = new TableExprNodeArrayConstInt
-        (ScalarColumn<uShort>(tabcol).getColumn());
-      break;
-    case TpInt:
-      tsnptr = new TableExprNodeArrayConstInt
-        (ScalarColumn<Int>(tabcol).getColumn());
-      break;
-    case TpUInt:
-      tsnptr = new TableExprNodeArrayConstInt
-        (ScalarColumn<uInt>(tabcol).getColumn());
-      break;
-    case TpInt64:
-      tsnptr = new TableExprNodeArrayConstInt
-        (ScalarColumn<Int64>(tabcol).getColumn());
-      break;
-    case TpFloat:
-      tsnptr = new TableExprNodeArrayConstDouble
-        (ScalarColumn<Float>(tabcol).getColumn());
-      break;
-    case TpDouble:
-      tsnptr = new TableExprNodeArrayConstDouble
-        (ScalarColumn<Double>(tabcol).getColumn());
-      break;
-    case TpComplex:
-      tsnptr = new TableExprNodeArrayConstDComplex
-        (ScalarColumn<Complex>(tabcol).getColumn());
-      break;
-    case TpDComplex:
-      tsnptr = new TableExprNodeArrayConstDComplex
-        (ScalarColumn<DComplex>(tabcol).getColumn());
-      break;
-    case TpString:
-      tsnptr = new TableExprNodeArrayConstString
-        (ScalarColumn<String>(tabcol).getColumn());
-      break;
-    default:
-      throw (TableInvExpr ("Nested query column " + colDesc.name() +
-                           " has unknown data type"));
-    }
-  } else {
-    switch (colDesc.dataType()) {
-    case TpBool:
-      tsnptr = new TableExprNodeArrayConstBool
-        (ArrayColumn<Bool>(tabcol).getColumn());
-      break;
-    case TpUChar:
-      tsnptr = new TableExprNodeArrayConstInt
-        (ArrayColumn<uChar>(tabcol).getColumn());
-      break;
-    case TpShort:
-      tsnptr = new TableExprNodeArrayConstInt
-        (ArrayColumn<Short>(tabcol).getColumn());
-      break;
-    case TpUShort:
-      tsnptr = new TableExprNodeArrayConstInt
-        (ArrayColumn<uShort>(tabcol).getColumn());
-      break;
-    case TpInt:
-      tsnptr = new TableExprNodeArrayConstInt
-        (ArrayColumn<Int>(tabcol).getColumn());
-      break;
-    case TpUInt:
-      tsnptr = new TableExprNodeArrayConstInt
-        (ArrayColumn<uInt>(tabcol).getColumn());
-      break;
-    case TpInt64:
-      tsnptr = new TableExprNodeArrayConstInt
-        (ArrayColumn<Int64>(tabcol).getColumn());
-      break;
-    case TpFloat:
-      tsnptr = new TableExprNodeArrayConstDouble
-        (ArrayColumn<Float>(tabcol).getColumn());
-      break;
-    case TpDouble:
-      tsnptr = new TableExprNodeArrayConstDouble
-        (ArrayColumn<Double>(tabcol).getColumn());
-      break;
-    case TpComplex:
-      tsnptr = new TableExprNodeArrayConstDComplex
-        (ArrayColumn<Complex>(tabcol).getColumn());
-      break;
-    case TpDComplex:
-      tsnptr = new TableExprNodeArrayConstDComplex
-        (ArrayColumn<DComplex>(tabcol).getColumn());
-      break;
-    case TpString:
-      tsnptr = new TableExprNodeArrayConstString
-        (ArrayColumn<String>(tabcol).getColumn());
-      break;
-    default:
-      throw (TableInvExpr ("Nested query column " + colDesc.name() +
-                           " has unknown data type"));
-    }
-  }
-  //# Fill in the column unit (if defined).
-  tsnptr->setUnit (TableExprNodeColumn::getColumnUnit (tabcol));
-  return tsnptr;
-}
-
-
-TableExprNode TableParseSelect::makeSubSet() const
-{
-  // Perform some checks on the given set.
-  if (resultSet_p->hasArrays()) {
-    throw (TableInvExpr ("Set in GIVING clause should contain scalar"
-                         " elements"));
-  }
-  resultSet_p->checkEqualDataTypes();
-  // Link to set to make sure that TableExprNode hereafter does not delete
-  // the object.
-  TableExprNodeSet set(rownrs_p, *resultSet_p);
-  return set.setOrArray();
-}
-
-void TableParseSelect::handleLimit (const TableExprNodeSetElem& expr)
-{
-  if (expr.start()) {
-    offset_p = evalIntScaExpr (TableExprNode(expr.start()));
-  }
-  if (expr.increment()) {
-    stride_p = evalIntScaExpr (TableExprNode(expr.increment()));
-    if (stride_p <= 0) {
-      throw TableInvExpr ("in the LIMIT clause stride " +
-                          String::toString(stride_p) +
-                          " must be positive");
-    }
-  }
-  if (expr.end()) {
-    endrow_p = evalIntScaExpr (TableExprNode(expr.end()));
-  }
-}
-
-void TableParseSelect::handleLimit (const TableExprNode& expr)
-{
-  limit_p = evalIntScaExpr (expr);
-}
-
-void TableParseSelect::handleOffset (const TableExprNode& expr)
-{
-  offset_p = evalIntScaExpr (expr);
-}
-
-void TableParseSelect::makeTableNoFrom (const std::vector<TableParseSelect*>& stack)
-{
-  if (limit_p < 0  ||  offset_p < 0  ||  endrow_p < 0) {
-    throw TableInvExpr("LIMIT and OFFSET values cannot be negative if no "
-                       "tables are given in the FROM clause");
-  }
-  // Use 1 row if limit_p nor endrow_p is given.
-  Int64 nrow = 1;
-  if (limit_p > 0) {
-    nrow = limit_p + offset_p;
-  } else if (endrow_p > 0) {
-    nrow = endrow_p;
-  }
-  // Add a temp table with no columns and some rows to the FROM list.
-  Table tab(Table::Memory);
-  tab.addRow(nrow);
-  addTable (-1, String(), tab, String(), True, std::vector<const Table*>(), stack);
-}
-
-void TableParseSelect::handleAddRow (const TableExprNode& expr)
-{
-  table_p.addRow (evalIntScaExpr (expr));
-}
-
-Int64 TableParseSelect::evalIntScaExpr (const TableExprNode& expr) const
-{
-  checkAggrFuncs (expr);
-  if (!expr.table().isNull()) {
-    throw TableInvExpr ("LIMIT or OFFSET expression cannot contain columns");
-  }
-  // Get the value as a double, because some expressions result in double.
-  // Round it to an integer.
-  TableExprId rowid(0);
-  Double val;
-  expr.get (rowid, val);
-  if (val >= 0) {
-    return static_cast<Int64>(val+0.5);
-  }
-  return -static_cast<Int64>(-val+0.5);
-}
-
-void TableParseSelect::handleUpdate()
-{
-  columnNames_p.resize (update_p.size());
-  for (uInt i=0; i<update_p.size(); i++) {
-    columnNames_p[i] = update_p[i]->columnName();
-  }
-}
-
-void TableParseSelect::handleInsert()
-{
-  // If no columns were given, all stored columns in the first table
-  // are the target columns.
-  if (columnNames_p.size() == 0) {
-    columnNames_p = getStoredColumns (fromTables_p[0].table());
-    columnNameMasks_p.resize (columnNames_p.size());
-  }
-  // Check if #columns and values match.
-  // Copy the names to the update objects.
-  if (update_p.size() != columnNames_p.size()) {
-    throw TableInvExpr ("Error in INSERT command; nr of columns (=" +
-                        String::toString(columnNames_p.size()) +
-                        ") mismatches "
-                        "number of VALUES expressions (=" +
-                        String::toString(Int(update_p.size())) + ")");
-  }
-  for (uInt i=0; i<update_p.size(); i++) {
-    update_p[i]->setColumnName     (columnNames_p[i]);
-    update_p[i]->setColumnNameMask (columnNameMasks_p[i]);
-  }
-}
-
-void TableParseSelect::handleInsert (TableParseSelect* sel)
-{
-  insSel_p = sel;
-}
-
-void TableParseSelect::handleCount()
-{
-  if (columnExpr_p.size() == 0) {
-    throw TableInvExpr ("No COUNT columns given");
-  }
-  for (uInt i=0; i<columnExpr_p.size(); i++) {
-    checkAggrFuncs (columnExpr_p[i]);
-    if (!columnExpr_p[i].isScalar()) {
-      throw TableInvExpr ("COUNT column " + columnNames_p[i] + " is not scalar");
-    }
-  }
-}
-
-//# Execute the updates.
-void TableParseSelect::doUpdate (Bool showTimings, const Table& origTable,
-                                 Table& updTable, const Vector<rownr_t>& rownrs,
-                                 const CountedPtr<TableExprGroupResult>& groups)
-{
-  Timer timer;
-  AlwaysAssert (updTable.nrow() == rownrs.size(), AipsError);
-  //# If no rows to be updated, return immediately.
-  //# (the code below will fail for empty tables)
-  if (rownrs.empty()) {
-    return;
-  }
-  // Reopen the table for write.
-  updTable.reopenRW();
-  if (! updTable.isWritable()) {
-    throw TableInvExpr ("Table " + updTable.tableName() + " is not writable");
-  }
-  //# First check if the update columns and values are correct.
-  const TableDesc& tabdesc = updTable.tableDesc();
-  uInt nrkey = update_p.size();
-  Block<TableColumn> cols(nrkey);
-  Block<ArrayColumn<Bool> > maskCols(nrkey);
-  Block<Int> dtypeCol(nrkey);
-  Block<Bool> isScalarCol(nrkey);
-  for (uInt i=0; i<nrkey; i++) {
-    TableParseUpdate& key = *(update_p[i]);
-    const String& colName = key.columnName();
-    const String& colNameMask = key.columnNameMask();
-    //# Check if the correct table is used in the update and index expression.
-    //# A constant expression can be given.
-    if (! key.node().checkTableSize (origTable, True)) {
-      throw TableInvExpr ("Table(s) with incorrect size used in the "
-                          "UPDATE expr of column " + colName +
-                          " (mismatches first table)");
-    }
-    if (key.indexPtr() != 0) {
-      if (! key.indexNode().checkTableSize (updTable, True)) {
-        throw TableInvExpr ("Table(s) with incorrect size used in the "
-                            "index expr in UPDATE of column " + colName +
-                            " (mismatches first table)");
-      }
-    }
-    //# This throws an exception for unknown data types (datetime, regex).
-    key.node().getColumnDataType();
-    //# Check if the column exists and is writable.
-    if (! tabdesc.isColumn (colName)) {
-      throw TableInvExpr ("Update column " + colName +
-                          " does not exist in table " +
-                          updTable.tableName());
-    }
-    if (! updTable.isColumnWritable (colName)) {
-      throw TableInvExpr ("Update column " + colName +
-                          " is not writable in table " +
-                          updTable.tableName());
-    }
-    const ColumnDesc& coldesc = tabdesc[colName];
-    Bool isScalar = coldesc.isScalar();
-    isScalarCol[i] = isScalar;
-    if (! colNameMask.empty()) {
-      if (! tabdesc.isColumn (colNameMask)) {
-        throw TableInvExpr ("Update column " + colNameMask +
-                            " does not exist in table " +
-                            updTable.tableName());
-      }
-      if (! updTable.isColumnWritable (colNameMask)) {
-        throw TableInvExpr ("Update column " + colNameMask +
-                            " is not writable in table " +
-                            updTable.tableName());
-      }
-      const ColumnDesc& coldescMask = tabdesc[colNameMask];
-      if (key.node().isScalar()) {
-        throw TableInvExpr ("Update mask column " + colNameMask +
-                            " cannot be given for a scalar expression");
-      }
-      if (coldescMask.dataType() != TpBool) {
-        throw TableInvExpr ("Update mask column " + colNameMask +
-                            " must have data type Bool");
-      }
-      maskCols[i].attach (updTable, colNameMask);
-    }
-    //# An index expression can only be given for an array column.
-    if (key.indexPtr() != 0) {
-      if (isScalar) {
-        throw TableInvExpr ("Index value cannot be given in UPDATE of "
-                            " scalar column " + colName);
-      }
-      if (key.indexPtr()->isSingle()) {
-        isScalar = True;
-      }
-    }
-    //# Check if the value type matches.
-    if (isScalar  &&  !key.node().isScalar()) {
-      throw TableInvExpr ("An array value cannot be used in UPDATE of "
-                          " scalar element of column " +
-                          colName + " in table " +
-                          updTable.tableName());
-    }
-    cols[i].attach (updTable, colName);
-    dtypeCol[i] = coldesc.dataType();
-    // If needed, make the expression's unit the same as the column unit.
-    key.node().adaptUnit (TableExprNodeColumn::getColumnUnit
-                                  (TableColumn(updTable, colName)));
-  }
-  // Loop through all rows in the table and update each row.
-  TableExprIdAggr rowid(groups);
-  for (rownr_t row=0; row<rownrs.size(); ++row) {
-    rowid.setRownr (rownrs[row]);
-    for (uInt i=0; i<nrkey; i++) {
-      TableColumn& col = cols[i];
-      const TableParseUpdate& key = *(update_p[i]);
-      const TableExprNode& node = key.node();
-      // Get possible subscripts.
-      const Slicer* slicerPtr = 0;
-      if (key.indexPtr() != 0) {
-        slicerPtr = &(key.indexPtr()->getSlicer(rowid));
-      }
-      Bool isSca = isScalarCol[i];
-      // Evaluate a possible mask.
-      MArray<Bool> mask;
-      if (! key.mask().isNull()) {
-        key.mask().get (rowid, mask);
-      }
-      // The expression node type determines how to get the data.
-      // The column data type determines how to put it.
-      // The node data type should be convertible to the column data type.
-      // The updateValue function does the actual work.
-      // We simply switch on the types.
-      switch (node.getNodeRep()->dataType()) {
-      case TableExprNodeRep::NTBool:
-        switch (dtypeCol[i]) {
-        case TpBool:
-          updateValue<Bool,Bool> (row, rowid, isSca, node, mask.array(), key.maskFirst(), col, slicerPtr, maskCols[i]);
-          break;
-        default:
-          throw TableInvExpr ("Column " + update_p[i]->columnName() +
-                              " has an invalid data type for an"
-                              " UPDATE with a bool value");
-        }
-        break;
-
-      case TableExprNodeRep::NTString:
-        switch (dtypeCol[i]) {
-        case TpString:
-          updateValue<String,String> (row, rowid, isSca, node, mask.array(), key.maskFirst(), col, slicerPtr, maskCols[i]);
-          break;
-        default:
-          throw TableInvExpr ("Column " + update_p[i]->columnName() +
-                              " has an invalid data type for an"
-                              " UPDATE with a string value");
-        }
-        break;
-
-      case TableExprNodeRep::NTInt:
-        switch (dtypeCol[i]) {
-        case TpUChar:
-          updateValue<uChar,Int64> (row, rowid, isSca, node, mask.array(), key.maskFirst(), col, slicerPtr, maskCols[i]);
-           break;
-        case TpShort:
-          updateValue<Short,Int64> (row, rowid, isSca, node, mask.array(), key.maskFirst(), col, slicerPtr, maskCols[i]);
-             break;
-        case TpUShort:
-          updateValue<uShort,Int64> (row, rowid, isSca, node, mask.array(), key.maskFirst(), col, slicerPtr, maskCols[i]);
-           break;
-        case TpInt:
-          updateValue<Int,Int64> (row, rowid, isSca, node, mask.array(), key.maskFirst(), col, slicerPtr, maskCols[i]);
-           break;
-        case TpUInt:
-          updateValue<uInt,Int64> (row, rowid, isSca, node, mask.array(), key.maskFirst(), col, slicerPtr, maskCols[i]);
-           break;
-        case TpInt64:
-          updateValue<Int64,Int64> (row, rowid, isSca, node, mask.array(), key.maskFirst(), col, slicerPtr, maskCols[i]);
-           break;
-        case TpFloat:
-          updateValue<Float,Int64> (row, rowid, isSca, node, mask.array(), key.maskFirst(), col, slicerPtr, maskCols[i]);
-           break;
-        case TpDouble:
-          updateValue<Double,Int64> (row, rowid, isSca, node, mask.array(), key.maskFirst(), col, slicerPtr, maskCols[i]);
-           break;
-        case TpComplex:
-          updateValue<Complex,Int64> (row, rowid, isSca, node, mask.array(), key.maskFirst(), col, slicerPtr, maskCols[i]);
-           break;
-        case TpDComplex:
-          updateValue<DComplex,Int64> (row, rowid, isSca, node, mask.array(), key.maskFirst(), col, slicerPtr, maskCols[i]);
-           break;
-        default:
-          throw TableInvExpr ("Column " + update_p[i]->columnName() +
-                              " has an invalid data type for an"
-                              " UPDATE with an integer value");
-        }
-        break;
-
-      case TableExprNodeRep::NTDouble:
-      case TableExprNodeRep::NTDate:
-        switch (dtypeCol[i]) {
-        case TpUChar:
-          updateValue<uChar,Double> (row, rowid, isSca, node, mask.array(), key.maskFirst(), col, slicerPtr, maskCols[i]);
-           break;
-        case TpShort:
-          updateValue<Short,Double> (row, rowid, isSca, node, mask.array(), key.maskFirst(), col, slicerPtr, maskCols[i]);
-             break;
-        case TpUShort:
-          updateValue<uShort,Double> (row, rowid, isSca, node, mask.array(), key.maskFirst(), col, slicerPtr, maskCols[i]);
-           break;
-        case TpInt:
-          updateValue<Int,Double> (row, rowid, isSca, node, mask.array(), key.maskFirst(), col, slicerPtr, maskCols[i]);
-           break;
-        case TpUInt:
-          updateValue<uInt,Double> (row, rowid, isSca, node, mask.array(), key.maskFirst(), col, slicerPtr, maskCols[i]);
-           break;
-        case TpInt64:
-          updateValue<Int64,Double> (row, rowid, isSca, node, mask.array(), key.maskFirst(), col, slicerPtr, maskCols[i]);
-           break;
-        case TpFloat:
-          updateValue<Float,Double> (row, rowid, isSca, node, mask.array(), key.maskFirst(), col, slicerPtr, maskCols[i]);
-           break;
-        case TpDouble:
-          updateValue<Double,Double> (row, rowid, isSca, node, mask.array(), key.maskFirst(), col, slicerPtr, maskCols[i]);
-           break;
-        case TpComplex:
-          updateValue<Complex,Double> (row, rowid, isSca, node, mask.array(), key.maskFirst(), col, slicerPtr, maskCols[i]);
-           break;
-        case TpDComplex:
-          updateValue<DComplex,Double> (row, rowid, isSca, node, mask.array(), key.maskFirst(), col, slicerPtr, maskCols[i]);
-           break;
-        default:
-          throw TableInvExpr ("Column " + update_p[i]->columnName() +
-                              " has an invalid data type for an"
-                              " UPDATE with a double value");
-        }
-      break;
-
-      case TableExprNodeRep::NTComplex:
-        switch (dtypeCol[i]) {
-        case TpComplex:
-          updateValue<Complex,DComplex> (row, rowid, isSca, node, mask.array(), key.maskFirst(), col, slicerPtr, maskCols[i]);
-           break;
-        case TpDComplex:
-          updateValue<DComplex,DComplex> (row, rowid, isSca, node, mask.array(), key.maskFirst(), col, slicerPtr, maskCols[i]);
-           break;
-        default:
-          throw TableInvExpr ("Column " + update_p[i]->columnName() +
-                              " has an invalid data type for an"
-                              " UPDATE with a complex value");
-        }
-        break;
-          
-      default:
-        throw TableInvExpr ("Unknown UPDATE expression data type");
-      }
-    }
-  }
-  if (showTimings) {
-    timer.show ("  Update      ");
-  }
-}
-
-template<typename TCOL, typename TNODE>
-void TableParseSelect::copyMaskedValue (rownr_t row, ArrayColumn<TCOL>& acol,
-                                        const Slicer* slicerPtr,
-                                        const TNODE* val,
-                                        size_t incr, const Array<Bool>& mask)
-{
-  // Get the array from the table.
-  Array<TCOL> res(mask.shape());
-  if (slicerPtr) {
-    acol.getSlice (row, *slicerPtr, res);
-  } else {
-    acol.get (row, res);
-  }
-  // Copy values where masked.
-  typename Array<TCOL>::iterator ito = res.begin();
-  Array<Bool>::const_iterator imask = mask.begin();
-  size_t n = res.size();
-  for (size_t i=0; i<n; ++i) {
-    if (*imask) {
-      *ito = static_cast<TCOL>(*val);
-    }
-    ++ito;
-    ++imask;
-    val += incr;
-  }
-  // Put the array (slice).
-  if (slicerPtr) {
-    acol.putSlice (row, *slicerPtr, res);
-  } else {
-    acol.put (row, res);
-  }
-}
-
-Array<Bool> TableParseSelect::makeMaskSlice (const Array<Bool>& mask,
-                                             Bool maskFirst,
-                                             const IPosition& shapeCol,
-                                             const Slicer* slicerPtr)
-{
-  if (! slicerPtr  ||  maskFirst) {
-    if (! mask.shape().isEqual (shapeCol)) {
-      throw AipsError ("Update mask must conform the column's array shape");
-    }
-  }
-  if (slicerPtr) {
-    IPosition length;
-    if (slicerPtr->isFixed()) {
-      length = slicerPtr->length();
-    } else {
-      IPosition blc, trc, inc;
-      length = slicerPtr->inferShapeFromSource (shapeCol, blc, trc, inc);
-    }
-    if (maskFirst) {
-      // Mask before section, so apply the section to the mask.
-      return mask(*slicerPtr);
-    } else {
-      if (! mask.shape().isEqual (length)) {
-        throw AipsError ("Update mask must conform the column's array section");
-      }
-    }
-  }
-  return mask;
-}
-
-template<typename TCOL, typename TNODE>
-void TableParseSelect::updateScalar (rownr_t row, const TableExprId& rowid,
-                                     const TableExprNode& node,
-                                     TableColumn& col)
-{
-  AlwaysAssert (node.isScalar(), AipsError);
-  TNODE val;
-  node.get (rowid, val);
-  TCOL value(static_cast<TCOL>(val));
-  col.putScalar (row, value);
-}
-template<typename TCOL, typename TNODE>
-void TableParseSelect::updateArray (rownr_t row, const TableExprId& rowid,
-                                    const TableExprNode& node,
-                                    const Array<TNODE>& res,
-                                    ArrayColumn<TCOL>& col)
-{
-  if (node.isScalar()  &&  col.isDefined (row)) {
-    TNODE val;
-    node.get (rowid, val);
-    Array<TCOL> arr(col.shape(row));
-    arr = static_cast<TCOL>(val);
-    col.put (row, arr);
-  } else {
-    Array<TCOL> arr(res.shape());
-    convertArray (arr, res);
-    col.put (row, arr);
-  }
-}
-template<typename TCOL, typename TNODE>
-void TableParseSelect::updateSlice (rownr_t row, const TableExprId& rowid,
-                                    const TableExprNode& node,
-                                    const Array<TNODE>& res,
-                                    const Slicer& slice,
-                                    ArrayColumn<TCOL>& col)
-{
-  if (col.isDefined(row)) {
-    if (node.isScalar()) {
-      TNODE val;
-      node.get (rowid, val);
-      Array<TCOL> arr;
-      if (slice.isFixed()) {
-        arr.resize (slice.length());
-      } else {
-        // Unbound slicer, so derive from array shape.
-        IPosition blc, trc, inc;
-        arr.resize (slice.inferShapeFromSource
-                    (col.shape(row), blc, trc, inc));
-      }
-      arr = static_cast<TCOL>(val);
-      col.putSlice (row, slice, arr);
-    } else {
-      // Note that the calling function tests if the MArray is null.
-      Array<TCOL> arr(res.shape());
-      convertArray (arr, res);
-      col.putSlice (row, slice, arr);
-    }
-  }
-}
-
-void TableParseSelect::checkMaskColumn (Bool hasMask,
-                                        const ArrayColumn<Bool>& maskCol,
-                                        const TableColumn& col)
-{
-  if (! maskCol.isNull()) {
-    ///  if (maskCol.isNull()) {
-    ///    if (hasMask) {
-    ///      throw AipsError ("An update mask column must be given for a "
-    ///                       "masked array expression in update of column " +
-    ///                       col.columnDesc().name());
-    ///    }
-    ///  } else {
-    if (! hasMask) {
-      throw AipsError ("No update mask column can be given for an "
-                       "unmasked expression in update of column " +
-                       col.columnDesc().name());
-    }
-  }
-}
-
-template<typename TCOL, typename TNODE>
-void TableParseSelect::updateValue (rownr_t row, const TableExprId& rowid,
-                                    Bool isScalarCol,
-                                    const TableExprNode& node,
-                                    const Array<Bool>& mask,
-                                    Bool maskFirst,
-                                    TableColumn& col,
-                                    const Slicer* slicerPtr,
-                                    ArrayColumn<Bool>& maskCol)
-{
-  if (isScalarCol) {
-    updateScalar<TCOL,TNODE> (row, rowid, node, col);
-  } else {
-    MArray<TNODE> aval;
-    if (! node.isScalar()) {
-      node.get (rowid, aval);
-      if (aval.isNull()) {
-        return;
-      }
-    }
-    checkMaskColumn (aval.hasMask(), maskCol, col);
-    ArrayColumn<TCOL> acol(col);
-    if (mask.empty()) {
-      if (slicerPtr) {
-        updateSlice<TCOL,TNODE> (row, rowid, node, aval.array(),
-                                 *slicerPtr, acol);
-        if (! maskCol.isNull()) {
-          updateSlice<Bool,Bool> (row, rowid, node, aval.mask(),
-                                  *slicerPtr, maskCol);
-        }
-      } else {
-        updateArray<TCOL,TNODE> (row, rowid, node, aval.array(), acol);
-        if (! maskCol.isNull()) {
-          updateArray<Bool,Bool> (row, rowid, node, aval.mask(), maskCol);
-        }
-      }
-    } else {
-      // A mask is used; can only be done if the column cell
-      // contains an array.
-      if (acol.isDefined(row)) {
-        IPosition shapeCol = acol.shape (row);
-        // Check shapes, get possible slice from mask.
-        Array<Bool> smask(makeMaskSlice (mask, maskFirst, shapeCol,
-                                         slicerPtr));
-        // Get the expression data (scalar or array).
-        TNODE sval;
-        const TNODE* ptr = &sval;
-        size_t incr = 0;
-        Bool deleteIt;
-        if (node.isScalar()) {
-          node.get (rowid, sval);
-        } else {
-          if (! aval.shape().isEqual (smask.shape())) {
-            throw TableInvExpr ("Array shapes in update of column " +
-                                col.columnDesc().name() + " mismatch");
-          }
-          ptr = aval.array().getStorage (deleteIt);
-          incr = 1;
-        }
-        // Put the array into the column (slice).
-        // Copy values where masked.
-        copyMaskedValue (row, acol, slicerPtr, ptr, incr, smask);
-        if (! node.isScalar()) {
-          aval.array().freeStorage (ptr, deleteIt);
-          if (! maskCol.isNull()) {
-            const Bool* bptr = aval.mask().getStorage (deleteIt);
-            copyMaskedValue (row, maskCol, slicerPtr, bptr, 1, smask);
-            aval.mask().freeStorage (bptr, deleteIt);
-          }
-        }
-      }
-    }
-  }
-}
-
-//# Execute the inserts.
-Table TableParseSelect::doInsert (Bool showTimings, Table& table)
-{
-  Timer timer;
-  // Reopen the table for write.
-  table.reopenRW();
-  if (! table.isWritable()) {
-    throw TableInvExpr ("Table " + table.tableName() + " is not writable");
-  }
-  // Add rows if the inserts are given as expressions.
-  // Select rows and use update to put the expressions into the rows.
-  if (update_p.size() > 0) {
-    uInt  nexpr  = insertExprs_p.size();
-    Int64 nrowex = nexpr / update_p.size();
-    AlwaysAssert (nrowex*update_p.size() == nexpr, AipsError);
-    Int64 nrow   = nrowex;
-    if (limit_p > 0) {
-      // See if #rows is given explicitly.
-      nrow = limit_p;
-    } else if (limit_p < 0) {
-      nrow = table.nrow() + limit_p;
-    }
-    Vector<rownr_t> newRownrs(nrow);
-    indgen (newRownrs, table.nrow());
-    Vector<rownr_t> selRownrs(1, table.nrow() + nrow);
-    // Add new rows to TableExprNodeRowid.
-    // It works because NodeRowid does not obey disableApplySelection.
-    for (std::vector<TableExprNode>::iterator iter=applySelNodes_p.begin();
-         iter!=applySelNodes_p.end(); ++iter) {
-      iter->disableApplySelection();
-      iter->applySelection (selRownrs);
-    }
-    // Add one row at a time, because an insert expression might use
-    // the table itself.
-    Int64 inx = 0;
-    for (Int64 i=0; i<nrow; ++i) {
-      selRownrs[0] = table.nrow();
-      table.addRow();
-      Table sel = table(selRownrs);
-      for (uInt j=0; j<update_p.size(); ++j) {
-        update_p[j]->node() = insertExprs_p[inx*update_p.size() + j];
-      }
-      doUpdate (False, Table(), sel, selRownrs);
-      inx++;
-      if (inx == nrowex) inx = 0;
-    }
-    return table(newRownrs);
-  }
-  // Handle the inserts from another selection.
-  // Do the selection.
-  insSel_p->execute (False, False, False, 0);
-  Table sel = insSel_p->getTable();
-  if (sel.nrow() == 0) {
-    return Table();
-  }
-  // Get the target columns if not given.
-  if (columnNames_p.size() == 0) {
-    columnNames_p = getStoredColumns (table);
-  }
-  // Get the source columns.
-  Block<String> sourceNames;
-  sourceNames = insSel_p->getColumnNames();
-  if (sourceNames.size() == 0) {
-    sourceNames = getStoredColumns (sel);
-  }
-  // Check if the number of columns match.
-  if (sourceNames.size() != columnNames_p.size()) {
-    throw TableInvExpr ("Error in INSERT command; nr of columns (=" +
-                        String::toString(columnNames_p.size()) +
-                        ") mismatches "
-                        "number of columns in selection (=" +
-                        String::toString(sourceNames.size()) + ")");
-  }
-  // Check if the data types match.
-  const TableDesc& tdesc1 = table.tableDesc();
-  const TableDesc& tdesc2 = sel.tableDesc();
-  for (uInt i=0; i<columnNames_p.size(); i++) {
-    if (tdesc1[columnNames_p[i]].trueDataType() !=
-        tdesc2[sourceNames[i]].trueDataType()) {
-      throw TableInvExpr ("Error in INSERT command; data type of columns " +
-                          columnNames_p[i] + " and " + sourceNames[i] +
-                          " mismatch");
-    }
-  }
-  // Add the required nr of rows to the table and make a selection of it.
-  rownr_t rownr = table.nrow();
-  table.addRow (sel.nrow());
-  Vector<rownr_t> rownrs(sel.nrow());
-  indgen (rownrs, rownr);     // fill with rownr, rownr+1, etc.
-  Table tab = table(rownrs);
-  TableRow rowto (tab, Vector<String>(columnNames_p.begin(), columnNames_p.end()));
-  ROTableRow rowfrom (sel, Vector<String>(sourceNames.begin(), sourceNames.end()));
-  for (rownr_t i=0; i<sel.nrow(); i++) {
-    rowto.put (i, rowfrom.get(i), False);
-  }
-  if (showTimings) {
-    timer.show ("  Insert      ");
-  }
-  return tab;
-}
-
-
-//# Execute the deletes.
-void TableParseSelect::doDelete (Bool showTimings, Table& table)
-{
-  //# If the selection is empty, return immediately.
-  if (rownrs_p.empty()) {
-    return;
-  }
-  Timer timer;
-  // Reopen the table for write.
-  table.reopenRW();
-  if (! table.isWritable()) {
-    throw TableInvExpr ("Table " + table.tableName() + " is not writable");
-  }
-  // Delete all rows.
-  table.removeRow (rownrs_p);
-  if (showTimings) {
-    timer.show ("  Delete      ");
-  }
-}
-
-
-//# Execute the counts.
-Table TableParseSelect::doCount (Bool showTimings, const Table& table)
-{
-  Timer timer;
-  // First do the column projection.
-  Table intab = doProject (False, table);
-  // Create an empty memory table with the same description as the input table.
-  Table tab = TableCopy::makeEmptyMemoryTable ("", intab, True);
-  // Add the Int64 _COUNT_ column.
-  ScalarColumnDesc<Int64> countDesc ("_COUNT_");
-  tab.addColumn (countDesc);
-  ScalarColumn<Int64> countCol(tab, "_COUNT_");
-  // Iterate for all columns through the input table.
-  Vector<String> colNames = intab.tableDesc().columnNames();
-  Block<String> bcolNames(colNames.size());
-  std::copy (colNames.begin(), colNames.end(), bcolNames.begin());
-  TableIterator iter (intab, bcolNames);
-  while (!iter.pastEnd()) {
-    Table tabfrom = iter.table();
-    // Add one row containing the column values.
-    rownr_t rownr = tab.nrow();
-    tab.addRow();
-    Table tabto = tab.project (bcolNames);
-    TableCopy::copyRows (tabto, tabfrom, rownr, 0, 1);
-    // Put the count.
-    countCol.put (rownr, tabfrom.nrow());
-    iter++;
-  }
-  if (showTimings) {
-    timer.show ("  Count       ");
-  }
-  return tab;
-}
-
-
-//# Execute the groupby.
-CountedPtr<TableExprGroupResult> TableParseSelect::doGroupby
-(Bool showTimings, const std::vector<TableExprNodeRep*> aggrNodes, Int groupAggrUsed)
-{
-  Timer timer;
-  // If only 'select count(*)' was given, get the size of the WHERE,
-  // thus the size of rownrs_p.
-  CountedPtr<TableExprGroupResult> result;
-  if ((groupAggrUsed & ONLY_COUNTALL) != 0  &&
-      (groupAggrUsed & GROUPBY) == 0) {
-    result = doOnlyCountAll (aggrNodes[0]);
-  } else {
-    result = doGroupByAggr (aggrNodes);
-  }
-  if (showTimings) {
-    timer.show ("  Groupby     ");
-  }
-  return result;
-}
-
-Table TableParseSelect::adjustApplySelNodes (const Table& table)
-{
-  for (std::vector<TableExprNode>::iterator iter=applySelNodes_p.begin();
-       iter!=applySelNodes_p.end(); ++iter) {
-    iter->applySelection (rownrs_p);
-  }
-  // Create the subset.
-  Table tab(table(rownrs_p));
-  // From now on use row numbers 0..n.
-  indgen (rownrs_p);
-  return tab;
-}
-
-void TableParseSelect::doHaving (Bool showTimings,
-                                 const CountedPtr<TableExprGroupResult>& groups)
-{
-  Timer timer;
-  // Find the rows matching the HAVING expression.
-  Vector<rownr_t> rownrs(rownrs_p.size());
-  rownr_t nr = 0;
-  TableExprIdAggr rowid(groups);
-  for (rownr_t i=0; i<rownrs_p.size(); ++i) {
-    rowid.setRownr (rownrs_p[i]);
-    if (havingNode_p.getBool (rowid)) {
-      rownrs[nr++] = rownrs_p[i];
-    }
-  }
-  // Use the found rows from now on.
-  rownrs.resize (nr, True);
-  rownrs_p.reference (rownrs);
-  if (showTimings) {
-    timer.show ("  Having      ");
-  }
-}
-
-CountedPtr<TableExprGroupResult> TableParseSelect::doOnlyCountAll
-(TableExprNodeRep* aggrNode)
-{
-  // This function is a special case because it does not need to
-  // step though the table. Only its size is of interest. Furthermore,
-  // some other columns can also be listed which will be those of the
-  // last row.
-  // Make a set containing the count(*) aggregate function object.
-  std::vector<CountedPtr<TableExprGroupFuncSet> > funcSets
-    (1, new TableExprGroupFuncSet());
-  CountedPtr<TableExprGroupFuncBase> funcb = aggrNode->makeGroupAggrFunc();
-  TableExprGroupCountAll& func = dynamic_cast<TableExprGroupCountAll&>(*funcb);
-  // Note: add turns it into a CountedPtr, so it will be deleted automatically.
-  funcSets[0]->add (funcb);
-  // The nr of rows is the result of count(*), so simply set it.
-  func.setResult (rownrs_p.size());
-  // The resulting table has only 1 group; use the last row with it.
-  if (! rownrs_p.empty()) {
-    rownrs_p.reference (Vector<rownr_t>(1, rownrs_p[rownrs_p.size()-1]));
-  }
-  // Save the aggregation results in a result object.
-  return CountedPtr<TableExprGroupResult>(new TableExprGroupResult(funcSets));
-}
-
-std::vector<CountedPtr<TableExprGroupFuncSet> >
-TableParseSelect::doGroupByAggrMultipleKeys
-(const std::vector<TableExprNodeRep*>& aggrNodes)
-{
-  // We have to group the data according to the (maybe empty) groupby.
-  // We step through the table in the normal order which may not be the
-  // groupby order.
-  // A map<key,int> is used to keep track of the results where the int
-  // is the index in a vector of a set of aggregate function objects.
-  std::vector<CountedPtr<TableExprGroupFuncSet> > funcSets;
-  std::map<TableExprGroupKeySet, int> keyFuncMap;
-  // Create the set of groupby key objects.
-  TableExprGroupKeySet keySet(groupbyNodes_p);
-  // Loop through all rows.
-  // For each row generate the key to get the right entry.
-  TableExprId rowid(0);
-  for (rownr_t i=0; i<rownrs_p.size(); ++i) {
-    rowid.setRownr (rownrs_p[i]);
-    keySet.fill (groupbyNodes_p, rowid);
-    int groupnr = funcSets.size();
-    std::map<TableExprGroupKeySet, int>::iterator iter=keyFuncMap.find (keySet);
-    if (iter == keyFuncMap.end()) {
-      keyFuncMap[keySet] = groupnr;
-      funcSets.push_back (new TableExprGroupFuncSet (aggrNodes));
-    } else {
-      groupnr = iter->second;
-    }
-    funcSets[groupnr]->apply (rowid);
-  }
-  return funcSets;
-}
-
-CountedPtr<TableExprGroupResult> TableParseSelect::doGroupByAggr
-(const std::vector<TableExprNodeRep*>& aggrNodes)
-{
-  // Get the aggregate functions to be evaluated lazily.
-  std::vector<TableExprNodeRep*> immediateNodes;
-  std::vector<TableExprNodeRep*> lazyNodes;
-  for (uInt i=0; i<aggrNodes.size(); ++i) {
-    aggrNodes[i]->makeGroupAggrFunc();
-    if (aggrNodes[i]->isLazyAggregate()) {
-      lazyNodes.push_back (aggrNodes[i]);
-    } else {
-      immediateNodes.push_back (aggrNodes[i]);
-    }
-  }
-  uInt nimmediate = immediateNodes.size();
-  // For lazy nodes a vector of TableExprId-s needs to be filled per group.
-  // So add a node collecting the ids.
-  // Note that this node must be alive after the if, so define outside if.
-  TableExprAggrNode expridNode(TableExprFuncNode::gexpridFUNC,
-                               TableExprNodeRep::NTInt,
-                               TableExprNodeRep::VTArray,
-                               TableExprNodeSet(),
-                               std::vector<TENShPtr>(),
-                               Block<Int>());
-  if (! lazyNodes.empty()) {
-    immediateNodes.push_back (&expridNode);
-  }
-  std::vector<CountedPtr<TableExprGroupFuncSet> > funcSets;
-  // Use a faster way for a single groupby key.
-  if (groupbyNodes_p.size() == 1  &&
-      groupbyNodes_p[0].dataType() == TpDouble) {
-    funcSets = doGroupByAggrSingleKey<Double> (immediateNodes);
-  } else if (groupbyNodes_p.size() == 1  &&
-             groupbyNodes_p[0].dataType() == TpInt) {
-    funcSets = doGroupByAggrSingleKey<Int64> (immediateNodes);
-  } else {
-    funcSets = doGroupByAggrMultipleKeys (immediateNodes);
-  }
-  // Let the function nodes finish their operation.
-  // Form the rownr vector from the rows kept in the aggregate objects.
-  // Similarly, form the TableExprId vector if there are lazy nodes.
-  Vector<rownr_t> rownrs(funcSets.size());
-  std::vector<CountedPtr<std::vector<TableExprId> > > ids;
-  ids.reserve (funcSets.size());
-  rownr_t n=0;
-  for (uInt i=0; i<funcSets.size(); ++i) {
-    const std::vector<CountedPtr<TableExprGroupFuncBase> >& funcs
-      = funcSets[i]->getFuncs();
-    for (uInt j=0; j<funcs.size(); ++j) {
-      funcs[j]->finish();
-    }
-    rownrs[n++] = funcSets[i]->getId().rownr();
-    if (! lazyNodes.empty()) {
-      ids.push_back (funcSets[i]->getFuncs()[nimmediate]->getIds());
-    }
-  }
-  rownrs_p.reference (rownrs);
-  // Save the aggregation results in a result object.
-  CountedPtr<TableExprGroupResult> result
-    (new TableExprGroupResult (funcSets, ids));
-  return result;
-}
-
-void replaceIds (std::vector<CountedPtr<std::vector<TableExprId> > >& ids)
-{
-  // Combine all rowids in a single vector, so it can be sorted.
-  Int64 nrow = 0;
-  for (size_t i=0; i<ids.size(); ++i) {
-    nrow += ids[i]->size();
-  }
-  Vector<Int64> rowids(nrow);
-  Int64 inx = 0;
-  for (size_t i=0; i<ids.size(); ++i) {
-    std::vector<TableExprId>& vec = *ids[i];
-    for (size_t j=0; j<vec.size(); ++j) {
-      rowids[inx++] = vec[j].rownr();
-    }
-  }
-  Vector<rownr_t> inxVec;
-  GenSortIndirect<Int64,rownr_t>::sort (inxVec, rowids);
-  // We need to replace each rowid by its sequence nr because a table selection
-  // will map the selected rows to rowid 0..n.
-  // So store the index in the rowids.
-  for (rownr_t i=0; i<rowids.size(); ++i) {
-    rowids[inxVec[i]] = i;
-  }
-  // Now replace the TableExprIds by the new rowids.
-  inx = 0;
-  for (size_t i=0; i<ids.size(); ++i) {
-    std::vector<TableExprId>& vec = *ids[i];
-    for (size_t j=0; j<vec.size(); ++j) {
-      vec[j].setRownr (rowids[inx++]);
-    }
-  }
-}
-
-//# Execute the sort.
-void TableParseSelect::doSort (Bool showTimings)
-{
-  //# If no rows, return immediately.
-  //# (the code below will fail if empty)
-  if (rownrs_p.empty()) {
-    return;
-  }
-  Timer timer;
-  uInt nrkey = sort_p.size();
-  //# First check if the sort keys are correct.
-  for (uInt i=0; i<nrkey; i++) {
-    const TableParseSort& key = sort_p[i];
-    //# This throws an exception for unknown data types (datetime, regex).
-    key.node().getColumnDataType();
-  }
-  Block<void*> arrays(nrkey);
-  Sort sort;
-  Bool deleteIt;
-  for (uInt i=0; i<nrkey; i++) {
-    const TableParseSort& key = sort_p[i];
-    switch (key.node().getColumnDataType()) {
-    case TpBool:
-      {
-        Array<Bool>* array = new Array<Bool>
-          (key.node().getColumnBool(rownrs_p));
-        arrays[i] = array;
-        const Bool* data = array->getStorage (deleteIt);
-        sort.sortKey (data, TpBool, 0, getOrder(key));
-        array->freeStorage (data, deleteIt);
-      }
-      break;
-    case TpUChar:
-      {
-        Array<uChar>* array = new Array<uChar>
-          (key.node().getColumnuChar(rownrs_p));
-        arrays[i] = array;
-        const uChar* data = array->getStorage (deleteIt);
-        sort.sortKey (data, TpUChar, 0, getOrder(key));
-        array->freeStorage (data, deleteIt);
-      }
-      break;
-    case TpShort:
-      {
-        Array<Short>* array = new Array<Short>
-          (key.node().getColumnShort(rownrs_p));
-        arrays[i] = array;
-        const Short* data = array->getStorage (deleteIt);
-        sort.sortKey (data, TpShort, 0, getOrder(key));
-        array->freeStorage (data, deleteIt);
-      }
-      break;
-    case TpUShort:
-      {
-        Array<uShort>* array = new Array<uShort>
-          (key.node().getColumnuShort(rownrs_p));
-        arrays[i] = array;
-        const uShort* data = array->getStorage (deleteIt);
-        sort.sortKey (data, TpUShort, 0, getOrder(key));
-        array->freeStorage (data, deleteIt);
-      }
-      break;
-    case TpInt:
-      {
-        Array<Int>* array = new Array<Int>
-          (key.node().getColumnInt(rownrs_p));
-        arrays[i] = array;
-        const Int* data = array->getStorage (deleteIt);
-        sort.sortKey (data, TpInt, 0, getOrder(key));
-        array->freeStorage (data, deleteIt);
-      }
-      break;
-    case TpUInt:
-      {
-        Array<uInt>* array = new Array<uInt>
-          (key.node().getColumnuInt(rownrs_p));
-        arrays[i] = array;
-        const uInt* data = array->getStorage (deleteIt);
-        sort.sortKey (data, TpUInt, 0, getOrder(key));
-        array->freeStorage (data, deleteIt);
-      }
-      break;
-    case TpInt64:
-      {
-        Array<Int64>* array = new Array<Int64>
-          (key.node().getColumnInt64(rownrs_p));
-        arrays[i] = array;
-        const Int64* data = array->getStorage (deleteIt);
-        sort.sortKey (data, TpInt64, 0, getOrder(key));
-        array->freeStorage (data, deleteIt);
-      }
-      break;
-    case TpFloat:
-      {
-        Array<Float>* array = new Array<Float>
-          (key.node().getColumnFloat(rownrs_p));
-        arrays[i] = array;
-        const Float* data = array->getStorage (deleteIt);
-        sort.sortKey (data, TpFloat, 0, getOrder(key));
-        array->freeStorage (data, deleteIt);
-      }
-      break;
-    case TpDouble:
-      {
-        Array<Double>* array = new Array<Double>
-          (key.node().getColumnDouble(rownrs_p));
-        arrays[i] = array;
-        const Double* data = array->getStorage (deleteIt);
-        sort.sortKey (data, TpDouble, 0, getOrder(key));
-        array->freeStorage (data, deleteIt);
-      }
-      break;
-    case TpComplex:
-      {
-        Array<Complex>* array = new Array<Complex>
-          (key.node().getColumnComplex(rownrs_p));
-        arrays[i] = array;
-        const Complex* data = array->getStorage (deleteIt);
-        sort.sortKey (data, TpComplex, 0, getOrder(key));
-        array->freeStorage (data, deleteIt);
-      }
-      break;
-    case TpDComplex:
-      {
-        Array<DComplex>* array = new Array<DComplex>
-          (key.node().getColumnDComplex(rownrs_p));
-        arrays[i] = array;
-        const DComplex* data = array->getStorage (deleteIt);
-        sort.sortKey (data, TpDComplex, 0, getOrder(key));
-        array->freeStorage (data, deleteIt);
-      }
-      break;
-    case TpString:
-      {
-        Array<String>* array = new Array<String>
-          (key.node().getColumnString(rownrs_p));
-        arrays[i] = array;
-        const String* data = array->getStorage (deleteIt);
-        sort.sortKey (data, TpString, 0, getOrder(key));
-        array->freeStorage (data, deleteIt);
-      }
-      break;
-    default:
-      AlwaysAssert (False, AipsError);
-    }
-  }
-  rownr_t nrrow = rownrs_p.size();
-  Vector<rownr_t> newRownrs (nrrow);
-  int sortOpt = Sort::HeapSort;
-  if (noDupl_p) {
-    sortOpt += Sort::NoDuplicates;
-  }
-  sort.sort (newRownrs, nrrow, sortOpt);
-  for (uInt i=0; i<nrkey; i++) {
-    const TableParseSort& key = sort_p[i];
-    switch (key.node().getColumnDataType()) {
-    case TpBool:
-      delete (Array<Bool>*)arrays[i];
-      break;
-    case TpUChar:
-      delete (Array<uChar>*)arrays[i];
-      break;
-    case TpShort:
-      delete (Array<Short>*)arrays[i];
-      break;
-    case TpUShort:
-      delete (Array<uShort>*)arrays[i];
-      break;
-    case TpInt:
-      delete (Array<Int>*)arrays[i];
-      break;
-    case TpUInt:
-      delete (Array<uInt>*)arrays[i];
-      break;
-    case TpInt64:
-      delete (Array<Int64>*)arrays[i];
-      break;
-    case TpFloat:
-      delete (Array<Float>*)arrays[i];
-      break;
-    case TpDouble:
-      delete (Array<Double>*)arrays[i];
-      break;
-    case TpComplex:
-      delete (Array<Complex>*)arrays[i];
-      break;
-    case TpDComplex:
-      delete (Array<DComplex>*)arrays[i];
-      break;
-    case TpString:
-      delete (Array<String>*)arrays[i];
-      break;
-    default:
-      AlwaysAssert (False, AipsError);
-    }
-  }
-  if (showTimings) {
-    timer.show ("  Orderby     ");
-  }
-  // Convert index to rownr.
-  for (rownr_t i=0; i<newRownrs.size(); ++i) {
-    newRownrs[i] = rownrs_p[newRownrs[i]];
-  }
-  rownrs_p.reference (newRownrs);
-}
-
-
-void TableParseSelect::doLimOff (Bool showTimings)
-{
-  Timer timer;
-  Vector<rownr_t> newRownrs;
-  // Negative values mean from the end (a la Python indexing).
-  Int64 nrow = rownrs_p.size();
-  if (offset_p < 0) {
-    offset_p += nrow;
-    if (offset_p < 0) offset_p = 0;
-  }
-  // A limit (i.e. nr of rows) or an endrow can be given (not both).
-  // Convert a limit to endrow.
-  if (limit_p != 0) {
-    if (limit_p  < 0) limit_p  += nrow;
-    endrow_p = offset_p + limit_p*stride_p;
-  } else if (endrow_p != 0) {
-    if (endrow_p < 0) endrow_p += nrow;
-  } else {
-    endrow_p = nrow;
-  }
-  if (endrow_p > nrow) endrow_p = nrow;
-  if (offset_p < endrow_p) {
-    Int64 nr = 1 + (endrow_p - offset_p - 1) / stride_p;
-    newRownrs.reference (rownrs_p(Slice(offset_p, nr, stride_p)).copy());
-  }
-  rownrs_p.reference (newRownrs);
-  if (showTimings) {
-    timer.show ("  Limit/Offset");
-  }
-}
-
-Table TableParseSelect::doLimOff (Bool showTimings, const Table& table)
-{
-  Timer timer;
-  rownrs_p.resize (table.nrow());
-  indgen (rownrs_p);
-  doLimOff (False);
-  return table(rownrs_p);
-  if (showTimings) {
-    timer.show ("  Limit/Offset");
-  }
-}
-
-
-Table TableParseSelect::doProject
-(Bool showTimings, const Table& table,
- const CountedPtr<TableExprGroupResult>& groups)
-{
-  Timer timer;
-  Table tabp;
-  // doProjectExpr might have been done for some columns, so clear first to avoid
-  // they are calculated twice.
-  update_p.clear();
-  if (nrSelExprUsed_p > 0) {
-    // Expressions used, so make a real table.
-    tabp = doProjectExpr (False, groups);
-  } else {
-    // Only column names used, so make a reference table.
-    tabp = table(rownrs_p);
-    tabp = tabp.project (columnOldNames_p);
-    for (uInt i=0; i<columnNames_p.size(); i++) {
-      // Rename column if new name is given to a column.
-      if (columnNames_p[i] != columnOldNames_p[i]) {
-        tabp.renameColumn (columnNames_p[i], columnOldNames_p[i]);
-      }
-    }
-  }
-  if (showTimings) {
-    timer.show ("  Projection  ");
-  }
-  if (distinct_p) {
-    tabp = doDistinct (showTimings, tabp);
-  }
-  return tabp;
-}
-
-Table TableParseSelect::doProjectExpr
-(Bool useSel, const CountedPtr<TableExprGroupResult>& groups)
-{
-  if (! rownrs_p.empty()) {
-    // Add the rows if not done yet.
-    if (projectExprTable_p.nrow() == 0) {
-      projectExprTable_p.addRow (rownrs_p.size());
-    }
-    // Turn the expressions of the selected columns into update objects.
-    for (uInt i=0; i<columnExpr_p.size(); i++) {
-      if (! columnExpr_p[i].isNull()) {
-        if (projectExprSelColumn_p[i] == useSel) {
-          addUpdate (new TableParseUpdate (columnNames_p[i],
-                                           columnNameMasks_p[i],
-                                           columnExpr_p[i], False));
-        }
-      }
-    }
-    // Fill the columns in the table.
-    doUpdate (False, Table(), projectExprTable_p, rownrs_p, groups);
-    projectExprTable_p.flush();
-  }
-  return projectExprTable_p;
-}
-
-Table TableParseSelect::doFinish (Bool showTimings, Table& table,
-                                  const std::vector<const Table*>& tempTables,
-                                  const std::vector<TableParseSelect*>& stack)
-{
-  Timer timer;
-  Table result(table);
-  // If the table name contains ::, a subtable has to be created.
-  // Split the name at the last ::.
-  Vector<String> parts = stringToVector(resultName_p, std::regex("::"));
-  Table parent;
-  String fullName (resultName_p);
-  if (parts.size() > 1) {
-    parent = openParentTable (resultName_p, parts[parts.size()-1],
-                              tempTables, stack);
-    fullName = parent.tableName() + '/' + parts[parts.size()-1];
-  }
-  if (resultType_p == 1) {
-    if (table.tableType() != Table::Memory) {
-      result = table.copyToMemoryTable (fullName);
-    }
-  } else if (! resultCreated_p) {
-    if (resultType_p > 0) {
-      table.deepCopy (fullName, dminfo_p, storageOption_p,
-                      overwrite_p ? Table::New : Table::NewNoReplace,
-                      True, endianFormat_p);
-      result = Table(fullName);
-    } else {
-      // Normal reference table.
-      table.rename (fullName,
-                    overwrite_p ? Table::New : Table::NewNoReplace);
-      table.flush();
-    }
-  }
-  // Create a subtable keyword if needed.
-  if (parts.size() > 1) {
-    parent.reopenRW();
-    parent.rwKeywordSet().defineTable (parts[parts.size()-1], table);
-  }
-  if (showTimings) {
-    timer.show ("  Giving      ");
-  }
-  return result;
-}
-
-DataType TableParseSelect::makeDataType (DataType dtype, const String& dtstr,
-                                         const String& colName)
-{
-  if (! dtstr.empty()) {
-    if (dtstr == "B") {
-      if (dtype != TpOther  &&  dtype != TpBool) {
-        throw TableInvExpr ("Expression of column " + colName +
-                            " does not have data type Bool");
-      }
-      return TpBool;
-    }
-    if (dtstr == "S") {
-      if (dtype != TpOther  &&  dtype != TpString) {
-        throw TableInvExpr ("Expression of column " + colName +
-                            " does not have data type String");
-      }
-      return TpString;
-    }
-    if (dtype == TpBool  ||  dtype == TpString) {
-      throw TableInvExpr ("Expression of column " + colName +
-                          " does not have a numeric data type");
-    }
-    // Any numeric data type can be converted to Complex.
-    if (dtstr == "C4") {
-      return TpComplex;
-    } else if (dtstr == "C8") {
-      return TpDComplex;
-    }
-    // Real numeric data types cannot have a complex value.
-    if (dtype == TpComplex  ||  dtype == TpDComplex) {
-      throw TableInvExpr ("Expression of column " + colName +
-                          " does not have a real numeric data type");
-    }
-    if (dtstr == "U1") {
-      return TpUChar;
-    } else if (dtstr == "I2") {
-      return TpShort;
-    } else if (dtstr == "U2") {
-      return TpUShort;
-    } else if (dtstr == "I4") {
-      return TpInt;
-    } else if (dtstr == "U4") {
-      return TpUInt;
-    } else if (dtstr == "I8") {
-      return TpInt64;
-    } else if (dtstr == "R4") {
-      return TpFloat;
-    } else if (dtstr == "R8") {
-      return TpDouble;
-    } else if (dtstr == "EPOCH") {
-      return TpQuantity;
-    }
-    throw TableInvExpr ("Datatype " + dtstr + " of column " + colName +
-                        " is invalid");
-  }
-  if (dtype == TpOther) {
-    throw TableInvExpr ("Datatype " + dtstr + " of column " + colName +
-                        " is invalid (maybe a set with incompatible units)");
-  }
-  return dtype;
-}
-
-void TableParseSelect::addColumnDesc (TableDesc& td,
-                                      DataType dtype,
-                                      const String& colName,
-                                      Int options,
-                                      Int ndim, const IPosition& shape,
-                                      const String& dmType,
-                                      const String& dmGroup,
-                                      const String& comment,
-                                      const TableRecord& keywordSet,
-                                      const Vector<String>& unitName,
-                                      const Record& attributes)
-{
-  if (ndim < 0) {
-    switch (dtype) {
-    case TpBool:
-      td.addColumn (ScalarColumnDesc<Bool> (colName, comment,
-                                            dmType, dmGroup, options));
-      break;
-    case TpUChar:
-      td.addColumn (ScalarColumnDesc<uChar> (colName, comment,
-                                             dmType, dmGroup, 0, options));
-      break;
-    case TpShort:
-      td.addColumn (ScalarColumnDesc<Short> (colName, comment,
-                                             dmType, dmGroup, 0, options));
-      break;
-    case TpUShort:
-      td.addColumn (ScalarColumnDesc<uShort> (colName, comment,
-                                              dmType, dmGroup, 0, options));
-      break;
-    case TpInt:
-      td.addColumn (ScalarColumnDesc<Int> (colName, comment,
-                                           dmType, dmGroup, 0, options));
-      break;
-    case TpUInt:
-      td.addColumn (ScalarColumnDesc<uInt> (colName, comment,
-                                            dmType, dmGroup, 0, options));
-      break;
-    case TpInt64:
-      td.addColumn (ScalarColumnDesc<Int64> (colName, comment,
-                                             dmType, dmGroup, 0, options));
-      break;
-    case TpFloat:
-      td.addColumn (ScalarColumnDesc<Float> (colName, comment,
-                                             dmType, dmGroup, options));
-      break;
-    case TpDouble:
-    case TpQuantity:
-      td.addColumn (ScalarColumnDesc<Double> (colName, comment,
-                                              dmType, dmGroup, options));
-      break;
-    case TpComplex:
-      td.addColumn (ScalarColumnDesc<Complex> (colName, comment,
-                                               dmType, dmGroup, options));
-      break;
-    case TpDComplex:
-      td.addColumn (ScalarColumnDesc<DComplex> (colName, comment,
-                                                dmType, dmGroup, options));
-      break;
-    case TpString:
-      td.addColumn (ScalarColumnDesc<String> (colName, comment,
-                                              dmType, dmGroup, options));
-      break;
-    default:
-      AlwaysAssert (False, AipsError);
-    }
-  } else {
-    // Giving a shape means fixed shape arrays.
-    if (shape.size() > 0) {
-      options |= ColumnDesc::FixedShape;
-    }
-    switch (dtype) {
-    case TpBool:
-      td.addColumn (ArrayColumnDesc<Bool> (colName, comment,
-                                           dmType, dmGroup,
-                                           shape, options, ndim));
-      break;
-    case TpUChar:
-      td.addColumn (ArrayColumnDesc<uChar> (colName, comment,
-                                            dmType, dmGroup,
-                                            shape, options, ndim));
-      break;
-    case TpShort:
-      td.addColumn (ArrayColumnDesc<Short> (colName, comment,
-                                            dmType, dmGroup,
-                                            shape, options, ndim));
-      break;
-    case TpUShort:
-      td.addColumn (ArrayColumnDesc<uShort> (colName, comment,
-                                             dmType, dmGroup,
-                                             shape, options, ndim));
-      break;
-    case TpInt:
-      td.addColumn (ArrayColumnDesc<Int> (colName, comment,
-                                          dmType, dmGroup,
-                                          shape, options, ndim));
-      break;
-    case TpUInt:
-      td.addColumn (ArrayColumnDesc<uInt> (colName, comment,
-                                           dmType, dmGroup,
-                                           shape, options, ndim));
-      break;
-    case TpInt64:
-      td.addColumn (ArrayColumnDesc<Int64> (colName, comment,
-                                            dmType, dmGroup,
-                                            shape, options, ndim));
-      break;
-    case TpFloat:
-      td.addColumn (ArrayColumnDesc<Float> (colName, comment,
-                                            dmType, dmGroup,
-                                            shape, options, ndim));
-      break;
-    case TpDouble:
-    case TpQuantity:
-      td.addColumn (ArrayColumnDesc<Double> (colName, comment,
-                                             dmType, dmGroup,
-                                             shape, options, ndim));
-      break;
-    case TpComplex:
-      td.addColumn (ArrayColumnDesc<Complex> (colName, comment,
-                                              dmType, dmGroup,
-                                              shape, options, ndim));
-      break;
-    case TpDComplex:
-      td.addColumn (ArrayColumnDesc<DComplex> (colName, comment,
-                                               dmType, dmGroup,
-                                               shape, options, ndim));
-      break;
-    case TpString:
-      td.addColumn (ArrayColumnDesc<String> (colName, comment,
-                                             dmType, dmGroup,
-                                             shape, options, ndim));
-      break;
-    default:
-      AlwaysAssert (False, AipsError);
-    }
-  }
-  // Write the keywords.
-  ColumnDesc& cd = td.rwColumnDesc(colName);
-  TableRecord keys (keywordSet);
-  keys.merge (TableRecord(attributes),
-              RecordInterface::OverwriteDuplicates);
-  // If no keys defined for this column, define Epoch measure for dates.
-  if (dtype == TpQuantity  &&  keys.empty()) {
-    TableRecord r;
-    r.define ("type", "epoch");
-    r.define ("Ref", "UTC");
-    keys.defineRecord ("MEASINFO", r);
-  }
-  cd.rwKeywordSet() = keys;
-  // Write unit in column keywords (in TableMeasures compatible way).
-  // Check if it is valid by constructing the Unit object.
-  Vector<String> unit(unitName);
-  if (dtype == TpQuantity  &&  unit.empty()) {
-    unit = Vector<String>(1, "d");
-  }
-  if (! unit.empty()  &&  ! unit[0].empty()) {
-    if (! shape.empty()) {
-      if (! (unit.size() == 1  ||  unit.size() == uInt(shape[0]))) {
-        throw AipsError("Nr of units must be 1 or match the first axis");
-      }
-    }
-    cd.rwKeywordSet().define ("QuantumUnits", unit);
-  }
-}
-
-std::pair<ColumnDesc,Record> TableParseSelect::findColumnInfo
-(const String& colName, const String& newColName) const
-{
-  String columnName, shorthand;
-  Vector<String> fieldNames;
-  if (splitName (shorthand, columnName, fieldNames, colName, True, False, True)) {
-    throw TableInvExpr ("Column name " + colName + " is a keyword, no column");
-  }
-  Table tab = findTable (shorthand, True);
-  if (tab.isNull()) {
-    throw TableInvExpr("Shorthand " + shorthand + " has not been defined");
-  }
-  Record dminfo = tab.dataManagerInfo();
-  // Try to find the column in the info.
-  // If found, create a dminfo record for this column only.
-  Record dmrec;
-  for (uInt i=0; i<dminfo.nfields(); ++i) {
-    Record dm(dminfo.subRecord(i));
-    if (dm.isDefined("COLUMNS")) {
-      Vector<String> cols(dm.asArrayString("COLUMNS"));
-      if (std::find(cols.begin(), cols.end(), columnName) != cols.end()) {
-        dm.define ("COLUMNS", Vector<String>(1, newColName));
-        dmrec.defineRecord (0, dm);
-        break;
-      }
-    }
-  }
-  return std::make_pair (tab.tableDesc().columnDesc(columnName), dmrec);
-}
-
-Table TableParseSelect::doDistinct (Bool showTimings, const Table& table)
-{
-  Timer timer;
-  Table result;
-  // Sort the table uniquely on all columns.
-  Table tabs = table.sort (columnNames_p, Sort::Ascending,
-                           Sort::QuickSort|Sort::NoDuplicates);
-  if (tabs.nrow() == table.nrow()) {
-    // Everything was already unique.
-    result = table;
-  } else {
-    // Get the rownumbers.
-    // Make sure it does not reference an internal array.
-    Vector<rownr_t> rownrs(tabs.rowNumbers(table));
-    rownrs.unique();
-    // Put the rownumbers back in the original order.
-    GenSort<rownr_t>::sort (rownrs);
-    result = table(rownrs);
-    rownrs_p.reference (rownrs);
-  }
-  if (showTimings) {
-    timer.show ("  Distinct    ");
-  }
-  return result;
-}
-
-
-//# Keep the name of the resulting table.
-void TableParseSelect::handleGiving (const String& name, const Record& rec)
-{
-  resultName_p = name;
-  for (uInt i=0; i<rec.nfields(); ++i) {
-    String fldName = rec.name(i);
-    fldName.downcase();
-    Bool done=False;
-    if (rec.dataType(i) == TpBool) {
-      done = True;
-      if (fldName == "memory") {
-        resultType_p = 1;
-      } else if (fldName == "scratch") {
-        resultType_p = 2;
-      } else if (fldName == "plain") {
-        resultType_p = 3;
-      } else if (fldName == "plain_big") {
-        resultType_p   = 3;
-        endianFormat_p = Table::BigEndian;
-      } else if (fldName == "plain_little") {
-        resultType_p   = 3;
-        endianFormat_p = Table::LittleEndian;
-      } else if (fldName == "plain_local") {
-        resultType_p   = 3;
-        endianFormat_p = Table::LocalEndian;
-      } else if (fldName == "overwrite") {
-        overwrite_p = rec.asBool(i);
-      } else {
-        done = False;
-      }
-    }
-    if (done) {
-      if (fldName != "overwrite"  &&  !rec.asBool(i)) {
-        throw TableParseError ("Field name " + rec.name(i) +
-                               " should not have a False value");
-      }
-    } else if (fldName == "type") {
-      Bool ok = False;
-      if (rec.dataType(i) == TpString) {
-        ok = True;
-        String str = rec.asString(i);
-        str.downcase();
-        if (str == "plain") {
-          resultType_p = 3;
-        } else if (str == "scratch") {
-          resultType_p = 2;
-        } else if (str == "memory") {
-          resultType_p = 1;
-        } else {
-          ok = False;
-        }
-      }
-      if (!ok) {
-        throw TableParseError("type must have a string value "
-                              "plain, scratch or memory");
-      }
-    } else if (fldName == "endian") {
-      Bool ok = False;
-      if (rec.dataType(i) == TpString) {
-        ok = True;
-        String str = rec.asString(i);
-        str.downcase();
-        if (str == "big") {
-          endianFormat_p = Table::BigEndian;
-        } else if (str == "little") {
-          endianFormat_p = Table::LittleEndian;
-        } else if (str == "local") {
-          endianFormat_p = Table::LocalEndian;
-        } else if (str == "aipsrc") {
-          endianFormat_p = Table::AipsrcEndian;
-        } else {
-          ok = False;
-        }
-      }
-      if (!ok) {
-        throw TableParseError("endian must have a string value "
-                              "big, little, local or aipsrc");
-      }
-    } else if (fldName == "storage") {
-      Bool ok = False;
-      if (rec.dataType(i) == TpString) {
-        ok = True;
-        String str = rec.asString(i);
-        str.downcase();
-        if (str == "multifile") {
-          storageOption_p.setOption (StorageOption::MultiFile);
-        } else if (str == "multihdf5") {
-          storageOption_p.setOption (StorageOption::MultiHDF5);
-        } else if (str == "sepfile") {
-          storageOption_p.setOption (StorageOption::SepFile);
-        } else if (str == "default") {
-          storageOption_p.setOption (StorageOption::Default);
-        } else if (str == "aipsrc") {
-          storageOption_p.setOption (StorageOption::Aipsrc);
-        } else {
-          ok = False;
-        }
-      }
-      if (!ok) {
-        throw TableParseError("storage must have a string value "
-                              "multifile, multihdf5, sepfile, default or aipsrc");
-      }
-    } else if (fldName == "blocksize") {
-      try {
-        storageOption_p.setBlockSize (rec.asInt(i));
-      } catch (...) {
-        throw TableParseError("blocksize must have an integer value");
-      }
-    } else {
-      throw TableParseError(rec.name(i) + " is an invalid table options field");
-    }
-  }
-  if (resultName_p.empty()  &&  resultType_p > 2) {
-    throw TableParseError ("output table name can only be omitted if "
-                           "AS MEMORY or AS SCRATCH is given");
-  }
-}
-
-//# Keep the resulting set expression.
-void TableParseSelect::handleGiving (const TableExprNodeSet& set)
-{
-  // In principle GIVING is handled before SELECT, so below is always false.
-  // But who knows what future brings us.
-  if (! columnNames_p.empty()) {
-    throw TableInvExpr("Expressions can be given in SELECT or GIVING, "
-                       "not both");
-  }
-  resultSet_p = new TableExprNodeSet (set);
-  resultSet_p->checkAggrFuncs();
-}
-
-void TableParseSelect::checkTableProjSizes() const
-{
-  // Check if all tables used in non-constant select expressions
-  // have the same size as the first table.
-  rownr_t nrow = fromTables_p[0].table().nrow();
-  for (uInt i=0; i<columnExpr_p.size(); i++) {
-    if (! columnExpr_p[i].getRep()->isConstant()) {
-      if (columnExpr_p[i].getRep()->nrow() != nrow) {
-        throw TableInvExpr("Nr of rows of tables used in select "
-                           "expressions must be equal to first table");
-      }
-    }
-  }
-}
-
-//# Execute all parts of a TaQL command doing some selection.
-void TableParseSelect::execute (Bool showTimings, Bool setInGiving,
-                                Bool mustSelect, rownr_t maxRow,
-                                Bool doTracing,
-                                const std::vector<const Table*>& tempTables,
-                                const std::vector<TableParseSelect*>& stack)
-{
-  //# A selection query consists of:
-  //#  - SELECT to do projection
-  //#     can only refer to columns in FROM or can be constants
-  //#     can contain aggregate functions
-  //#  - FROM to tell the tables to use
-  //#  - WHERE to select rows from tables
-  //#     can only refer to columns in FROM
-  //#     cannot contain aggregate functions
-  //#  - GROUPBY to group result of WHERE
-  //#     can refer to columns in FROM or expressions of FROM
-  //#     (in SQL92 only to columns in FROM)
-  //#     cannot contain aggregate functions
-  //#  - HAVING to select groups
-  //#     can refer to column in SELECT or FROM
-  //#     HAVING is possible without GROUPBY (-> one group only)
-  //#     usually refers to aggregate functions/columns
-  //#     if non-aggregate function is used, glast is implied
-  //#  - apply combination (UNION, INTERSECTION, DIFFERENCE)
-  //#     must have equal SELECT result (with equal column names)
-  //#  - ORDERBY to sort result of HAVING
-  //#     can refer to columns in SELECT or FROM
-  //#     (in SQL92 only to columns in SELECT), thus look in SELECT first
-  //#     can contain aggregate functions if aggregation or GROUPBY is used
-  //#  - LIMIT to skip latest results of ORDERBY
-  //#  - OFFSET to ignore first results of ORDERBY
-  //# If GROUPBY/aggr is used, all clauses can contain other columns than
-  //# aggregate or GROUPBY columns. The last row in a group is used for them.
-
-  //# Set limit if not given.
-  if (limit_p == 0) {
-    limit_p = maxRow;
-    if (doTracing  &&  limit_p) {
-      cerr << "LIMIT not given; set to " << limit_p << endl;
-    }
-  }
-  //# Give an error if no command part has been given.
-  if (mustSelect  &&  commandType_p == PSELECT
-  &&  node_p.isNull()  &&  sort_p.size() == 0
-  &&  columnNames_p.size() == 0  &&  resultSet_p == 0
-  &&  limit_p == 0  &&  endrow_p == 0  &&  stride_p == 1  &&  offset_p == 0) {
-    throw (TableInvExpr
-           ("TableParse error: no projection, selection, sorting, "
-            "limit, offset, or giving-set given in SELECT command"));
-  }
-  // Test if a "giving set" is possible.
-  if (resultSet_p != 0  &&  !setInGiving) {
-    throw TableInvExpr ("A query in a FROM can only have "
-                        "'GIVING tablename'");
-  }
-  //# Set the project expressions to be filled in first stage.
-  makeProjectExprSel();
-  //# Get nodes representing aggregate functions.
-  //# Test if aggregate, groupby, or having is used.
-  std::vector<TableExprNodeRep*> aggrNodes;
-  Int groupAggrUsed = testGroupAggr (aggrNodes);
-  if (groupAggrUsed == 0) {
-    // Check if tables used in projection have the same size.
-    checkTableProjSizes();
-  } else if (doTracing) {
-    cerr << "GROUPBY to be done using " << aggrNodes.size()
-         << " aggregate nodes" << endl;
-  }
-  // Column nodes used in aggregate functions should not adhere applySelection.
-  uInt ndis = 0;
-  for (uInt i=0; i<aggrNodes.size(); ++i) {
-    std::vector<TableExprNodeRep*> colNodes;
-    aggrNodes[i]->getColumnNodes (colNodes);
-    for (uInt j=0; j<colNodes.size(); ++j) {
-      colNodes[j]->disableApplySelection();
-      ndis++;
-    }
-  }
-  if (doTracing) {
-    cerr << "  disableApplySelection done in " << ndis
-         << " column nodes of aggregate nodes" << endl;
-  }
-  // Select distinct makes no sense if aggregate and no groupby is given.
-  if (groupAggrUsed != 0  &&  (groupAggrUsed & GROUPBY) == 0) {
-    distinct_p = False;
-  }
-  //# The first table in the list is the source table.
-  Table table = fromTables_p[0].table();
-  //# Set endrow_p if positive limit and positive or no offset.
-  if (offset_p >= 0  &&  limit_p > 0) {
-    endrow_p = offset_p + limit_p * stride_p;
-  }
-  //# Determine if we can pre-empt the selection loop.
-  //# That is possible if a positive limit and offset are given
-  //# without sorting, select distinct, groupby, or aggregation.
-  rownr_t nrmax=0;
-  if (endrow_p > 0  &&  sort_p.size() == 0  &&  !distinct_p  &&
-      groupAggrUsed == 0) {
-    nrmax = endrow_p;
-    if (doTracing) {
-      cerr << "pre-empt WHERE at " << nrmax << " rows" << endl;
-    }
-  }
-  //# First do the where selection.
-  Table resultTable(table);
-  if (! node_p.isNull()) {
-//#//        cout << "Showing TableExprRange values ..." << endl;
-//#//        Block<TableExprRange> rang;
-//#//        node_p->ranges(rang);
-//#//        for (Int i=0; i<rang.size(); i++) {
-//#//            cout << rang[i].getColumn().columnDesc().name() << rang[i].start()
-//#//                 << rang[i].end() << endl;
-//#//        }
-    Timer timer;
-    resultTable = table(node_p, nrmax);
-    if (showTimings) {
-      timer.show ("  Where       ");
-    }
-    if (doTracing) {
-      cerr << "WHERE resulted in " << resultTable.nrow() << " rows" << endl;
-    }
-  }
-  // Get the row numbers of the result of the possible first step.
-  rownrs_p.reference (resultTable.rowNumbers(table));
-  // Execute possible groupby/aggregate.
-  CountedPtr<TableExprGroupResult> groupResult;
-  if (groupAggrUsed != 0) {
-    groupResult = doGroupby (showTimings, aggrNodes, groupAggrUsed);
-    // Aggregate results and normal table rows need to have the same rownrs,
-    // so set the selected rows in the table column objects.
-    resultTable = adjustApplySelNodes(table);
-    table = resultTable;
-    if (doTracing) {
-      cerr << "GROUPBY resulted in " << table.nrow() << " groups" << endl;
-      cerr << "  applySelection called for " << applySelNodes_p.size()
-           << " nodes" << endl;
-    }
-  }
-  // Do the projection of SELECT columns used in HAVING or ORDERBY.
-  // Thereafter the column nodes need to use rownrs 0..n.
-  if (! projectExprSubset_p.empty()) {
-    doProjectExpr (True, groupResult);
-    resultTable = adjustApplySelNodes(table);
-    table = resultTable;
-    if (doTracing) {
-      cerr << "Pre-projected " << projectExprSubset_p.size()
-           << " columns" << endl;
-      cerr << "  applySelection called for " << applySelNodes_p.size()
-           << " nodes" << endl;
-    }
-  }
-  // Do the possible HAVING step.
-  if (! havingNode_p.isNull()) {
-    doHaving (showTimings, groupResult);
-    if (doTracing) {
-      cerr << "HAVING resulted in " << rownrs_p.size() << " rows" << endl;
-    }
-  }
-  //# Then do the sort.
-  if (sort_p.size() > 0) {
-    doSort (showTimings);
-    if (doTracing) {
-      cerr << "ORDERBY resulted in " << rownrs_p.size() << " rows" << endl;
-    }
-  }
-  // If select distinct is given, limit/offset can only be done thereafter
-  // because duplicate rows will be removed.
-  if (!distinct_p  &&  (offset_p != 0  ||  limit_p != 0  ||
-                        endrow_p != 0  || stride_p != 1)) {
-    doLimOff (showTimings);
-    if (doTracing) {
-      cerr << "LIMIT/OFFSET resulted in " << rownrs_p.size() << " rows" << endl;
-    }
-  }
-  // Take the correct rows of the projected table (if not empty).
-  resultTable = table(rownrs_p);
-  if (projectExprTable_p.nrow() > 0) {
-    if (rownrs_p.size() < projectExprTable_p.nrow()  ||  sort_p.size() > 0) {
-      projectExprTable_p = projectExprTable_p(rownrs_p);
-      // Make deep copy if stored in a table.
-      if (resultType_p == 3) {
-        projectExprTable_p.rename (resultName_p + "_tmpproject",
-                                   Table::New);
-        projectExprTable_p.deepCopy
-          (resultName_p, dminfo_p, storageOption_p,
-           overwrite_p ? Table::New : Table::NewNoReplace,
-           True, endianFormat_p);
-        projectExprTable_p = Table(resultName_p);
-        TableUtil::deleteTable (resultName_p + "_tmpproject");
-        // Indicate it does not have to be created anymore.
-        resultCreated_p = True;
-      }
-      resultTable = projectExprTable_p;
-    }
-  }
-  //# Then do the update, delete, insert, or projection and so.
-  if (commandType_p == PUPDATE) {
-    doUpdate (showTimings, table, resultTable, rownrs_p);
-    table.flush();
-  } else if (commandType_p == PINSERT) {
-    Table tabNewRows = doInsert (showTimings, table);
-    table.flush();
-    resultTable = tabNewRows;
-  } else if (commandType_p == PDELETE) {
-    doDelete (showTimings, table);
-    table.flush();
-  } else if (commandType_p == PCOUNT) {
-    resultTable = doCount (showTimings, table);
-  } else {
-    //# Then do the projection.
-    if (columnNames_p.size() > 0) {
-      resultTable = doProject (showTimings, table, groupResult);
-      if (doTracing) {
-        cerr << "Final projection done of "
-             << columnNames_p.size() - projectExprSubset_p.size()
-             << " columns resulting in " << resultTable.nrow()
-             << " rows" << endl;
-      }
-    }
-    // If select distinct is given, limit/offset must be done at the end.
-    if (distinct_p  &&  (offset_p != 0  ||  limit_p != 0  ||
-                         endrow_p != 0  || stride_p != 1)) {
-      resultTable = doLimOff (showTimings, resultTable);
-      if (doTracing) {
-        cerr << "LIMIT/OFFSET resulted in " << resultTable.nrow()
-             << " rows" << endl;
-      }
-    }
-    //# Finally rename or copy using the given name (and flush it).
-    if (resultType_p != 0  ||  ! resultName_p.empty()) {
-      resultTable = doFinish (showTimings, resultTable, tempTables, stack);
-      if (doTracing) {
-        cerr << "Finished the GIVING command" << endl;
-      }
-    }
-  }
-  //# Keep the table for later.
-  table_p = resultTable;
-}
-
-void TableParseSelect::checkAggrFuncs (const TableExprNode& node)
-{
-  if (! node.isNull()) {
-    node.getRep()->checkAggrFuncs();
-  }
-}
-//# Get aggregate functions used and check if used at correct places.
-//# Also check that HAVING is not solely used.
-Int TableParseSelect::testGroupAggr (std::vector<TableExprNodeRep*>& aggr) const
-{
-  // Make sure main (where) node does not have aggregate functions.
-  // This has been checked before, but use defensive programming.
-  if (! node_p.isNull()) {
-    node_p.getRep()->getAggrNodes (aggr);
-    AlwaysAssert (aggr.empty(), AipsError);
-  }
-  // Get possible aggregate functions used in SELECT and HAVING.
-  for (uInt i=0; i<columnExpr_p.size(); ++i) {
-    const_cast<TableExprNodeRep*>(columnExpr_p[i].getRep().get())->getAggrNodes (aggr);
-  }
-  uInt nselAggr = aggr.size();
-  if (! havingNode_p.isNull()) {
-    const_cast<TableExprNodeRep*>(havingNode_p.getRep().get())->getAggrNodes (aggr);
-  }
-  // Make sure aggregate functions are not used in a UPDATE command, etc.
-  // Again, this cannot happen but use defensive programming.
-  if (commandType_p != PSELECT) {
-    AlwaysAssert (aggr.empty(), AipsError);
-    return 0;
-  }
-  // Make sure HAVING is only used if SELECT has an aggregate function
-  // or if GROUPBY is used.
-  if (! havingNode_p.isNull()) {
-    if (nselAggr == 0  &&  groupbyNodes_p.empty()) {
-      throw TableInvExpr ("HAVING can only be used if GROUPBY is used or "
-                          "an aggregate function is used in SELECT");
-    }
-  }
-  // Test if any group/aggr is given or if only
-  // 'SELECT COUNT(*)' is given without GROUPBY.
-  Int res = 0;
-  if (! groupbyNodes_p.empty()) res += GROUPBY;
-  if (! aggr.empty())           res += AGGR_FUNCS;
-  if (nselAggr == 1  &&  aggr.size() == 1) {
-    TableExprAggrNode* node = dynamic_cast<TableExprAggrNode*>(aggr[0]);
-    if (node  &&  node->funcType() == TableExprFuncNode::countallFUNC) {
-      res += ONLY_COUNTALL;
-    }
-  }
-  return res;
-}
-
-String TableParseSelect::getTableInfo (const Vector<String>& parts,
-                                       const TaQLStyle& style)
-{
-  Bool showdm = False;
-  Bool showcol = True;
-  Bool showsub = False;
-  Bool sortcol = False;
-  Bool tabkey = False;
-  Bool colkey = False;
-  for (uInt i=2; i<parts.size(); ++i) {
-    String opt(parts[i]);
-    opt.downcase();
-    Bool fop = True;
-    if (opt.size() > 2   &&  opt.substr(0,2) == "no") {
-      fop = False;
-      opt = opt.substr(2);
-    }
-    if (opt == "dm") {
-      showdm = fop;
-    } else if (opt == "col") {
-      showcol = fop;
-    } else if (opt == "sort") {
-      sortcol = fop;
-    } else if (opt == "key") {
-      tabkey = fop;
-      colkey = fop;
-    } else if (opt == "tabkey") {
-      tabkey = fop;
-    } else if (opt == "colkey") {
-      colkey = fop;
-    } else if (opt == "recur") {
-      showsub = fop;
-    } else {
-      throw AipsError (parts[i] + " is an unknown show table option; use: "
-                       "dm col sort key colkey recur");
-    }
-  }
-  std::ostringstream os;
-  fromTables_p[0].table().showStructure (os, showdm, showcol, showsub,
-                                         sortcol, style.isCOrder());
-  fromTables_p[0].table().showKeywords (os, showsub, tabkey, colkey);
-  return os.str();
-}
-
-
-void TableParseSelect::show (ostream& os) const
-{
-  if (! node_p.isNull()) {
-    node_p.show (os);
-  }
-}
-
-
-=======
->>>>>>> 8a5d3329
 //# Simplified forms of general tableCommand function.
 TaQLResult tableCommand (const String& str)
 {
