//# ConcatColumn.cc: A column in a concatenated table
//# Copyright (C) 2008
//# Associated Universities, Inc. Washington DC, USA.
//#
//# This library is free software; you can redistribute it and/or modify it
//# under the terms of the GNU Library General Public License as published by
//# the Free Software Foundation; either version 2 of the License, or (at your
//# option) any later version.
//#
//# This library is distributed in the hope that it will be useful, but WITHOUT
//# ANY WARRANTY; without even the implied warranty of MERCHANTABILITY or
//# FITNESS FOR A PARTICULAR PURPOSE.  See the GNU Library General Public
//# License for more details.
//#
//# You should have received a copy of the GNU Library General Public License
//# along with this library; if not, write to the Free Software Foundation,
//# Inc., 675 Massachusetts Ave, Cambridge, MA 02139, USA.
//#
//# Correspondence concerning AIPS++ should be addressed as follows:
//#        Internet email: aips2-request@nrao.edu.
//#        Postal address: AIPS++ Project Office
//#                        National Radio Astronomy Observatory
//#                        520 Edgemont Road
//#                        Charlottesville, VA 22903-2475 USA
//#
//# $Id$

#include <casacore/tables/Tables/ConcatColumn.h>
#include <casacore/tables/Tables/ConcatTable.h>
#include <casacore/casa/Arrays/Vector.h>
#include <casacore/casa/Arrays/IPosition.h>
#include <casacore/casa/Utilities/GenSort.h>


namespace casacore { //# NAMESPACE CASACORE - BEGIN

  ConcatColumn::ConcatColumn (const BaseColumnDesc* bcdp,
			      ConcatTable* reftab)
  : BaseColumn  (bcdp),
    refTabPtr_p (reftab),
    refColPtr_p (reftab->getRefColumns (bcdp->name()))
  {
    keywordSet_p = refColPtr_p[0]->keywordSet();
  }

  ConcatColumn::~ConcatColumn()
  {}

  Bool ConcatColumn::isWritable() const
  {
    return refTabPtr_p->isWritable()  &&  refColPtr_p[0]->isWritable();
  }

  Bool ConcatColumn::isStored() const
  {
    return refColPtr_p[0]->isStored();
  }

  TableRecord& ConcatColumn::keywordSet()
  {
    return keywordSet_p;
  }

  TableRecord& ConcatColumn::rwKeywordSet()
  {
    return keywordSet_p;
  }

  rownr_t ConcatColumn::nrow() const
  {
    return refTabPtr_p->nrow();
  }

  void ConcatColumn::initialize (rownr_t startRow, rownr_t endRow)
  {
    uInt tableNr;
    rownr_t tabRownr;
    for (rownr_t i=startRow; i<endRow; ++i) {
      refTabPtr_p->rows().mapRownr (tableNr, tabRownr, i);
      refColPtr_p[tableNr]->initialize (tabRownr, tabRownr);
    }
  }

  void ConcatColumn::setShape (rownr_t rownr, const IPosition& shape)
  {
    uInt tableNr;
    rownr_t tabRownr;
    refTabPtr_p->rows().mapRownr (tableNr, tabRownr, rownr);
    refColPtr_p[tableNr]->setShape (tabRownr, shape);
  }

  void ConcatColumn::setShape (rownr_t rownr, const IPosition& shape,
			       const IPosition& tileShape)
  {
    uInt tableNr;
    rownr_t tabRownr;
    refTabPtr_p->rows().mapRownr (tableNr, tabRownr, rownr);
    refColPtr_p[tableNr]->setShape (tabRownr, shape, tileShape);
  }

  uInt ConcatColumn::ndimColumn() const
  {
    return refColPtr_p[0]->ndimColumn();
  }

  IPosition ConcatColumn::shapeColumn() const
  {
    return refColPtr_p[0]->shapeColumn();
  }

  uInt ConcatColumn::ndim (rownr_t rownr) const
  {
    uInt tableNr;
    rownr_t tabRownr;
    refTabPtr_p->rows().mapRownr (tableNr, tabRownr, rownr);
    return refColPtr_p[tableNr]->ndim (tabRownr);
  }

  IPosition ConcatColumn::shape(rownr_t rownr) const
  {
    uInt tableNr;
    rownr_t tabRownr;
    refTabPtr_p->rows().mapRownr (tableNr, tabRownr, rownr);
    return refColPtr_p[tableNr]->shape (tabRownr);
  }

  IPosition ConcatColumn::tileShape(rownr_t rownr) const
  {
    uInt tableNr;
    rownr_t tabRownr;
    refTabPtr_p->rows().mapRownr (tableNr, tabRownr, rownr);
    return refColPtr_p[tableNr]->tileShape (tabRownr);
  }

  Bool ConcatColumn::isDefined (rownr_t rownr) const
  {
    uInt tableNr;
    rownr_t tabRownr;
    refTabPtr_p->rows().mapRownr (tableNr, tabRownr, rownr);
    return refColPtr_p[tableNr]->isDefined (tabRownr);
  }


  Bool ConcatColumn::canChangeShape() const
  {
    return refColPtr_p[0]->canChangeShape();
  }


  void ConcatColumn::get (rownr_t rownr, void* dataPtr) const
  {
    uInt tableNr;
    rownr_t tabRownr;
    refTabPtr_p->rows().mapRownr (tableNr, tabRownr, rownr);
    refColPtr_p[tableNr]->get (tabRownr, dataPtr);
    // Set the column cache to the table used.
    ///setColumnCache (tableNr, refColPtr_p[tableNr]->columnCache());
  }

  void ConcatColumn::getArray (rownr_t rownr, ArrayBase& arr) const
  {
    uInt tableNr;
    rownr_t tabRownr;
    refTabPtr_p->rows().mapRownr (tableNr, tabRownr, rownr);
    refColPtr_p[tableNr]->getArray (tabRownr, arr);
  }

  void ConcatColumn::getSlice (rownr_t rownr, const Slicer& ns,
			       ArrayBase& arr) const
  {
    uInt tableNr;
    rownr_t tabRownr;
    refTabPtr_p->rows().mapRownr (tableNr, tabRownr, rownr);
    refColPtr_p[tableNr]->getSlice (tabRownr, ns, arr);
  }

  void ConcatColumn::put (rownr_t rownr, const void* dataPtr)
  {
    uInt tableNr;
    rownr_t tabRownr;
    refTabPtr_p->rows().mapRownr (tableNr, tabRownr, rownr);
    refColPtr_p[tableNr]->put (tabRownr, dataPtr);
    // Set the column cache to the table used.
    ///setColumnCache (tableNr, refColPtr_p[tableNr]->columnCache());
  }

  void ConcatColumn::putArray (rownr_t rownr, const ArrayBase& arr)
  {
    uInt tableNr;
    rownr_t tabRownr;
    refTabPtr_p->rows().mapRownr (tableNr, tabRownr, rownr);
    refColPtr_p[tableNr]->putArray (tabRownr, arr);
  }

  void ConcatColumn::putSlice (rownr_t rownr, const Slicer& ns,
			       const ArrayBase& arr)
  {
    uInt tableNr;
    rownr_t tabRownr;
    refTabPtr_p->rows().mapRownr (tableNr, tabRownr, rownr);
    refColPtr_p[tableNr]->putSlice (tabRownr, ns, arr);
  }

  void ConcatColumn::setMaximumCacheSize (uInt nbytes)
  {
    for (uInt i=0; i<refColPtr_p.nelements(); ++i) {
      refColPtr_p[i]->setMaximumCacheSize (nbytes);
    }
  }

  void ConcatColumn::allocIterBuf (void*& lastVal, void*& curVal,
                                   CountedPtr<BaseCompare>& cmpObj)
    { refColPtr_p[0]->allocIterBuf (lastVal, curVal, cmpObj); }

  void ConcatColumn::freeIterBuf (void*& lastVal, void*& curVal)
    { refColPtr_p[0]->freeIterBuf (lastVal, curVal); }


  void ConcatColumn::getArrayColumn (ArrayBase& arr) const
  {
    accessColumn (0, arr, &getColumnPart);
  }

  void ConcatColumn::getColumnSlice (const Slicer& ns,
				     ArrayBase& arr) const
  {
    accessColumn (&ns, arr, &getColumnSlicePart);
  }

  void ConcatColumn::getArrayColumnCells (const RefRows& rownrs,
					  ArrayBase& arr) const
  {
    accessRows (rownrs, 0, arr, &getRowsPart);
  }

  void ConcatColumn::getColumnSliceCells (const RefRows& rownrs,
					  const Slicer& ns,
					  ArrayBase& arr) const
  {
    accessRows (rownrs, &ns, arr, &getRowsSlicePart);
  }

  void ConcatColumn::putArrayColumn (const ArrayBase& arr)
  {
    accessColumn (0, const_cast<ArrayBase&>(arr), &putColumnPart);
  }

  void ConcatColumn::putColumnSlice (const Slicer& ns,
				     const ArrayBase& arr)
  {
    accessColumn (&ns, const_cast<ArrayBase&>(arr), &putColumnSlicePart);
  }

  void ConcatColumn::putArrayColumnCells (const RefRows& rownrs,
					  const ArrayBase& arr)
  {
    accessRows (rownrs, 0, const_cast<ArrayBase&>(arr), &putRowsPart);
  }

  void ConcatColumn::putColumnSliceCells (const RefRows& rownrs,
					  const Slicer& ns,
					  const ArrayBase& arr)
  {
    accessRows (rownrs, &ns, const_cast<ArrayBase&>(arr), &putRowsSlicePart);
  }

  void ConcatColumn::accessColumn (const Slicer* ns,
				   ArrayBase& arr,
				   AccessColumnFunc* accessFunc) const
  {
    IPosition st(arr.ndim(), 0);
    IPosition sz(arr.shape());
    uInt nlast = arr.ndim() - 1;
<<<<<<< HEAD
    std::unique_ptr<ArrayBase> part;
=======
>>>>>>> 0b637257
    for (uInt i=0; i<refColPtr_p.nelements(); ++i) {
      rownr_t nr = refColPtr_p[i]->nrow();
      sz[nlast] = nr;
      CountedPtr<ArrayBase> part (arr.getSection (Slicer(st, sz)));
      accessFunc (refColPtr_p[i], ns, *part);
      st[nlast] += nr;
    }
  }

  void ConcatColumn::accessRows (const RefRows& rownrs,
				 const Slicer* ns,
				 ArrayBase& arr,
				 AccessRowsFunc* accessFunc) const
  {
    // The rows to access.
    Vector<rownr_t> rows = rownrs.convert();
    // We have one or more slices of rows.
    // Try to access them also in a sliced way, because that is faster.
    // First make resources.
    // The row number mapping.
    const ConcatRows& ccRows = refTabPtr_p->rows();
<<<<<<< HEAD
    // The holder for the array part to handle.
    std::unique_ptr<ArrayBase> part;
=======
>>>>>>> 0b637257
    // The RefRows vector for the rownrs to be handled in an underlying table.
    // Make it as large as needed to avoid resizes.
    Vector<rownr_t> tabRowNrs(rows.nelements());
    // The rows are handled by combining them as much as possible in a RefRows
    // slice. This is possible until a different underlying table needs to
    // be accessed.
    // First setup the various loop variables.
    uInt rowAxis = arr.ndim() - 1;   // row axis in array
    IPosition st(arr.ndim(), 0);     // start of array part
    IPosition sz(arr.shape());       // size of array part
    Int lastTabNr = -1;
    uInt tableNr;
    // Step through all concat rownrs.
    for (rownr_t i=0; i<rows.nelements(); ++i) {
      // Map to the table and rownr in it.
      ccRows.mapRownr (tableNr, tabRowNrs[i], rows[i]);
      // An access has to be done if we have another table.
      if (Int(tableNr) != lastTabNr) {
	// Access the cells if not the first time.
	if (lastTabNr >= 0) {
	  rownr_t nrrow = i - st[rowAxis];
	  sz[rowAxis] = nrrow;
	  Vector<rownr_t> rowPart(tabRowNrs(Slice(st[rowAxis], nrrow))); 
	  CountedPtr<ArrayBase> part (arr.getSection (Slicer(st, sz)));
	  accessFunc (refColPtr_p[lastTabNr], RefRows(rowPart), ns, *part);
	}
        st[rowAxis] = i;
        lastTabNr = tableNr;
      }
    }
    if (lastTabNr >= 0) {
      rownr_t nrrow = rows.nelements() - st[rowAxis];
      sz[rowAxis] = nrrow;
      Vector<rownr_t> rowPart(tabRowNrs(Slice(st[rowAxis], nrrow))); 
      CountedPtr<ArrayBase> part (arr.getSection (Slicer(st, sz)));
      accessFunc (refColPtr_p[lastTabNr], RefRows(rowPart), ns, *part);
    }
  }

  void ConcatColumn::getColumnPart (BaseColumn* col,
				    const Slicer*, ArrayBase& arr)
  {
    col->getArrayColumn (arr);
  }
  void ConcatColumn::putColumnPart (BaseColumn* col,
				    const Slicer*, ArrayBase& arr)
  {
    col->putArrayColumn (arr);
  }
  void ConcatColumn::getColumnSlicePart (BaseColumn* col,
					 const Slicer* ns, ArrayBase& arr)
  {
    col->getColumnSlice (*ns, arr);
  }
  void ConcatColumn::putColumnSlicePart (BaseColumn* col,
					 const Slicer* ns, ArrayBase& arr)
  {
    col->putColumnSlice (*ns, arr);
  }
  void ConcatColumn::getRowsPart (BaseColumn* col, const RefRows& rows,
				  const Slicer*, ArrayBase& arr)
  {
    col->getArrayColumnCells (rows, arr);
  }
  void ConcatColumn::putRowsPart (BaseColumn* col, const RefRows& rows,
				  const Slicer*, ArrayBase& arr)
  {
    col->putArrayColumnCells (rows, arr);
  }
  void ConcatColumn::getRowsSlicePart (BaseColumn* col, const RefRows& rows,
				       const Slicer* ns, ArrayBase& arr)
  {
    col->getColumnSliceCells (rows, *ns, arr);
  }
  void ConcatColumn::putRowsSlicePart (BaseColumn* col, const RefRows& rows,
				       const Slicer* ns, ArrayBase& arr)
  {
    col->putColumnSliceCells (rows, *ns, arr);
  }

  ColumnCache& ConcatColumn::columnCache()
    { return colCache_p; }

  void ConcatColumn::setColumnCache (uInt tableNr,
				     const ColumnCache& colCache) const
  {
    // Please note that his is not fully safe, because if the cache in the
    // underlying table gets changed, it is not reflected in this cache.
    // There should be some kind of callback or this cache should point
    // to the other one.
    // So for the time being this function is not used.
    const ConcatRows& ccRows = refTabPtr_p->rows();
    colCache_p.set (ccRows.offset(tableNr) + colCache.start(),
		    ccRows.offset(tableNr) + colCache.end(),
		    colCache.dataPtr());
    colCache_p.setIncrement (colCache.incr());
  }

} //# NAMESPACE CASACORE - END<|MERGE_RESOLUTION|>--- conflicted
+++ resolved
@@ -271,14 +271,10 @@
     IPosition st(arr.ndim(), 0);
     IPosition sz(arr.shape());
     uInt nlast = arr.ndim() - 1;
-<<<<<<< HEAD
-    std::unique_ptr<ArrayBase> part;
-=======
->>>>>>> 0b637257
     for (uInt i=0; i<refColPtr_p.nelements(); ++i) {
       rownr_t nr = refColPtr_p[i]->nrow();
       sz[nlast] = nr;
-      CountedPtr<ArrayBase> part (arr.getSection (Slicer(st, sz)));
+      std::unique_ptr<ArrayBase> part (arr.getSection (Slicer(st, sz)));
       accessFunc (refColPtr_p[i], ns, *part);
       st[nlast] += nr;
     }
@@ -296,11 +292,6 @@
     // First make resources.
     // The row number mapping.
     const ConcatRows& ccRows = refTabPtr_p->rows();
-<<<<<<< HEAD
-    // The holder for the array part to handle.
-    std::unique_ptr<ArrayBase> part;
-=======
->>>>>>> 0b637257
     // The RefRows vector for the rownrs to be handled in an underlying table.
     // Make it as large as needed to avoid resizes.
     Vector<rownr_t> tabRowNrs(rows.nelements());
@@ -324,7 +315,7 @@
 	  rownr_t nrrow = i - st[rowAxis];
 	  sz[rowAxis] = nrrow;
 	  Vector<rownr_t> rowPart(tabRowNrs(Slice(st[rowAxis], nrrow))); 
-	  CountedPtr<ArrayBase> part (arr.getSection (Slicer(st, sz)));
+	  std::unique_ptr<ArrayBase> part (arr.getSection (Slicer(st, sz)));
 	  accessFunc (refColPtr_p[lastTabNr], RefRows(rowPart), ns, *part);
 	}
         st[rowAxis] = i;
