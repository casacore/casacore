//# PlainTable.cc: Class defining a regular table
//# Copyright (C) 1994,1995,1996,1997,1998,1999,2000,2001,2002,2003
//# Associated Universities, Inc. Washington DC, USA.
//#
//# This library is free software; you can redistribute it and/or modify it
//# under the terms of the GNU Library General Public License as published by
//# the Free Software Foundation; either version 2 of the License, or (at your
//# option) any later version.
//#
//# This library is distributed in the hope that it will be useful, but WITHOUT
//# ANY WARRANTY; without even the implied warranty of MERCHANTABILITY or
//# FITNESS FOR A PARTICULAR PURPOSE.  See the GNU Library General Public
//# License for more details.
//#
//# You should have received a copy of the GNU Library General Public License
//# along with this library; if not, write to the Free Software Foundation,
//# Inc., 675 Massachusetts Ave, Cambridge, MA 02139, USA.
//#
//# Correspondence concerning AIPS++ should be addressed as follows:
//#        Internet email: aips2-request@nrao.edu.
//#        Postal address: AIPS++ Project Office
//#                        National Radio Astronomy Observatory
//#                        520 Edgemont Road
//#                        Charlottesville, VA 22903-2475 USA
//#
//# $Id$

#include <casa/aips.h>
#include <tables/Tables/PlainTable.h>
#include <tables/Tables/SetupNewTab.h>
#include <tables/Tables/Table.h>
#include <tables/Tables/TableAttr.h>
#include <tables/Tables/TableDesc.h>
#include <tables/Tables/TableLockData.h>
#include <tables/Tables/ColumnSet.h>
#include <tables/Tables/TableTrace.h>
#include <tables/Tables/PlainColumn.h>
#include <tables/Tables/TableError.h>
#include <casa/Containers/Block.h>
#include <casa/Containers/Record.h>
#include <casa/BasicSL/String.h>
#include <casa/OS/HostInfo.h>
#include <casa/OS/File.h>
#include <casa/System/AipsrcValue.h>


namespace casa { //# NAMESPACE CASA - BEGIN

//# Initialize the static TableCache object.
TableCache PlainTable::theirTableCache;


PlainTable::PlainTable (SetupNewTable& newtab, uInt nrrow, Bool initialize,
			const TableLock& lockOptions, int endianFormat,
                        const TSMOption& tsmOption)
: BaseTable      (newtab.name(), newtab.option(), 0),
  colSetPtr_p    (0),
  tableChanged_p (True),
  addToCache_p   (True),
  lockPtr_p      (0),
  tsmOption_p    (tsmOption)
{
  try {
    // Determine and set the endian option.
    setEndian (endianFormat);
    // Replace default TSM option for new table.
    tsmOption_p.fillOption (True);
    // Set initially to no write in destructor.
    // At the end it is reset. In this way nothing is written if
    // an exception is thrown during initialization.
    noWrite_p  = True;
    //# Check if another Table was already constructed using this
    //# SetupNewTable (which is invalid).
    if (newtab.isUsed()) {
	throw (TableInvOper
	             ("SetupNewTable object already used for another Table"));
    }
    //# Check if a table with this name is not in the table cache.
    if (tableCache()(name_p) != 0) {
        // OK it's in the cache but is it really there?
        if(File(name_p).exists()){
	   throw (TableInvOper ("SetupNewTable " + name_p +
			     " is already opened (is in the table cache)"));
        } else {
          tableCache().remove (name_p);
        }
    }
    //# If the table already exists, exit if it is in use.
    if (Table::isReadable (name_p)) {
	TableLockData tlock (TableLock (TableLock::UserLocking, 0));
	tlock.makeLock (name_p, False, FileLocker::Write);
	if (tlock.isMultiUsed()) {
	    throw (TableError ("Table " + name_p + " cannot be created; "
			       "it is in use in another process"));
	}
    }
    //# Create the data managers for unbound columns.
    //# Check if there are no data managers with equal names.
    newtab.handleUnbound();
    newtab.columnSetPtr()->checkDataManagerNames (name_p);
    //# Get the data from the SetupNewTable object.
    //# Set SetupNewTable object to in use.
    tdescPtr_p  = newtab.tableDescPtr();
    colSetPtr_p = newtab.columnSetPtr();
    colSetPtr_p->linkToTable (this);
    newtab.setInUse();
    //# Create the table directory (and possibly delete existing files)
    //# as needed.
    makeTableDir();
    //# Create the lock object.
    //# When needed, it sets a permanent write lock.
    //# Acquire a write lock.
    lockPtr_p = new TableLockData (lockOptions, releaseCallBack, this);
    lockPtr_p->makeLock (name_p, True, FileLocker::Write);
    lockPtr_p->acquire (0, FileLocker::Write, 1);
    colSetPtr_p->linkToLockObject (lockPtr_p);
    //# Initialize the data managers.
    Table tab(this, False);
    nrrowToAdd_p = nrrow;
    colSetPtr_p->initDataManagers (nrrow, bigEndian_p, tsmOption_p, tab);
    //# Initialize the columns if needed.
    if (initialize  &&  nrrow > 0) {
	colSetPtr_p->initialize (0, nrrow-1);
    }
    //# Nrrow_p has to be set here, otherwise data managers may use the
    //# incorrect number of rows (similar behaviour as in function addRow).
    nrrowToAdd_p = 0;
    nrrow_p = nrrow;
    //# Release the write lock if UserLocking is used.
    if (lockPtr_p->option() == TableLock::UserLocking) {
	lockPtr_p->release();
    }
    //# Unmark for delete when needed.
    if (! newtab.isMarkedForDelete()) {
	unmarkForDelete (True, "");
    }
    //# The destructor can (in principle) write.
    noWrite_p = False;
    //# Add it to the table cache.
    tableCache().define (name_p, this);
    //# Trace if needed.
    itsTraceId = TableTrace::traceTable (name_p, 'n');
  } catch (AipsError&) {
    delete lockPtr_p;
    lockPtr_p = 0;
    delete colSetPtr_p;
    colSetPtr_p = 0;
    throw;
  }
}


PlainTable::PlainTable (AipsIO&, uInt version, const String& tabname,
			const String& type, uInt nrrow, int opt,
			const TableLock& lockOptions,
                        const TSMOption& tsmOption,
			Bool addToCache, uInt locknr)
: BaseTable      (tabname, opt, nrrow),
  colSetPtr_p    (0),
  tableChanged_p (False),
  addToCache_p   (addToCache),
  lockPtr_p      (0),
  tsmOption_p    (tsmOption)
{
    // Replace default TSM option for existing table.
    tsmOption_p.fillOption (False);
    //# Set initially to no write in destructor.
    //# At the end it is reset. In this way nothing is written if
    //# an exception is thrown during initialization.
    noWrite_p = True;
    //# Create the lock object.
    //# When needed, it sets a permanent (read or write) lock.
    //# Otherwise acquire a read lock (when needed) to read in the table
    //# or get the sync info.
    lockPtr_p = new TableLockData (lockOptions, releaseCallBack, this);
    lockPtr_p->makeLock (name_p, False,
		   opt == Table::Old  ?  FileLocker::Read : FileLocker::Write,
			 locknr);
    if (lockPtr_p->readLocking()) {
        lockPtr_p->acquire (&(lockSync_p.memoryIO()), FileLocker::Read, 0);
    } else {
        lockPtr_p->getInfo (lockSync_p.memoryIO());
    }
    uInt ncolumn;
    Bool tableChanged;
    Block<Bool> dmChanged;
    lockSync_p.read (nrrow_p, ncolumn, tableChanged, dmChanged);
    tdescPtr_p = new TableDesc ("", TableDesc::Scratch);

    //# Reopen the file to be sure that the internal stdio buffer is not reused.
    //# This is a terrible hack, but it works.
    //# However, One time a better solution is needed.
    //# Probably stdio should not be used, but class RegularFileIO or
    //# FilebufIO should do its own buffering and have a sync function.
    AipsIO ios (Table::fileName(tabname), ByteIO::Old);
    String tp;
    version = ios.getstart ("Table");
    uInt format;
    ios >> nrrow;
    ios >> format;
    bigEndian_p = (format==0);
    ios >> tp;
#if defined(TABLEREPAIR)
    cerr << "tableRepair: found " << nrrow << " rows; give new number: ";
    cin >> nrrow_p;
    if (nrrow != nrrow_p) {
      cerr << "Number of rows set to " << nrrow_p << endl;
      tableChanged_p = True;
    }
#endif

    TableAttr attr (tableName(), isWritable(), lockOptions);
    tdescPtr_p->getFile (ios, attr);            // read description
    // Check if the given table type matches the type in the file.
    if ((! type.empty())  &&  type != tdescPtr_p->getType()) {
        throw (TableInvType (tableName(), type, tdescPtr_p->getType()));
	return;
    }
    // In the older Table files the keyword set was written separately
    // and was not part of the TableDesc.
    // So read it for those and merge it into the TableDesc keywords.
    // Merging is done after attaching the lock to the ColumnSet,
    // because function keywordSet() uses the lock.
    TableRecord tmp;
    if (version == 1) {
        tmp.getRecord (ios, attr);
    }
    //# Construct and read the ColumnSet object.
    //# This will also construct the various DataManager objects.
    colSetPtr_p = new ColumnSet (tdescPtr_p);
    colSetPtr_p->linkToTable (this);
    colSetPtr_p->linkToLockObject (lockPtr_p);
    if (version == 1) {
	keywordSet().merge (tmp, RecordInterface::OverwriteDuplicates);
    }
    //# Create a Table object to be used internally by the data managers.
    //# Do not count it, otherwise a mutual dependency exists.
    Table tab(this, False);
    nrrow_p = colSetPtr_p->getFile (ios, tab, nrrow_p, bigEndian_p,
                                    tsmOption_p);
    //# Read the TableInfo object.
    getTableInfo();
    //# Release the read lock if UserLocking is used.
    if (lockPtr_p->option() == TableLock::UserLocking) {
	lockPtr_p->release();
    }
    //# The destructor can (in principle) write.
    noWrite_p = False;
    //# Add it to the table cache.
    if (addToCache) {
      tableCache().define (name_p, this);
    }
    //# Trace if needed.
    itsTraceId = TableTrace::traceTable (name_p, 'o');
}


PlainTable::~PlainTable()
{
  // If destructed during an exception, catch possible other exceptions to
  // avoid termination.
  if (std::uncaught_exception() ) {
    try {
      closeObject();
    } catch (std::exception& x) {
      try {
        cerr << "Exception in ~PlainTable during exception unwind:" << endl
             << "  " << x.what() << endl;
      } catch (...) {
      }
    }
  } else {
    closeObject();
  }
}

void PlainTable::closeObject()
{
    //# When needed, write and sync the table files if not marked for delete
    if (!isMarkedForDelete()) {
	if (openedForWrite()  &&  !shouldNotWrite()) {
	    lockPtr_p->release (True);
	}
    }else{
	//# Check if table can indeed be deleted.
	//# If not, set delete flag to False.
        //# It only checks if the main table is multi-used.
	if (isMultiUsed(False)) {
	    unmarkForDelete (False, "");
	    throw (TableError ("Table " + name_p + " cannot be deleted;"
			       " the table or a subtable is still used"
			       " in another process"));
	}
    }
    //# Remove it from the table cache (if added).
    if (addToCache_p) {
      tableCache().remove (name_p);
    }
    //# Trace if needed.
    TableTrace::traceClose (name_p);
    //# Delete everything.
    delete colSetPtr_p;
    delete lockPtr_p;
}

//# Read description and #rows.
void PlainTable::getLayout (TableDesc& desc, AipsIO& ios)
{
    desc.getFile (ios, TableAttr());                     // read description
}

void PlainTable::reopenRW()
{
    // Exit if already open for write.
    if (isWritable()) {
	return;
    }
    // Exception when readonly table.
    if (! Table::isWritable (tableName())) {
	throw (TableError ("Table " + tableName() +
			   " cannot be opened for read/write"));
    }
    // When a permanent lock is in use, turn it into a write lock.
    lockPtr_p->makeLock (name_p, False, FileLocker::Write);
    // Set table to opened for read/write.
    // Do this before reopening subtables, because that might cause
    // recursion (e.g. SORTED_TABLE in the MS).
    option_p = Table::Update;
    // Reopen the storage managers and the subtables in all keyword sets.
    colSetPtr_p->reopenRW();
    keywordSet().reopenRW();
    TableTrace::traceFile (itsTraceId, "reopenrw");
}

void PlainTable::renameSubTables (const String& newName,
				  const String& oldName)
{
    rwKeywordSet().renameTables (newName, oldName);
    colSetPtr_p->renameTables (newName, oldName);
}

Bool PlainTable::asBigEndian() const
{
    return bigEndian_p;
}

Bool PlainTable::isMultiUsed (Bool checkSubTables) const
{
    if (lockPtr_p->isMultiUsed()) {
        return True;
    }
    if (checkSubTables) {
        if (const_cast<PlainTable*>(this)->
                                    keywordSet().areTablesMultiUsed()) {
	    return True;
	}
	return colSetPtr_p->areTablesMultiUsed();
    }
    return False;
}

const TableLock& PlainTable::lockOptions() const
{
    return *lockPtr_p;
}
void PlainTable::mergeLock (const TableLock& lockOptions)
{
    Bool isPerm = lockPtr_p->isPermanent();
    lockPtr_p->merge (lockOptions);
    // Acquire if needed a permanent lock.
    if (lockPtr_p->isPermanent()  &&  !isPerm) {
        lockPtr_p->makeLock (name_p, False,
			isWritable()  ?  FileLocker::Write : FileLocker::Read);
    }
}
Bool PlainTable::hasLock (FileLocker::LockType type) const
{
    return lockPtr_p->hasLock (type);
}
Bool PlainTable::lock (FileLocker::LockType type, uInt nattempts)
{
    //# When the table is already locked (read locked is sufficient),
    //# no synchronization is needed (other processes could not write).
    Bool noSync = hasLock (FileLocker::Read);
    //# Acquire the required lock.
    //# Synchronize the table when it has changed.
    //# When table data has changed, a temporary PlainTable object is created
    //# to get the new keyword values, etc.. Deleting it causes all locks
    //# held by this process on the table to be released. So reacquire
    //# them when that happens.
    Bool tableChanged = True;
    while (tableChanged) {
	tableChanged = False;
	if (! lockPtr_p->acquire (&(lockSync_p.memoryIO()), type, nattempts)) {
	    return False;
	}
	if (!noSync) {
	    // Older readonly table files may have empty locksync data.
	    // Skip the sync-ing in that case.
	    uInt ncolumn;
            uInt nrrow;
	    if (! lockSync_p.read (nrrow, ncolumn, tableChanged,
				   colSetPtr_p->dataManChanged())) {
		tableChanged = False;
	    } else {
		if (ncolumn != tableDesc().ncolumn()) {
		    throw (TableError ("Table::lock cannot sync table "
                                       + tableName() + "; another process "
                                       "changed the number of columns"));
		}
		nrrow_p = colSetPtr_p->resync (nrrow, False);
		if (tableChanged  &&  ncolumn > 0) {
		    syncTable();
		}
	    }
	}
    }
    return True;
}

void PlainTable::syncTable()
{
    // Something changed in the table file itself.
    // Reread it into a PlainTable object (don't add it to the cache).
    // Use a different locknr for it to preserve possible existing locks.
    BaseTable* btab = Table::makeBaseTable
                         (tableName(), "", Table::Old,
			  TableLock(TableLock::PermanentLocking),
			  TSMOption(TSMOption::Buffer,0,0), False, 1);
    PlainTable* tab = (PlainTable*)btab;
    TableAttr defaultAttr (tableName(), isWritable(), lockOptions());
    // Now check if all columns are the same.
    // Update the column keywords.
    colSetPtr_p->syncColumns (*tab->colSetPtr_p, defaultAttr);
    // Adjust the attributes of subtables.
    // Update the table keywords.
    TableRecord& oldKeySet = keywordSet();
    TableRecord& newKeySet = tab->keywordSet();
    newKeySet.setTableAttr (oldKeySet, defaultAttr);
    oldKeySet = newKeySet;
    delete tab;
}


void PlainTable::unlock()
{
    lockPtr_p->release();
}

void PlainTable::autoReleaseLock (Bool always)
{
    lockPtr_p->autoRelease (always);
}

void PlainTable::setTableChanged()
{
    tableChanged_p = True;
}

uInt PlainTable::getModifyCounter() const
{
    return lockSync_p.getModifyCounter();
}


void PlainTable::flush (Bool fsync, Bool recursive)
{
    if (openedForWrite()) {
	putFile (False);
	// Flush subtables if wanted.
	if (recursive) {
	    keywordSet().flushTables (fsync);
	}
    }
}

void PlainTable::resync()
{
    TableTrace::traceFile (itsTraceId, "resync");
    Bool tableChanged = True;
    lockPtr_p->getInfo (lockSync_p.memoryIO());
    // Older readonly table files may have empty locksync data.
    // Skip the sync-ing in that case.
    uInt ncolumn;
    uInt nrrow;
    if (! lockSync_p.read (nrrow, ncolumn, tableChanged,
			   colSetPtr_p->dataManChanged())) {
        tableChanged = False;
    } else {
        if (ncolumn != tableDesc().ncolumn()) {
            throw (TableError ("Table::resync cannot sync table " +
                               tableName() + "; another process "
			       "changed the number of columns"));
	}
	nrrow_p = colSetPtr_p->resync (nrrow, True);
	if (tableChanged  &&  ncolumn > 0) {
	    syncTable();
	}
    }
}


Bool PlainTable::putFile (Bool always)
{
<<<<<<< HEAD
#ifdef AIPS_TRACE
    cout << "PlainTable::putFile on " << tableName() << endl;
#endif
=======
    TableTrace::traceFile (itsTraceId, "flush");
>>>>>>> 618bb7d9
    Bool writeTab = always || tableChanged_p;
    Bool written = writeTab;
    {  // use scope to ensure AipsIO is closed (thus flushed) before lockfile
      AipsIO ios;
      TableAttr attr(tableName());
      if (writeTab) {
#ifdef AIPS_TRACE
        cout << "  full PlainTable::putFile" << endl;
#endif
	writeStart (ios, bigEndian_p);
	ios << "PlainTable";
	tdescPtr_p->putFile (ios, attr);                 // write description
	colSetPtr_p->putFile (True, ios, attr, False);   // write column data
	writeEnd (ios);
	//# Write the TableInfo.
	flushTableInfo();
      } else {
        //# Tell the data managers to write their data only.
        if (colSetPtr_p->putFile (False, ios, attr, False)) {
	    written = True;
#ifdef AIPS_TRACE
	    cout << "  data PlainTable::putFile on " << tableName() << endl;
#endif
	}
      }
    }
    // Write the change info if anything has been written.
    if (written) {
        lockSync_p.write (nrrow_p, tdescPtr_p->ncolumn(), tableChanged_p,
			  colSetPtr_p->dataManChanged());
	lockPtr_p->putInfo (lockSync_p.memoryIO());
    }
    // Clear the change-flags for the next round.
    tableChanged_p = False;
    colSetPtr_p->dataManChanged() = False;
    return writeTab;
}

MemoryIO* PlainTable::releaseCallBack (void* plainTableObject, Bool always)
{
    return (*(PlainTable*)plainTableObject).doReleaseCallBack (always);
}
MemoryIO* PlainTable::doReleaseCallBack (Bool always)
{
    //# Invalidate the caches in the columns to be sure
    //# that the next get on a column reacquires a lock.
    colSetPtr_p->invalidateColumnCaches();
    //# Data does not need to be written when not opened for write.
    if (!openedForWrite()) {
	return 0;
    }
    putFile (always);
    return 0;
}


//# Test if the table is writable.
Bool PlainTable::isWritable() const
{
    if (option_p == Table::Old  ||  option_p == Table::Delete) {
	return False;
    }
    return True;
}


// Get the actual table description.
TableDesc PlainTable::actualTableDesc() const
{
  return colSetPtr_p->actualTableDesc();
}

// Get the data manager info.
Record PlainTable::dataManagerInfo() const
{
  return colSetPtr_p->dataManagerInfo();
}


//# Get access to the keyword set.
TableRecord& PlainTable::keywordSet()
{
    Bool hasLocked = colSetPtr_p->userLock (FileLocker::Read, True);
    colSetPtr_p->checkReadLock (True);
    TableRecord& rec = tdescPtr_p->rwKeywordSet();
    colSetPtr_p->userUnlock (hasLocked);
    return rec;
}
TableRecord& PlainTable::rwKeywordSet()
{
    colSetPtr_p->checkWriteLock (True);
    TableRecord& rec = tdescPtr_p->rwKeywordSet();
    tableChanged_p = True;
    return rec;
}
    
    

//# Get a column object.
BaseColumn* PlainTable::getColumn (uInt columnIndex) const
    { return colSetPtr_p->getColumn (columnIndex); }
BaseColumn* PlainTable::getColumn (const String& columnName) const
    { return colSetPtr_p->getColumn (columnName); }


//# The data managers have to be inspected to tell if adding and removing
//# of rows and columns is possible.
Bool PlainTable::canAddRow() const
    { return colSetPtr_p->canAddRow(); }
Bool PlainTable::canRemoveRow() const
    { return colSetPtr_p->canRemoveRow(); }
Bool PlainTable::canRemoveColumn (const Vector<String>& columnNames) const
{
    if (!checkRemoveColumn (columnNames, False)) {
        return False;
    }
    return colSetPtr_p->canRemoveColumn (columnNames);
}

//# Renaming a column is possible.
Bool PlainTable::canRenameColumn (const String& columnName) const
    { return colSetPtr_p->canRenameColumn (columnName); }


//# Add rows.
void PlainTable::addRow (uInt nrrw, Bool initialize)
{
    if (nrrw > 0) {
        checkWritable("addRow");
	//# Locking has to be done here, otherwise nrrow_p is not up-to-date
	//# when autoReleaseLock releases the lock and writes the data.
	nrrowToAdd_p = nrrw;
	colSetPtr_p->checkWriteLock (True);
	colSetPtr_p->addRow (nrrw);
	if (initialize) {
	    colSetPtr_p->initialize (nrrow_p, nrrow_p+nrrw-1);
	}
	nrrowToAdd_p = 0;
	nrrow_p += nrrw;
	colSetPtr_p->autoReleaseLock();
    }
}

void PlainTable::removeRow (uInt rownr)
{
    checkWritable("rowmoveRow");
    //# Locking has to be done here, otherwise nrrow_p is not up-to-date
    //# when autoReleaseLock releases the lock and writes the data.
    colSetPtr_p->checkWriteLock (True);
    colSetPtr_p->removeRow (rownr);
    nrrow_p--;
    colSetPtr_p->autoReleaseLock();
}

void PlainTable::addColumn (const ColumnDesc& columnDesc, Bool)
{
    checkWritable("addColumn");
    Table tab(this, False);
    colSetPtr_p->addColumn (columnDesc, bigEndian_p, tsmOption_p, tab);
    tableChanged_p = True;
}
void PlainTable::addColumn (const ColumnDesc& columnDesc,
			    const String& dataManager, Bool byName, Bool)
{
    checkWritable("addColumn");
    Table tab(this, False);
    colSetPtr_p->addColumn (columnDesc, dataManager, byName, bigEndian_p,
                            tsmOption_p, tab);
    tableChanged_p = True;
}
void PlainTable::addColumn (const ColumnDesc& columnDesc,
			    const DataManager& dataManager, Bool)
{
    checkWritable("addColumn");
    Table tab(this, False);
    colSetPtr_p->addColumn (columnDesc, dataManager, bigEndian_p,
                            tsmOption_p, tab);
    tableChanged_p = True;
}
void PlainTable::addColumn (const TableDesc& tableDesc,
			    const DataManager& dataManager, Bool)
{
    checkWritable("addColumn");
    Table tab(this, False);
    colSetPtr_p->addColumn (tableDesc, dataManager, bigEndian_p,
                            tsmOption_p, tab);
    tableChanged_p = True;
}

void PlainTable::removeColumn (const Vector<String>& columnNames)
{
    checkWritable("removeColumn");
    colSetPtr_p->removeColumn (columnNames);
    tableChanged_p = True;
}

void PlainTable::renameColumn (const String& newName, const String& oldName)
{
    checkWritable("renameColumn");
    colSetPtr_p->renameColumn (newName, oldName);
    tableChanged_p = True;
}

void PlainTable::renameHypercolumn (const String& newName, const String& oldName)
{
    checkWritable("renameHyperColumn");
    tdescPtr_p->renameHypercolumn (newName, oldName);
    tableChanged_p = True;
}


DataManager* PlainTable::findDataManager (const String& name,
                                          Bool byColumn) const
{
  return colSetPtr_p->findDataManager (name, byColumn);
}


ByteIO::OpenOption PlainTable::toAipsIOFoption (int tabOpt)
{
    switch (tabOpt) {
    case Table::Old:
    case Table::Delete:
	return ByteIO::Old;
    case Table::Update:
	return ByteIO::Update;
    case Table::New:
	return ByteIO::New;
    case Table::NewNoReplace:
	return ByteIO::NewNoReplace;
    case Table::Scratch:
	return ByteIO::Scratch;
    }
    //# This statement is only there to satisfy strict compilers.
    return ByteIO::Scratch;
}


void PlainTable::setEndian (int endianFormat)
{
    int endOpt = endianFormat;
    if (endOpt == Table::AipsrcEndian) {
        String opt;
	// Default "big" was used until version 10.1203.00.
	////AipsrcValue<String>::find (opt, "table.endianformat", "big");
	AipsrcValue<String>::find (opt, "table.endianformat", "local");
	opt.downcase();
	if (opt == "big") {
	    endOpt = Table::BigEndian;
	} else if (opt == "little") {
	    endOpt = Table::LittleEndian;
	} else {
	    endOpt = Table::LocalEndian;
	}
    }
    if (endOpt == Table::LocalEndian) {
        bigEndian_p = HostInfo::bigEndian();
    } else {
        bigEndian_p = True;
	if (endOpt == Table::LittleEndian) {
	    bigEndian_p = False;
	}
    }
}

void PlainTable::checkWritable (const char* func) const
{
    if (! isWritable()) {
        throw (TableInvOper ("Table::" + String(func) + "; table "
                             + tableName() + " is not writable"));
    }
}

} //# NAMESPACE CASA - END<|MERGE_RESOLUTION|>--- conflicted
+++ resolved
@@ -502,13 +502,7 @@
 
 Bool PlainTable::putFile (Bool always)
 {
-<<<<<<< HEAD
-#ifdef AIPS_TRACE
-    cout << "PlainTable::putFile on " << tableName() << endl;
-#endif
-=======
     TableTrace::traceFile (itsTraceId, "flush");
->>>>>>> 618bb7d9
     Bool writeTab = always || tableChanged_p;
     Bool written = writeTab;
     {  // use scope to ensure AipsIO is closed (thus flushed) before lockfile
