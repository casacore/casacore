--- conflicted
+++ resolved
@@ -33,11 +33,6 @@
 #include <casacore/casa/aips.h>
 #include <casacore/tables/Tables/Table.h>
 #include <casacore/tables/Tables/StorageOption.h>
-<<<<<<< HEAD
-=======
-#include <casacore/casa/Containers/SimOrdMap.h>
-#include <casacore/casa/Utilities/CountedPtr.h>
->>>>>>> d5f0a464
 #include <casacore/casa/BasicSL/String.h>
 #include <map>
 
@@ -203,15 +198,9 @@
     StorageOption storageOpt_p;
     // Marked for delete?
     Bool          delete_p;
-<<<<<<< HEAD
-    TableDesc*    tdescPtr_p;
-    ColumnSet*    colSetPtr_p;      //# 0 = object is already used by a Table
-    std::map<void*,void*> dataManMap_p;
-=======
     CountedPtr<TableDesc> tdescPtr_p;
     CountedPtr<ColumnSet> colSetPtr_p;  //# null = object is already used by a Table
-    SimpleOrderedMap<void*,void*> dataManMap_p;
->>>>>>> d5f0a464
+    std::map<void*,void*> dataManMap_p;
 
     // Copy constructor is forbidden, because copying a table requires
     // some more knowledge (like table name of result).
