//# tTable.cc: Test program for the Table classes
//# Copyright (C) 1994,1995,1996,1997,1998,1999,2000,2001,2002
//# Associated Universities, Inc. Washington DC, USA.
//#
//# This program is free software; you can redistribute it and/or modify it
//# under the terms of the GNU General Public License as published by the Free
//# Software Foundation; either version 2 of the License, or (at your option)
//# any later version.
//#
//# This program is distributed in the hope that it will be useful, but WITHOUT
//# ANY WARRANTY; without even the implied warranty of MERCHANTABILITY or
//# FITNESS FOR A PARTICULAR PURPOSE.  See the GNU General Public License for
//# more details.
//#
//# You should have received a copy of the GNU General Public License along
//# with this program; if not, write to the Free Software Foundation, Inc.,
//# 675 Massachusetts Ave, Cambridge, MA 02139, USA.
//#
//# Correspondence concerning AIPS++ should be addressed as follows:
//#        Internet email: aips2-request@nrao.edu.
//#        Postal address: AIPS++ Project Office
//#                        National Radio Astronomy Observatory
//#                        520 Edgemont Road
//#                        Charlottesville, VA 22903-2475 USA
//#
//# $Id$

#include <tables/Tables/TableDesc.h>
#include <tables/Tables/SetupNewTab.h>
#include <tables/Tables/Table.h>
#include <tables/Tables/TableLock.h>
#include <tables/Tables/ScaColDesc.h>
#include <tables/Tables/ArrColDesc.h>
#include <tables/Tables/ScalarColumn.h>
#include <tables/Tables/ArrayColumn.h>
#include <tables/Tables/StManAipsIO.h>
#include <tables/Tables/ExprNode.h>
#include <tables/Tables/ExprNodeSet.h>
#include <casa/Arrays/Vector.h>
#include <casa/Arrays/Matrix.h>
#include <casa/Arrays/Cube.h>
#include <casa/Arrays/ArrayMath.h>
#include <casa/Arrays/ArrayLogical.h>
#include <casa/Arrays/ArrayUtil.h>
#include <casa/Arrays/ArrayIO.h>
#include <casa/Arrays/Slicer.h>
#include <casa/Arrays/Slice.h>
#include <casa/Utilities/Sort.h>
#include <casa/OS/RegularFile.h>
#include <casa/Utilities/Assert.h>
#include <casa/Exceptions/Error.h>
#include <casa/iostream.h>
#include <casa/stdio.h>

#include <casa/namespace.h>
// <summary>
// Test program for the Table classes
// </summary>

// This program tests the class SetupNewTable and related classes.
// The results are written to stdout. The script executing this program,
// compares the results with the reference output file.


// Define the callback for handling (scratch) tables.
void cbFunc (const String& name, Bool isScratch, const String& oldname)
{
    String nm1 = name.empty() ? name : Path(name).baseName();
    String nm2 = oldname.empty() ? oldname : Path(oldname).baseName();
    cout << "ScratchCallBack:  name=" << nm1
	 << "  isScratch=" << isScratch
	 << "  oldName=" << nm2 << endl;
}

// Remove the dirname from the table name in an error message.
String removeDir (const String& msg)
{
  String s = msg;
  s.gsub (Regex("/.*/t"), "t");
  return s;
}

// Define the endian format.
#ifdef AIPS_LITTLE_ENDIAN
Table::EndianFormat theEndianFormat = Table::LittleEndian;
#else
Table::EndianFormat theEndianFormat = Table::BigEndian;
#endif


// First build a description.
void a (Bool doExcp)
{
    // Build the table description.
    TableDesc td("", "1", TableDesc::Scratch);
    td.comment() = "A test of class Table";
    td.addColumn (ScalarColumnDesc<Int>("ab","Comment for column ab"));
    td.addColumn (ScalarColumnDesc<uInt>("ad","comment for ad"));
    td.addColumn (ScalarColumnDesc<DComplex>("ag"));
    td.addColumn (ArrayColumnDesc<float>("arr1",IPosition(3,2,3,4),
					 ColumnDesc::Direct));
    td.addColumn (ArrayColumnDesc<float>("arr2",0));
    td.addColumn (ArrayColumnDesc<float>("arr3",0,ColumnDesc::Direct));

    // Now create a new table from the description.
    // Use copy constructor to test if it works fine.
    // (newtab and newtabcp have the same underlying object).
    SetupNewTable newtab("tTable_tmp.data", td, Table::New);
    SetupNewTable newtabcp(newtab);
    // Create a storage manager for it.
    StManAipsIO sm1;
    StManAipsIO sm2;
    newtab.bindAll (sm1);
    newtab.bindColumn ("ab",sm2);
    if (doExcp) {
	try {
	    newtab.setShapeColumn("arr2",IPosition(3,2,3,4));
	} catch (AipsError& x) {
            // not FixedShape
	    cout << "Expected exception: "<< x.getMesg() << endl;
	} 
    }
    newtab.setShapeColumn("arr3",IPosition(3,2,3,4));
    Table tab(newtabcp, 10, False, Table::LocalEndian);
    AlwaysAssertExit (tab.endianFormat() == theEndianFormat);
    tab.tableInfo().setType ("testtype");
    tab.tableInfo().setSubType ("testsubtype");
    tab.tableInfo().readmeAddLine ("first readme line");
    tab.tableInfo().readmeAddLine ("second test readme line");


    // Determine if columns are stored.
    uInt i;
    cout << "stored columns: ";
    for (i=0; i<tab.tableDesc().ncolumn(); i++) {
	cout << tab.isColumnStored(i);
    }
    cout << endl;

    ScalarColumn<Int> ab1(tab,"ab");
    ScalarColumn<Int> ab2(tab,"ab");
    ScalarColumn<uInt> ad(tab,"ad");
    TableColumn ag1(tab,"ag");
    ScalarColumn<DComplex> ag(tab,"ag");
    ArrayColumn<float> arr1(tab,"arr1");
    ArrayColumn<float> arr2(tab,"arr2");
    ArrayColumn<float> arr3(tab,"arr3");
    Cube<float> arrf(IPosition(3,2,3,4));
    char str[8];
    indgen (arrf);
    for (i=0; i<10; i++) {
	ab1.put (i, i);
	ad.put (i, i+2);
	arr1.put(i,arrf);
	arr2.put(i,arrf);
	arr3.put(i,arrf);
	arrf += (float)(arrf.nelements());
    }
    ag1.putColumn (ad);
    Int abval;
    uInt adval;
    DComplex agval;
    Cube<float> arrval(IPosition(3,2,3,4));
    arrf -= (float)(arrf.nelements()*tab.nrow());
    for (i=0; i<10; i++) {
	ab2.get (i, abval);
	ad.get (i, adval);
	ag.get (i, agval);
	if (abval != Int(i)  ||  adval != i+2  ||  agval != DComplex(i+2)) {
	    cout << "error in row " << i << ": " << abval
		 << ", " << adval << ", " << agval << endl;
	}
	arr1.get (i, arrval);
	if (!allEQ (arrval, arrf)) {
	    cout << "error in arr1 in row " << i << endl;
	}
	arr2.get (i, arrval);
	if (!allEQ (arrval, arrf)) {
	    cout << "error in arr2 in row " << i << endl;
	}
	arr3.get (i, arrval);
	if (!allEQ (arrval, arrf)) {
	    cout << "error in arr3 in row " << i << endl;
	}
	arrf += (float)(arrf.nelements());
    }

    // Add a column.
    tab.addColumn (ScalarColumnDesc<Int> ("ac"));
    // Add a few columns with a new storage manager.
    TableDesc tempTD ("", "", TableDesc::Scratch);
    tempTD.addColumn (ScalarColumnDesc<float> ("ae"));
    ScalarColumnDesc<String> afcoldesc("af");
    afcoldesc.setMaxLength (10);
    tempTD.addColumn (afcoldesc);
    StManAipsIO stmanAdd;
    tab.addColumn (tempTD, stmanAdd);
    tab.tableDesc().show();
    ScalarColumn<Int> ac (tab,"ac");
    ScalarColumn<float> ae(tab,"ae");
    ScalarColumn<String> af(tab,"af");
    for (i=0; i<tab.nrow(); i++) {
	ac.put (i, i+1);
	ae.put (i, i+3);
	sprintf (str, "V%i", i);
	af.put (i, str);
    }
    Vector<float> vec2;
    if (doExcp) {
	try {
	    af.put (0, "12345678901");
	} catch (AipsError& x) {
            // value too long
	    cout << "Expected exception: " << x.getMesg() << endl;
	} 
	try {
	    arr1.put (0, vec2);
	} catch (AipsError& x) {
            // shape cannot change
	    cout << "Expected exception: " << x.getMesg() << endl;
	} 
    }
}


void b (Bool doExcp)
{
    // Get the description and #rows of the Table.
    cout << "get layout in static way" << endl;
    TableDesc layout;
    cout << "Table::getlayout #rows = "
	  << Table::getLayout (layout, "tTable_tmp.data");
    layout.show (cout);
    cout << endl;
    TableInfo info(Table::tableInfo ("tTable_tmp.data"));
    cout << "type = " << info.type() << endl;
    cout << "subtype = " << info.subType() << endl;
    cout << info.readme() << endl;
    // Check if some table files can be accessed.
    cout << Table::isReadable("tTable_tmp.data");
    cout << Table::isWritable("tTable_tmp.data");
    cout << Table::isReadable("tTablex.data");
    cout << Table::isWritable("tTablex.data");
    if (Table::nonWritableFiles("tTable_tmp.data").nelements() > 0) {
	cout << "There should be no non-writable table files" << endl;
    }
    cout << endl;

    // Read back the table.
    cout << "start reading Table" << endl;
    Table tab("tTable_tmp.data", TableLock(TableLock::PermanentLockingWait));
    AlwaysAssertExit (tab.endianFormat() == theEndianFormat);
    cout << "end reading Table" << endl;
    cout << "type = " << tab.tableInfo().type() << endl;
    cout << "subtype = " << tab.tableInfo().subType() << endl;
    cout << tab.tableInfo().readme() << endl;
    if (doExcp) {
	try {
	    tab.addColumn (ScalarColumnDesc<Int>("ab"));
<<<<<<< HEAD
	} catch (AipsError x) {
	  cout << removeDir(x.getMesg()) << endl;             // table not writable
=======
	} catch (AipsError& x) {
            // table not writable
            cout << "Expected exception: " << removeDir(x.getMesg()) << endl;
>>>>>>> 618bb7d9
	} 
    }
    ScalarColumn<Int> ab2(tab,"ab");
    ScalarColumn<Int> ac (tab,"ac");
    ScalarColumn<uInt> ad(tab,"ad");
    ScalarColumn<float> ae(tab,"ae");
    ScalarColumn<String> af(tab,"af");
    ScalarColumn<DComplex> ag(tab,"ag");
    ArrayColumn<float> arr1(tab,"arr1");
    ArrayColumn<float> arr2(tab,"arr2");
    ArrayColumn<float> arr3(tab,"arr3");
    cout << arr1.columnDesc().isFixedShape() << " arr1.shapeColumn() = "
	 << arr1.shapeColumn() << endl;
    cout << arr2.columnDesc().isFixedShape() << " arr2.shapeColumn() = "
	 << arr2.shapeColumn() << endl;
    cout << arr3.columnDesc().isFixedShape() << " arr3.shapeColumn() = "
	 << arr3.shapeColumn() << endl;
    cout << "datatypes ab = " << ab2.columnDesc().dataType() << " "
	 << ab2.columnDesc().trueDataType() << endl;
    cout << "datatypes ac = " << ac.columnDesc().dataType() << " "
	 << ac.columnDesc().trueDataType() << endl;
    cout << "datatypes ad = " << ad.columnDesc().dataType() << " "
	 << ad.columnDesc().trueDataType() << endl;
    cout << "datatypes ae = " << ae.columnDesc().dataType() << " "
	 << ae.columnDesc().trueDataType() << endl;
    cout << "datatypes af = " << af.columnDesc().dataType() << " "
	 << af.columnDesc().trueDataType() << endl;
    cout << "datatypes ag = " << ag.columnDesc().dataType() << " "
	 << ag.columnDesc().trueDataType() << endl;
    cout << "datatypes ar1 = " << arr1.columnDesc().dataType() << " "
	 << arr1.columnDesc().trueDataType() << endl;
    cout << "datatypes arr2 = " << arr2.columnDesc().dataType() << " "
	 << arr2.columnDesc().trueDataType() << endl;
    cout << "datatypes arr3 = " << arr3.columnDesc().dataType() << " "
	 << arr3.columnDesc().trueDataType() << endl;
    uInt i;
    Int abval, acval;
    uInt adval;
    float aeval;
    String afval;
    DComplex agval;
    char str[8];
    Cube<float> arrf(IPosition(3,2,3,4));
    Cube<float> arrval(IPosition(3,2,3,4));
    Cube<float> arrvalslice(arrval(Slice(0,1),Slice(0,1,2),Slice(0,2,2)));
    Slice tmp;
    Slicer nslice (tmp, tmp, tmp,  Slicer::endIsLength);
    Slicer nslice2(Slice(0,1), Slice(0,1,2), Slice(0,2,2),
		   Slicer::endIsLength);
    indgen (arrf);
    for (i=0; i<10; i++) {
	cout << "get scalar row " << i << endl;
	ab2.get (i, abval);
	ac.get (i, acval);
	ad.get (i, adval);
	ae.get (i, aeval);
	af.get (i, afval);
	ag.get (i, agval);
	sprintf (str, "V%i", i);
	if (abval != Int(i)  ||  acval != Int(i+1)
        ||  adval != i+2  ||  aeval != i+3
	||  afval != str  ||  agval != DComplex(i+2)) {
	    cout << "error in row " << i << ": " << abval
		 << ", " << acval << ", " << adval
		 << ", " << aeval << ", " << afval
		 << ", " << agval << endl;
	}
	arr1.get (i, arrval);
	if (!allEQ (arrval, arrf)) {
	    cout << "error in arr1 in row " << i << endl;
	}
	arr2.get (i, arrval);
	if (!allEQ (arrval, arrf)) {
	    cout << "error in arr2 in row " << i << endl;
	}
	cout << "get array row " << i << endl;
	arr3.get (i, arrval);
	if (!allEQ (arrval, arrf)) {
	    cout << "error in arr3 in row " << i << endl;
	}
	arr2.getSlice (i, nslice, arrval);
	if (!allEQ (arrval, arrf)) {
	    cout << "error in arr2 (entire slice) in row " << i << endl;
	}
	arr2.getSlice (i, nslice2, arrvalslice);
	if (!allEQ (arrval, arrf)) {
	    cout << "error in arr2 (partial slice) in row " << i << endl;
	}
	arrf += (float)(arrf.nelements());
    }
    Vector<Int> abvec = ab2.getColumn();
    cout << tab.nrow() << " " << abvec.nelements() << endl;
    for (i=0; i<10; i++) {
	if (abvec(i) != Int(i)) {
	    cout << "error in getColumn " << i << ": " << abvec(i) << endl;
	}
    }
    Array<float> arr1a = arr1.getColumn();
    if (arr1a.ndim() != 4) {
	cout << "arr1a not 4-dim" << endl;
    }
    i=0;
    uInt j0,j1,j2,j3;
    for (j3=0; j3<10; j3++)
	for (j2=0; j2<4; j2++)
	    for (j1=0; j1<3; j1++)
		for (j0=0; j0<2; j0++) {
		    if (arr1a(IPosition(4,j0,j1,j2,j3)) != i++) {
			cout <<"arr1a error at " <<j0<<" "<<j1<<" "<<j2<<" "
			    <<j3<<" should be: "<<i<<endl;
		    }
		}
    Array<float> arr1b = arr1.getColumn(nslice);
    if (arr1b.ndim() != 4) {
	cout << "arr1b not 4-dim" << endl;
    }
    i=0;
    for (j3=0; j3<10; j3++)
	for (j2=0; j2<4; j2++)
	    for (j1=0; j1<3; j1++)
		for (j0=0; j0<2; j0++) {
		    if (arr1b(IPosition(4,j0,j1,j2,j3)) != i++) {
			cout <<"arr1b error at " <<j0<<" "<<j1<<" "<<j2<<" "
			    <<j3<<" should be: "<<i<<endl;
		    }
		}

    // Sort the table.
    Table sortab = tab.sort ("ae", Sort::Descending);
    sortab.tableInfo().readmeAddLine ("a sortab line");
    if (sortab.nrow() != 10) {
	cout << "sortab does not contain 10 rows" << endl;
    }
    ScalarColumn<float> sorae(sortab, "ae");
    cout << sorae.getColumn() << endl;
    cout << "#columns in sortab: " << sortab.tableDesc().ncolumn() << endl;

    Table sortab2 = sortab.sort ("ad");
    if (sortab2.nrow() != 10) {
	cout << "sortab2 does not contain 10 rows" << endl;
    }
    ScalarColumn<uInt> sorad(sortab2, "ad");
    cout << sorad.getColumn() << endl;
    cout << "#columns in sortab2: " << sortab2.tableDesc().ncolumn() << endl;
    cout << "sortab2 type = " << sortab2.tableInfo().type() << endl;
    cout << "sortab2 subtype = " << sortab2.tableInfo().subType() << endl;
    cout << sortab2.tableInfo().readme() << endl;

    // Test using an empty selection.
    sortab = sortab(TableExprNode());
    AlwaysAssertExit (sortab.nrow() == sortab2.nrow());
    sortab2 = sortab2(TableExprNode(), 5);
    AlwaysAssertExit (sortab2.nrow() == 5);

    // Test using a const Bool expression.
    Table csortab = sortab(TableExprNode(2) + 3 == 5);
    AlwaysAssertExit (csortab.nrow() == sortab.nrow());
    csortab = sortab(TableExprNode(False));
    AlwaysAssertExit (csortab.nrow() == 0);
    csortab = sortab(TableExprNode(True), 5);
    AlwaysAssertExit (csortab.nrow() == 5);

    // Select using an empty set.
    // Select using the IN function.
    TableExprNodeSet set;
    Table seltabset = sortab (sortab.col("af").in (set));
    AlwaysAssertExit (seltabset.nrow() == 0);
    set.add (TableExprNodeSetElem ("V3"));
    set.add (TableExprNodeSetElem ("V1"));
    set.add (TableExprNodeSetElem ("V9"));
    set.add (TableExprNodeSetElem ("V6"));
    seltabset = sortab (sortab.col("af").in (set));
    if (seltabset.nrow() != 4) {
	cout << "seltabset does not contain 4 rows" << endl;
    }
    cout << seltabset.rowNumbers() << endl;;
    cout << seltabset.rowNumbers(tab) << endl;;
    cout << seltabset.rowNumbers(sortab) << endl;
    seltabset = sortab (sortab.col("arr1")(IPosition(3,0,0,0)) < 100);
    if (seltabset.nrow() != 5) {
	cout << "seltabset does not contain 5 rows" << endl;
    }
    seltabset = sortab (sortab.col("arr1")(IPosition(3,1,0,0)) == 97);
    if (seltabset.nrow() != 1) {
	cout << "seltabset does not contain 1 row" << endl;
    }

    // Select an empty table and use that as input for a select and sort.
    {
      Table selempty1 = sortab (sortab.col("ab") < -10);
      if (selempty1.nrow() != 0) {
        cout << "selempty1 is not empty" << endl;
      }
      Table selempty2 = selempty1 (selempty1.col("ab") < -10
				   ||  TableExprNode());
      if (selempty2.nrow() != 0) {
        cout << "selempty2 is not empty" << endl;
      }
      Table sorempty1 = selempty1.sort ("ab");
      if (sorempty1.nrow() != 0) {
        cout << "sorempty1 is not empty" << endl;
      }
    }

    // Get a subset of the table via row numbers.
    Vector<uInt> rownrs(4);
    rownrs(0)=3;
    rownrs(1)=1;
    rownrs(2)=9;
    rownrs(3)=6;
    Table seltab1 = sortab(rownrs);
    if (seltab1.nrow() != 4) {
	cout << "seltab1 does not contain 4 rows" << endl;
    }
    ScalarColumn<Int> sel1ab(seltab1, "ab");
    cout << sel1ab.getColumn() << endl;
    cout << "#columns in seltab1: " << seltab1.tableDesc().ncolumn() << endl;

    // Project the table.
    Block<String> projname(3);
    projname[0] = "ae";
    projname[1] = "ab";
    projname[2] = "arr1";
    Table seltab2 = seltab1.project (projname);
    if (seltab2.nrow() != 4) {
	cout << "seltab2 does not contain 4 rows" << endl;
    }
    ScalarColumn<Int> sel2ab(seltab2, "ab");
    cout << sel2ab.getColumn() << endl;
    cout << "#columns in seltab2: " << seltab2.tableDesc().ncolumn() << endl;

    // Get a subset via a mask.
    Block<Bool> mask(4,True);
    mask[0] = False;
    mask[3] = False;
    Table seltab3 = seltab2(mask);
    if (seltab3.nrow() != 2) {
	cout << "seltab3 does not contain 2 rows" << endl;
    }
    ScalarColumn<Int> sel3ab(seltab3, "ab");
    cout << sel3ab.getColumn() << endl;
    cout << "#columns in seltab3: " << seltab3.tableDesc().ncolumn() << endl;
    seltab3.tableDesc().show();

    Table xortab = sortab ^ seltab1;
    if (xortab.nrow() != 6) {
	cout << "xortab does not contain 6 rows" << endl;
    }
    ScalarColumn<Int> xorab(xortab, "ab");
    cout << xorab.getColumn() << endl;
    cout << "#columns in xortab: " << xortab.tableDesc().ncolumn() << endl;

    Table or1tab = xortab | seltab3;
    if (or1tab.nrow() != 8) {
	cout << "or1tab does not contain 8 rows" << endl;
    }
    ScalarColumn<Int> or1ab(or1tab, "ab");
    cout << or1ab.getColumn() << endl;
    cout << "#columns in or1tab: " << or1tab.tableDesc().ncolumn() << endl;

    Table or2tab = seltab3 | xortab;
    if (or2tab.nrow() != 8) {
	cout << "or2tab does not contain 8 rows" << endl;
    }
    ScalarColumn<Int> or2ab(or2tab, "ab");
    cout << or2ab.getColumn() << endl;
    cout << "#columns in or2tab: " << or2tab.tableDesc().ncolumn() << endl;

    Table exprtab = sortab(TableExprNode()  &&  sortab.col("ab") >= 5);
    if (exprtab.nrow() != 5) {
	cout << "exprtab does not contain 5 rows" << endl;
    }
    ScalarColumn<Int> exprab(exprtab, "ab");
    cout << exprab.getColumn() << endl;

    Table expr2tab = tab(tab.col("af") == "V3"  ||
			 (tab.col("ab") >= 5  &&  tab.col("ab") < 8));
    if (expr2tab.nrow() != 4) {
	cout << "expr2tab does not contain 4 rows" << endl;
    }
    ScalarColumn<Int> expr2ab(expr2tab, "ab");
    cout << expr2ab.getColumn() << endl;

    // Test persistency of reference tables.
    {
        Table ex1tab = tab(tab.col("ab") > 5);
	ex1tab.renameColumn ("abnew", "ab");
	AlwaysAssertExit (ex1tab.tableDesc().isColumn ("abnew"));
	AlwaysAssertExit (! ex1tab.tableDesc().isColumn ("ab"));
	AlwaysAssertExit (tab.tableDesc().isColumn ("ab"));
	AlwaysAssertExit (! tab.tableDesc().isColumn ("abnew"));
	ScalarColumn<Int> abcol(ex1tab, "abnew");
	cout << abcol.getColumn() << endl;
	cout << ">>>" << endl;
	ex1tab.rename ("tTable_tmp.ex1", Table::New);
	cout << "<<<" << endl;
    }
    {
        Table ex1tab ("tTable_tmp.ex1");
	AlwaysAssertExit (! ex1tab.tableDesc().isColumn ("ab"));
	ScalarColumn<Int> abcol(ex1tab, "abnew");
	Table ex2tab = ex1tab (ex1tab.col("abnew") > 6);
	AlwaysAssertExit (! ex2tab.tableDesc().isColumn ("ab"));
	ScalarColumn<Int> abcol2(ex2tab, "abnew");
	ex1tab.renameColumn ("abnew1", "abnew");
	ex2tab.renameColumn ("abnew2", "abnew");
	AlwaysAssertExit (ex1tab.tableDesc().isColumn ("abnew1"));
	AlwaysAssertExit (! ex1tab.tableDesc().isColumn ("abnew"));
	AlwaysAssertExit (! ex1tab.tableDesc().isColumn ("abnew2"));
	AlwaysAssertExit (ex2tab.tableDesc().isColumn ("abnew2"));
	AlwaysAssertExit (! ex2tab.tableDesc().isColumn ("abnew"));
	AlwaysAssertExit (! ex2tab.tableDesc().isColumn ("abnew1"));
	ScalarColumn<Int> abcola(ex1tab, "abnew1");
	ScalarColumn<Int> abcol2a(ex2tab, "abnew2");
    }
}

//# Test deletion of rows, array of Strings, and some more.
void c (Bool doExcp)
{
    TableDesc td("", "1", TableDesc::Scratch);
    td.addColumn (ScalarColumnDesc<Int>("ab","Comment for column ab"));
    td.addColumn (ScalarColumnDesc<Int>("ac"));
    td.addColumn (ScalarColumnDesc<uInt>("ad","comment for ad"));
    td.addColumn (ScalarColumnDesc<float>("ae"));
    td.addColumn (ScalarColumnDesc<String>("af"));
    td.addColumn (ScalarColumnDesc<DComplex>("ag"));
    td.addColumn (ArrayColumnDesc<float>("arr1",3,ColumnDesc::Direct));
    td.addColumn (ArrayColumnDesc<float>("arr2",0));
    td.addColumn (ArrayColumnDesc<String>("arr3",0,ColumnDesc::Direct));

    // Now create a new table from the description.
    SetupNewTable newtab("tTable_tmp.data1", td, Table::New);
    // Create a storage manager for it.
    StManAipsIO sm1;
    StManAipsIO sm2;
    newtab.bindAll (sm1);
    newtab.bindColumn ("ab",sm2);
    newtab.bindColumn ("ac",sm2);
    newtab.setShapeColumn("arr1",IPosition(3,2,3,4));
    newtab.setShapeColumn("arr3",IPosition(1,2));
    Table tab(newtab);
    tab.rename ("tTable_tmp.data2", Table::New);
    tab.rename ("tTable_tmp.data2", Table::New);
    tab.rename ("tTable_tmp.data2", Table::Scratch);
    tab.rename ("tTable_tmp.data2a", Table::Scratch);
    tab.rename ("tTable_tmp.data2a", Table::Scratch);
    tab.rename ("tTable_tmp.data2a", Table::New);
    tab.rename ("tTable_tmp.data2", Table::Scratch);
    tab.rename ("tTable_tmp.data2a", Table::New);
    if (doExcp) {
	try {
	    // Create a normal file, so rename will fail.
	    RegularFile file("tTable_tmp.file");
	    file.create();
	    tab.rename ("tTable_tmp.file", Table::NewNoReplace);
	} catch (AipsError& x) {
            // exists as file
	    cout << "Expected exception: " << removeDir(x.getMesg()) << endl;
	} 
	try {
	    tab.rename ("tTable_tmp.data", Table::NewNoReplace);
	} catch (AipsError& x) {
            // already exists
	    cout << "Expected exception: " << removeDir(x.getMesg()) << endl;
	} 
	try {
	    tab.rename ("tTable.datx", Table::Update);
	} catch (AipsError& x) {
            // does not exist
	    cout << "Expected exception: " << removeDir(x.getMesg()) << endl;
	} 
	try {
	    tab.addColumn (ScalarColumnDesc<Int>("ab"));
	} catch (AipsError& x) {
            // column already exists
	    cout << "Expected exception: " << x.getMesg() << endl;
	} 
    }

    // Rename a column. It'll be renamed back later.
    tab.renameColumn ("acnew", "ac");

    ScalarColumn<Int> ab1(tab,"ab");
    ScalarColumn<Int> ab2(tab,"ab");
    ScalarColumn<Int> ac (tab,"acnew");
    ScalarColumn<uInt> ad(tab,"ad");
    ScalarColumn<float> ae(tab,"ae");
    ScalarColumn<String> af(tab,"af");
    TableColumn ag1(tab,"ag");
    ScalarColumn<DComplex> ag(tab,"ag");
    ArrayColumn<float> arr1(tab,"arr1");
    ArrayColumn<float> arr2(tab,"arr2");
    ArrayColumn<String> arr3(tab,"arr3");
    Cube<float> arrf(IPosition(3,2,3,4));
    Vector<String> vecstr (stringToVector ("0,1,23,4,5,6,7,8,9,100,"
					   "1,2,34,5,6,7,8,9,0,101"));
    uInt i;
    char str[8];
    indgen (arrf);
    for (i=0; i<10; i++) {
	tab.addRow();
	ab1.put (i, i);
	ac.put (i, i+1);
	ad.put (i, i+2);
	ae.put (i, i+3);
	sprintf (str, "V%i", i);
	af.put (i, str);
	arr1.put(i,arrf);
	arr2.put(i,arrf);
	arr3.put(i,vecstr(Slice(i*2,2)));
	arrf += (float)(arrf.nelements());
    }
    ag1.putColumn (ad);
    arrf -= (float)(arrf.nelements()*tab.nrow());

    // Rename the column back.
    tab.renameColumn ("ac", "acnew");

    //# Select some rows from the table.
    Table expr2tab = tab(tab.col("af") == "V3"  ||
			 (tab.col("ab") >= 5  &&  tab.col("ab") < 8));
    if (expr2tab.nrow() != 4) {
	cout << "expr2tab does not contain 4 rows" << endl;
    }
    ScalarColumn<Int> expr2ab(expr2tab, "ab");
    cout << expr2ab.getColumn() << endl;
    if (!allEQ (expr2tab.rowNumbers(), expr2tab.rowNumbers(tab))) {
        cout << "error in expr2tab.rowNumbers()" << endl;
    }
    
    //# Remove 2 rows from the selected rows.
    expr2tab.removeRow (1);
    expr2tab.removeRow (2);
    if (expr2tab.nrow() != 2) {
	cout << "expr2tab does not contain 2 rows" << endl;
    }
    cout << expr2ab.getColumn() << endl;

    //# Remove those rows.
    tab.removeRow (expr2tab.rowNumbers());
    if (tab.nrow() != 8) {
	cout << "tab does not contain 8 rows" << endl;
    }
    cout << ab2.getColumn() << endl;
    tab.removeRow (7);
    if (tab.nrow() != 7) {
	cout << "tab does not contain 7 rows" << endl;
    }
    if (doExcp) {
	try {
	    tab.removeRow (7);
	} catch (AipsError& x) {
            // row does not exist
	    cout << "Expected exception: " << removeDir(x.getMesg()) << endl;
	} 
    }
    cout << ab2.getColumn() << endl;

    //# Check if the values are still okay.
    Int abval;
    uInt adval;
    DComplex agval;
    Cube<float> arrval(IPosition(3,2,3,4));
    for (i=0; i<tab.nrow(); i++) {
	ab2.get (i, abval);
	ad.get  (i, adval);
	ag.get  (i, agval);
	if (Int(adval) != abval+2  ||  agval != DComplex(abval+2)) {
	    cout << "after remove error in row " << i << ": " << abval
		 << ", " << adval << ", " << agval << endl;
	}
	arr1.get (i, arrval);
	if (!allEQ (arrval, arrf + float(arrf.nelements()*abval))) {
	    cout << "after remove error in arr1 in row " << i << endl;
	}
	arr2.get (i, arrval);
	if (!allEQ (arrval, arrf + float(arrf.nelements()*abval))) {
	    cout << "after remove error in arr2 in row " << i << endl;
	}
	if (!allEQ (arr3(i), vecstr(Slice(2*abval,2)))) {
	    cout << "after remove error in arr3 in row " << i << endl;
	}
	cout << arr3(i) << endl;
    }
    Matrix<String> matstr;
    arr3.getColumn (matstr);
    cout << matstr << endl;
}


void d()
{
    Vector<Complex> arrf2(100);
    indgen (arrf2);
    {
	// Build the table description.
	TableDesc td("", "1", TableDesc::Scratch);
	td.addColumn (ScalarColumnDesc<Int>("ab","Comment for column ab"));
	td.addColumn (ScalarColumnDesc<uInt>("ad","comment for ad"));
	td.addColumn (ScalarColumnDesc<Complex>("ag"));
	td.addColumn (ArrayColumnDesc<String> ("arr1",1,ColumnDesc::Direct));
	td.addColumn (ArrayColumnDesc<Complex>("arr2",0));
	td.addColumn (ArrayColumnDesc<Int>    ("arr3",0,ColumnDesc::Direct));
	
	// Now create a new table from the description.
	SetupNewTable newtab("tTable_tmp.data3", td, Table::New);
	// Create a storage manager for it.
	StManAipsIO sm1;
	newtab.bindAll (sm1);
	newtab.setShapeColumn ("arr1",IPosition(1,2));
	newtab.setShapeColumn ("arr3",IPosition(2,2,2));
	Table tab(newtab);

	uInt i;
	ScalarColumn<Int>  ab(tab,"ab");
	ScalarColumn<uInt> ad(tab,"ad");
	TableColumn ag1(tab,"ag");
	ArrayColumn<String>   arr1(tab,"arr1");
	ArrayColumn<Complex>  arr2(tab,"arr2");
	ArrayColumn<Int>      arr3(tab,"arr3");
	Vector<Complex> arrf(IPosition(1,3));
	Matrix<Int>     arri(IPosition(2,2,2));
	Vector<String>  arrs (stringToVector ("aa,bbb"));
	indgen (arrf);
	indgen (arri);
	for (i=0; i<10000; i++) {
	    tab.addRow();
	    ab.put (i, i);
	    ad.put (i, i+2);
	    arr1.put(i,arrs);
	    arr2.put(i,arrf);
	    arr3.put(i,arri);
	    arrf += (Complex)(arrf.nelements());
	    arri += (Int)(arri.nelements());
	}
	ag1.putColumn (ad);
    }
    {
	Table tab ("tTable_tmp.data3");
	ScalarColumn<Int>     ab(tab,"ab");
	ScalarColumn<uInt>    ad(tab,"ad");
	ScalarColumn<Complex> ag(tab,"ag");
	ArrayColumn<String>  arr1(tab,"arr1");
	ArrayColumn<Complex> arr2(tab,"arr2");
	ArrayColumn<Int>     arr3(tab,"arr3");
	Int abval;
	uInt adval;
	Complex agval;
	Vector<Complex> arrf(IPosition(1,3));
	Matrix<Int>     arri(IPosition(2,2,2));
	Vector<String>  arrs (stringToVector ("aa,bbb"));
	indgen (arrf);
	indgen (arri);
	uInt i;
	for (i=0; i<10; i++) {
	    ab.get (i, abval);
	    ad.get (i, adval);
	    ag.get (i, agval);
	    if (abval != Int(i)  ||  adval != i+2  ||  agval != Complex(i+2)) {
		cout << "error in row " << i << ": " << abval
		    << ", " << adval << ", " << agval << endl;
	    }
	    if (!allEQ (arr1(i), arrs)) {
		cout << "error in arr1 in row " << i << endl;
	    }
	    if (!allEQ (arr2(i), arrf)) {
		cout << "error in arr2 in row " << i << endl;
	    }
	    if (!allEQ (arr3(i), arri)) {
		cout << "error in arr3 in row " << i << endl;
	    }
	    arrf += (Complex)(arrf.nelements());
	    arri += (Int)(arri.nelements());
	}

	// Open the same table read/write.
	Table rwtab ("tTable_tmp.data3", Table::Update);
	AlwaysAssertExit (rwtab.isWritable());
	for (i=0; i<rwtab.tableDesc().ncolumn(); i++) {
	    AlwaysAssertExit (rwtab.isColumnWritable (i));
	}
	ScalarColumn<Int>    rwab(rwtab,"ab");
	ArrayColumn<Complex> rwarr2(rwtab,"arr2");
	rwab.put (0,1);
	rwarr2.put (0,arrf);
	if (!allEQ( arr2(0), arrf)) {
	    cout << "first error in arr2" << endl;
	}
	rwarr2.put (0,arrf2);
	if (!allEQ( arr2(0), arrf2)) {
	    cout << "second error in arr2" << endl;
	}
    }
    {
	Table tab ("tTable_tmp.data3");
	ScalarColumn<Int>     ab(tab,"ab");
	ScalarColumn<uInt>    ad(tab,"ad");
	ScalarColumn<Complex> ag(tab,"ag");
	ArrayColumn<String>  arr1(tab,"arr1");
	ArrayColumn<Complex> arr2(tab,"arr2");
	ArrayColumn<Int>     arr3(tab,"arr3");
	Int abval;
	uInt adval;
	Complex agval;
	Vector<Complex> arrf(IPosition(1,3));
	Matrix<Int>     arri(IPosition(2,2,2));
	Vector<String>  arrs (stringToVector ("aa,bbb"));
	indgen (arrf);
	indgen (arri);
	uInt i;
	uInt nrow = tab.nrow();
	for (i=0; i<nrow; i++) {
	    ab.get (i, abval);
	    if (i == 0) {
		abval--;
	    }
	    ad.get (i, adval);
	    ag.get (i, agval);
	    if (abval != Int(i)  ||  adval != i+2  ||  agval != Complex(i+2)) {
		cout << "error in row " << i << ": " << abval
		    << ", " << adval << ", " << agval << endl;
	    }
	    if (!allEQ (arr1(i), arrs)) {
		cout << "error in arr1 in row " << i << endl;
	    }
	    if (i > 0) {
		if (!allEQ (arr2(i), arrf)) {
		    cout << "error in arr2 in row " << i << endl;
		}
	    }
	    if (!allEQ (arr3(i), arri)) {
		cout << "error in arr3 in row " << i << endl;
	    }
	    arrf += (Complex)(arrf.nelements());
	    arri += (Int)(arri.nelements());
	}
	if (!allEQ( arr2(0), arrf2)) {
	    cout << "error in rereading arr2" << endl;
	}
        // Check the locked tables.
        Vector<String> vec (Table::getLockedTables());
        AlwaysAssertExit (vec.size() == 1);
        AlwaysAssertExit (removeDir(vec[0]) == "tTable_tmp.data3");
    }
    // No locked tables should be left.
    AlwaysAssertExit (Table::getLockedTables().size() == 0);
}

int main (int argc,const char*[])
{
    try {
	Table::setScratchCallback (cbFunc);
	a ( (argc<2));
	b ( (argc<2));
	c ( (argc<2));
        d ();
    } catch (AipsError& x) {
	cout << "Caught an exception: " << x.getMesg() << endl;
	return 1;
    } 
    return 0;                           // exit with success status
}<|MERGE_RESOLUTION|>--- conflicted
+++ resolved
@@ -257,14 +257,9 @@
     if (doExcp) {
 	try {
 	    tab.addColumn (ScalarColumnDesc<Int>("ab"));
-<<<<<<< HEAD
-	} catch (AipsError x) {
-	  cout << removeDir(x.getMesg()) << endl;             // table not writable
-=======
 	} catch (AipsError& x) {
             // table not writable
             cout << "Expected exception: " << removeDir(x.getMesg()) << endl;
->>>>>>> 618bb7d9
 	} 
     }
     ScalarColumn<Int> ab2(tab,"ab");
