//# tTable_3.cc: Program to test some performance aspects of the table system
//# Copyright (C) 1998,1999,2000,2001
//# Associated Universities, Inc. Washington DC, USA.
//#
//# This program is free software; you can redistribute it and/or modify it
//# under the terms of the GNU General Public License as published by the Free
//# Software Foundation; either version 2 of the License, or (at your option)
//# any later version.
//#
//# This program is distributed in the hope that it will be useful, but WITHOUT
//# ANY WARRANTY; without even the implied warranty of MERCHANTABILITY or
//# FITNESS FOR A PARTICULAR PURPOSE.  See the GNU General Public License for
//# more details.
//#
//# You should have received a copy of the GNU General Public License along
//# with this program; if not, write to the Free Software Foundation, Inc.,
//# 675 Massachusetts Ave, Cambridge, MA 02139, USA.
//#
//# Correspondence concerning AIPS++ should be addressed as follows:
//#        Internet email: aips2-request@nrao.edu.
//#        Postal address: AIPS++ Project Office
//#                        National Radio Astronomy Observatory
//#                        520 Edgemont Road
//#                        Charlottesville, VA 22903-2475 USA
//#
//# $Id$


#include <casacore/tables/Tables/TableDesc.h>
#include <casacore/tables/Tables/SetupNewTab.h>
#include <casacore/tables/Tables/Table.h>
#include <casacore/tables/Tables/ScaColDesc.h>
#include <casacore/tables/Tables/ArrColDesc.h>
#include <casacore/tables/Tables/ScalarColumn.h>
#include <casacore/tables/Tables/ArrayColumn.h>
#include <casacore/tables/DataMan/StManAipsIO.h>
#include <casacore/tables/DataMan/IncrementalStMan.h>
#include <casacore/casa/Arrays/Vector.h>
#include <casacore/casa/Arrays/ArrayMath.h>
#include <casacore/casa/Arrays/ArrayLogical.h>
#include <casacore/casa/Arrays/Slicer.h>
#include <casacore/casa/OS/Timer.h>
#include <casacore/casa/Utilities/Assert.h>
#include <casacore/casa/Exceptions/Error.h>
#include <casacore/casa/iostream.h>
#include <casacore/casa/stdio.h>


#include <casacore/casa/namespace.h>
// <summary>
// Program to test some performance aspects of the table system.
// </summary>


// First build a description.
void a (uInt nrrow)
{
    // Build the table description.
    TableDesc td("", "1", TableDesc::Scratch);
    td.comment() = "A test of class Table";
    td.addColumn (ScalarColumnDesc<uInt>("ab","Comment for column ab"));
    td.addColumn (ScalarColumnDesc<Int>("ad","comment for ad"));

    // Now create a new table from the description.
    // Use copy constructor to test if it works fine.
    // (newtab and newtabcp have the same underlying object).
    SetupNewTable newtab("tTable_3_tmp.data", td, Table::New);
    IncrementalStMan stman2;
    newtab.bindColumn ("ad", stman2);
    Table tab(newtab, TableLock(TableLock::PermanentLocking), nrrow);
    tab.tableInfo().setType ("testtype");
    tab.tableInfo().setSubType ("testsubtype");
    tab.tableInfo().readmeAddLine ("first readme line");
    tab.tableInfo().readmeAddLine ("second test readme line");

    ScalarColumn<uInt> ab1(tab,"ab");
    ScalarColumn<Int> ad(tab,"ad");
    uInt i;
    for (i=0; i<nrrow; i++) {
	ab1.put (i, i);
	ad.put (i, i/10);
    }
    Timer timer;
    Vector<uInt> abv = ab1.getColumn();
    timer.show();
    timer.mark();
    Vector<Int> adv = ad.getColumn();
    timer.show();
    timer.mark();
    for (i=0; i<nrrow; i++) {
	abv(i) = ab1(i);
    }
    timer.show();
    timer.mark();
    for (i=0; i<nrrow; i++) {
	adv(i) = ad(i);
    }
    timer.show();
    {
	// Get entire column (minus last cell) to test range performance.
	timer.mark();
	Vector<uInt> abv1 = ab1.getColumnRange (Slicer(IPosition(1,0),
						       IPosition(1,nrrow-1)));
	timer.show("range AIO");
	timer.mark();
	Vector<Int> adv1 = ad.getColumnRange (Slicer(IPosition(1,0),
						     IPosition(1,nrrow-1)));
	timer.show("range ISM");
	for (i=0; i<nrrow-1; i++) {
	    AlwaysAssertExit (abv1(i) == i);
	    AlwaysAssertExit (adv1(i) == Int(i/10));
	}
    }
    {
	Table rtab (tab(abv));
	ScalarColumn<uInt> ab1(rtab,"ab");
	ScalarColumn<Int> ad(rtab,"ad");
	Timer timer;
	{
	    Vector<uInt> abv = ab1.getColumn();
	    timer.show("cells AIO");
	    timer.mark();
	    Vector<Int> adv = ad.getColumn();
	    timer.show("cells ISM");
	    Bool del;
	    uInt st = 0;
	    const uInt* abvv = abv.getStorage(del);
	    timer.mark();
	    for (i=0; i<nrrow; i++) {
		uInt row = adv(i);
		if (row>st && row<nrrow) {
		    uInt off = row-st;
		    adv(i) = abvv[off];
		}
	    }	
	    timer.show("b");
	    for (i=0; i<nrrow; i++) {
                AlwaysAssertExit (abv(i) == i);
                AlwaysAssertExit (adv(i) == Int(i/10));
	    }
	}
	{
	    // Get entire column (minus last cell) to test range performance.
	    timer.mark();
	    Vector<uInt> abv1 = ab1.getColumnRange (Slicer(IPosition(1,0),
							 IPosition(1,nrrow-1)));
	    timer.show("cells/range AIO");
	    timer.mark();
	    Vector<Int> adv1 = ad.getColumnRange (Slicer(IPosition(1,0),
							 IPosition(1,nrrow-1)));
	    timer.show("cells/range ISM");
	    for (i=0; i<nrrow-1; i++) {
                AlwaysAssertExit (abv1(i) == i);
                AlwaysAssertExit (adv1(i) == Int(i/10));
	    }
	}
    }
}

int main (int argc, const char* argv[])
{
    try {
	uInt nrrow = 100000;
	if (argc > 1) {
	    nrrow = atoi (argv[1]);
	}
	cout << nrrow << " rows" << endl;
	a (nrrow);
<<<<<<< HEAD
    } catch (AipsError& x) {
=======
    } catch (const AipsError& x) {
>>>>>>> d5f0a464
	cout << "Caught an exception: " << x.getMesg() << endl;
	return 1;
    } 
    return 0;                           // exit with success status
}<|MERGE_RESOLUTION|>--- conflicted
+++ resolved
@@ -166,11 +166,7 @@
 	}
 	cout << nrrow << " rows" << endl;
 	a (nrrow);
-<<<<<<< HEAD
-    } catch (AipsError& x) {
-=======
     } catch (const AipsError& x) {
->>>>>>> d5f0a464
 	cout << "Caught an exception: " << x.getMesg() << endl;
 	return 1;
     } 
